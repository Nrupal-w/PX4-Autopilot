/****************************************************************************
 *
 *   Copyright (c) 2019 PX4 Development Team. All rights reserved.
 *
 * Redistribution and use in source and binary forms, with or without
 * modification, are permitted provided that the following conditions
 * are met:
 *
 * 1. Redistributions of source code must retain the above copyright
 *    notice, this list of conditions and the following disclaimer.
 * 2. Redistributions in binary form must reproduce the above copyright
 *    notice, this list of conditions and the following disclaimer in
 *    the documentation and/or other materials provided with the
 *    distribution.
 * 3. Neither the name PX4 nor the names of its contributors may be
 *    used to endorse or promote products derived from this software
 *    without specific prior written permission.
 *
 * THIS SOFTWARE IS PROVIDED BY THE COPYRIGHT HOLDERS AND CONTRIBUTORS
 * "AS IS" AND ANY EXPRESS OR IMPLIED WARRANTIES, INCLUDING, BUT NOT
 * LIMITED TO, THE IMPLIED WARRANTIES OF MERCHANTABILITY AND FITNESS
 * FOR A PARTICULAR PURPOSE ARE DISCLAIMED. IN NO EVENT SHALL THE
 * COPYRIGHT OWNER OR CONTRIBUTORS BE LIABLE FOR ANY DIRECT, INDIRECT,
 * INCIDENTAL, SPECIAL, EXEMPLARY, OR CONSEQUENTIAL DAMAGES (INCLUDING,
 * BUT NOT LIMITED TO, PROCUREMENT OF SUBSTITUTE GOODS OR SERVICES; LOSS
 * OF USE, DATA, OR PROFITS; OR BUSINESS INTERRUPTION) HOWEVER CAUSED
 * AND ON ANY THEORY OF LIABILITY, WHETHER IN CONTRACT, STRICT
 * LIABILITY, OR TORT (INCLUDING NEGLIGENCE OR OTHERWISE) ARISING IN
 * ANY WAY OUT OF THE USE OF THIS SOFTWARE, EVEN IF ADVISED OF THE
 * POSSIBILITY OF SUCH DAMAGE.
 *
 ****************************************************************************/

/**
 * @file board_config.h
 *
 * UVify Core internal definitions
 */

#pragma once

/****************************************************************************************************
 * Included Files
 ****************************************************************************************************/

#include <px4_platform_common/px4_config.h>
#include <nuttx/compiler.h>
#include <stdint.h>

/****************************************************************************************************
 * Definitions
 ****************************************************************************************************/
/* Configuration ************************************************************************************/

/* UVify Core GPIOs ***********************************************************************************/
/* LEDs */
#define GPIO_LED1                    (GPIO_OUTPUT|GPIO_OPENDRAIN|GPIO_SPEED_50MHz|GPIO_OUTPUT_CLEAR|GPIO_PORTB|GPIO_PIN11)
#define GPIO_LED2                    (GPIO_OUTPUT|GPIO_OPENDRAIN|GPIO_SPEED_50MHz|GPIO_OUTPUT_CLEAR|GPIO_PORTB|GPIO_PIN1)
#define GPIO_LED3                    (GPIO_OUTPUT|GPIO_OPENDRAIN|GPIO_SPEED_50MHz|GPIO_OUTPUT_CLEAR|GPIO_PORTB|GPIO_PIN3)

#define GPIO_LED_RED                 GPIO_LED1
#define GPIO_LED_GREEN               GPIO_LED2
#define GPIO_LED_BLUE                GPIO_LED3

#define BOARD_HAS_CONTROL_STATUS_LEDS 1
#define BOARD_OVERLOAD_LED     LED_RED
#define BOARD_ARMED_LED        LED_BLUE
#define BOARD_ARMED_STATE_LED  LED_GREEN

<<<<<<< HEAD
/**
 * The MPU9250 is default. The wrong driver will fail during start because of an incorrect WHO_AM_I register.
 */
#define GPIO_SPI1_CS_PORTC_PIN2      (GPIO_OUTPUT|GPIO_PUSHPULL|GPIO_SPEED_2MHz|GPIO_OUTPUT_SET|GPIO_PORTC|GPIO_PIN2)

/**
 * The ICM20608G is default. The wrong driver will fail during start because of an incorrect WHO_AM_I register.
 */
#define GPIO_SPI1_CS_PORTC_PIN15     (GPIO_OUTPUT|GPIO_PUSHPULL|GPIO_SPEED_2MHz|GPIO_OUTPUT_SET|GPIO_PORTC|GPIO_PIN15)

/**
 * Reserved. The wrong driver will fail during start because of an incorrect WHO_AM_I register.
 */
#define GPIO_SPI1_CS_PORTE_PIN15     (GPIO_OUTPUT|GPIO_PUSHPULL|GPIO_SPEED_2MHz|GPIO_OUTPUT_SET|GPIO_PORTE|GPIO_PIN15)

/* Define the Data Ready interrupts On SPI 1. */
#define GPIO_DRDY_PORTD_PIN15        (GPIO_INPUT|GPIO_FLOAT|GPIO_EXTI|GPIO_PORTD|GPIO_PIN15)
#define GPIO_DRDY_PORTC_PIN14        (GPIO_INPUT|GPIO_FLOAT|GPIO_EXTI|GPIO_PORTC|GPIO_PIN14)
#define GPIO_DRDY_PORTE_PIN12        (GPIO_INPUT|GPIO_FLOAT|GPIO_EXTI|GPIO_PORTE|GPIO_PIN12)


/* Define the Chip Selects for SPI2. */
#define GPIO_SPI2_CS_MS5611          (GPIO_OUTPUT|GPIO_PUSHPULL|GPIO_SPEED_2MHz|GPIO_OUTPUT_SET|GPIO_PORTD|GPIO_PIN7)
#define GPIO_SPI2_CS_FRAM            (GPIO_OUTPUT|GPIO_PUSHPULL|GPIO_SPEED_2MHz|GPIO_OUTPUT_SET|GPIO_PORTD|GPIO_PIN10)
#define GPIO_SPI2_CS_EXTERNAL            (GPIO_OUTPUT|GPIO_PUSHPULL|GPIO_SPEED_2MHz|GPIO_OUTPUT_SET|GPIO_PORTB|GPIO_PIN12)

/* Define the Chip Selects for SPI4. */

=======
>>>>>>> f0dde453
#ifdef CONFIG_STM32_SPI4
#  define BOARD_HAS_BUS_MANIFEST 1 // We support a bus manifest because spi 4 is optional
#endif /* CONFIG_STM32_SPI4 */
<<<<<<< HEAD
/**
 * Define the ability to shut off off the sensor signals
 * by changing the signals to inputs.
 */
#define _PIN_OFF(def) (((def) & (GPIO_PORT_MASK | GPIO_PIN_MASK)) | (GPIO_INPUT|GPIO_PULLDOWN|GPIO_SPEED_2MHz))

/* SPI 1 bus off. */
#define GPIO_SPI1_SCK_OFF            _PIN_OFF(GPIO_SPI1_SCK)
#define GPIO_SPI1_MISO_OFF           _PIN_OFF(GPIO_SPI1_MISO)
#define GPIO_SPI1_MOSI_OFF           _PIN_OFF(GPIO_SPI1_MOSI)

/* SPI 1 CS's  off. */
#define GPIO_SPI1_CS_OFF_PORTC_PIN2  _PIN_OFF(GPIO_SPI1_CS_PORTC_PIN2)
#define GPIO_SPI1_CS_OFF_PORTC_PIN15 _PIN_OFF(GPIO_SPI1_CS_PORTC_PIN15)
#define GPIO_SPI1_CS_OFF_PORTE_PIN15 _PIN_OFF(GPIO_SPI1_CS_PORTE_PIN15)

/* SPI 1 DRDY's off. */
#define GPIO_DRDY_OFF_PORTD_PIN15    _PIN_OFF(GPIO_DRDY_PORTD_PIN15)
#define GPIO_DRDY_OFF_PORTC_PIN14    _PIN_OFF(GPIO_DRDY_PORTC_PIN14)
#define GPIO_DRDY_OFF_PORTE_PIN12    _PIN_OFF(GPIO_DRDY_PORTE_PIN12)

/* SPI 4 bus off. */
#ifdef CONFIG_STM32_SPI4
#  define GPIO_SPI4_SCK_OFF          _PIN_OFF(GPIO_SPI4_SCK)
#  define GPIO_SPI4_MISO_OFF         _PIN_OFF(GPIO_SPI4_MISO)
#  define GPIO_SPI4_MOSI_OFF         _PIN_OFF(GPIO_SPI4_MOSI)
#endif /* CONFIG_STM32_SPI4 */

/**
 * N.B we do not have control over the SPI 2 buss powered devices
 * so the the ms5611 is not resetable.
 *
 */

#define PX4_SPI_BUS_SENSORS          1
#define PX4_SPI_BUS_RAMTRON          2
#define PX4_SPI_BUS_BARO             PX4_SPI_BUS_RAMTRON


#ifdef CONFIG_STM32_SPI4
#  define PX4_SPI_BUS_EXTERNAL       4
/* The mask passes to init the SPI bus pins
 * N.B This works ONLY with buss numbers that are powers of 2
 * Adding SPI3 would break this!
 */
#  define   SPI_BUS_INIT_MASK_EXT     PX4_SPI_BUS_EXTERNAL
#endif /* CONFIG_STM32_SPI4 */

#include <drivers/drv_sensor.h>

/* Use these in place of the uint32_t enumeration to select a specific SPI device on SPI1 */
#define PX4_SPIDEV_MPU               PX4_MK_SPI_SEL(0, DRV_IMU_DEVTYPE_MPU6000)
#define PX4_SPIDEV_HMC               PX4_MK_SPI_SEL(0, DRV_MAG_DEVTYPE_HMC5883)
#define PX4_SPIDEV_LIS               PX4_MK_SPI_SEL(0, DRV_MAG_DEVTYPE_LIS3MDL)
#define PX4_SPIDEV_ICM_20608         PX4_MK_SPI_SEL(0, DRV_IMU_DEVTYPE_ICM20608)
#define PX4_SPIDEV_ICM_20602         PX4_MK_SPI_SEL(0, DRV_IMU_DEVTYPE_ICM20602)
#define PX4_SPIDEV_MPU2              PX4_MK_SPI_SEL(0, DRV_IMU_DEVTYPE_MPU9250)

/**
 * Onboard MS5611 and FRAM are both on bus SPI2.
 * spi_dev_e:SPIDEV_FLASH has the value 2 and is used in the NuttX ramtron driver.
 * PX4_MK_SPI_SEL  differentiate by adding in PX4_SPI_DEVICE_ID.
 */
#define PX4_SPIDEV_BARO             PX4_MK_SPI_SEL(0, DRV_BARO_DEVTYPE_MS5611)

#ifdef CONFIG_STM32_SPI4
#  define PX4_SPIDEV_EXTERNAL       PX4_MK_SPI_SEL(0, 0)
#endif /* CONFIG_STM32_SPI4 */

/* I2C busses. */
#define PX4_I2C_BUS_EXPANSION        1
#define PX4_I2C_BUS_LED              PX4_I2C_BUS_EXPANSION
=======
>>>>>>> f0dde453

/**
 * ADC channels:
 * These are the channel numbers of the ADCs of the microcontroller that can be used by the Px4 Firmware in the adc driver.
 */
#define ADC_CHANNELS (1 << 2) | (1 << 3) | (1 << 4) | (1 << 10) | (1 << 11) | (1 << 12) | (1 << 13) | (1 << 14)

/* ADC defines to be used in sensors.cpp to read from a particular channel. */
#define ADC_BATTERY_VOLTAGE_CHANNEL  2
#define ADC_BATTERY_CURRENT_CHANNEL  3
#define ADC_5V_RAIL_SENSE            4
#define ADC_RC_RSSI_CHANNEL          11

/* Define Battery 1 Voltage Divider and A per V. */
#define BOARD_BATTERY1_V_DIV         (10.14f)
#define BOARD_BATTERY1_A_PER_V       (18.18f)

/* Power supply control and monitoring GPIOs. */
#define GPIO_VDD_BRICK_VALID         (GPIO_INPUT|GPIO_PULLUP|GPIO_PORTB|GPIO_PIN5)
#define GPIO_VDD_USB_VALID           (GPIO_INPUT|GPIO_PULLUP|GPIO_PORTC|GPIO_PIN0)

/* Tone alarm output. */
#define TONE_ALARM_TIMER             2    /* timer 2 */
#define TONE_ALARM_CHANNEL           1    /* channel 1 */
#define GPIO_TONE_ALARM_IDLE         (GPIO_OUTPUT|GPIO_PUSHPULL|GPIO_SPEED_2MHz|GPIO_OUTPUT_CLEAR|GPIO_PORTA|GPIO_PIN15)
#define GPIO_TONE_ALARM              (GPIO_ALT|GPIO_AF1|GPIO_SPEED_2MHz|GPIO_PUSHPULL|GPIO_PORTA|GPIO_PIN15)

/*
 * PWM
 */
#define DIRECT_PWM_OUTPUT_CHANNELS   6
#define DIRECT_INPUT_TIMER_CHANNELS  6

/**
 * USB OTG FS:
 * PA9  OTG_FS_VBUS VBUS sensing.
 */
#define GPIO_OTGFS_VBUS              (GPIO_INPUT|GPIO_FLOAT|GPIO_SPEED_100MHz|GPIO_OPENDRAIN|GPIO_PORTA|GPIO_PIN9)

/* High-resolution timer */
#define HRT_TIMER                    3  /* use timer 3 for the HRT */
#define HRT_TIMER_CHANNEL            4  /* use capture/compare channel 4 */

#define HRT_PPM_CHANNEL              3  /* use capture/compare channel 3 */
#define GPIO_PPM_IN                  (GPIO_ALT|GPIO_AF2|GPIO_PULLUP|GPIO_PORTB|GPIO_PIN0)

/* RC Serial port */

#define RC_SERIAL_PORT               "/dev/ttyS4"

/* PWM input driver. Use FMU AUX5 pins attached to timer4 channel 2. */
#define PWMIN_TIMER                  4
#define PWMIN_TIMER_CHANNEL          2
#define GPIO_PWM_IN                  GPIO_TIM4_CH2IN_2

#define GPIO_RSSI_IN                 (GPIO_INPUT|GPIO_PULLUP|GPIO_PORTC|GPIO_PIN1)
#define GPIO_LED_SAFETY              (GPIO_OUTPUT|GPIO_PUSHPULL|GPIO_SPEED_2MHz|GPIO_OUTPUT_SET|GPIO_PORTC|GPIO_PIN3)
#define GPIO_BTN_SAFETY              (GPIO_INPUT|GPIO_PULLUP|GPIO_PORTC|GPIO_PIN4)
#define GPIO_PERIPH_3V3_EN           (GPIO_OUTPUT|GPIO_PUSHPULL|GPIO_SPEED_2MHz|GPIO_OUTPUT_SET|GPIO_PORTC|GPIO_PIN5)

/* For,this signal is active high. */
#define GPIO_SBUS_INV                (GPIO_OUTPUT|GPIO_PUSHPULL|GPIO_SPEED_2MHz|GPIO_OUTPUT_SET|GPIO_PORTC|GPIO_PIN13)
#define RC_INVERT_INPUT(_invert_true) px4_arch_gpiowrite(GPIO_SBUS_INV, _invert_true)

#define GPIO_SPEKTRUM_PWR_EN         (GPIO_OUTPUT|GPIO_PUSHPULL|GPIO_SPEED_2MHz|GPIO_OUTPUT_CLEAR|GPIO_PORTE|GPIO_PIN4)

/* GPIOs */
#define GPIO_PE2	             (GPIO_INPUT|GPIO_PULLUP|GPIO_PORTE|GPIO_PIN2)
#define GPIO_PB4                     (GPIO_INPUT|GPIO_PULLUP|GPIO_PORTB|GPIO_PIN4)
#define GPIO_PE5                     (GPIO_OUTPUT|GPIO_PUSHPULL|GPIO_SPEED_2MHz|GPIO_OUTPUT_SET|GPIO_PORTE|GPIO_PIN5)
#define GPIO_PE6                     (GPIO_OUTPUT|GPIO_PUSHPULL|GPIO_SPEED_2MHz|GPIO_OUTPUT_SET|GPIO_PORTE|GPIO_PIN6)

/* Heater pins (reserved) */
#define GPIO_HEATER_INPUT            (GPIO_INPUT|GPIO_PULLDOWN|GPIO_PORTC|GPIO_PIN6)
#define GPIO_HEATER_OUTPUT           (GPIO_OUTPUT|GPIO_PUSHPULL|GPIO_SPEED_2MHz|GPIO_OUTPUT_CLEAR|GPIO_PORTC|GPIO_PIN6)

/* Power switch controls */

#define SPEKTRUM_POWER(_on_true)     px4_arch_gpiowrite(GPIO_SPEKTRUM_PWR_EN, (!_on_true))

/**
 * UVify Core has separate RC_IN
 *
 * GPIO PPM_IN on PB0 T3C3
 * SPEKTRUM_RX (it's TX or RX in Bind) on UART6 PC7
 * Inversion is possible via the 74LVC2G86 controlled by the FMU
 * The FMU can drive  GPIO PPM_IN as an output
 */

#define GPIO_PPM_IN_AS_OUT           (GPIO_OUTPUT|GPIO_PUSHPULL|GPIO_SPEED_2MHz|GPIO_OUTPUT_SET|GPIO_PORTB|GPIO_PIN0)
#define SPEKTRUM_RX_AS_GPIO_OUTPUT() px4_arch_configgpio(GPIO_PPM_IN_AS_OUT)
#define SPEKTRUM_RX_AS_UART()       /* Can be left as uart */
#define SPEKTRUM_OUT(_one_true)      px4_arch_gpiowrite(GPIO_PPM_IN_AS_OUT, (_one_true))

/**
 * By Providing BOARD_ADC_USB_CONNECTED (using the px4_arch abstraction)
 * this board support the ADC system_power interface, and therefore
 * provides the true logic GPIO BOARD_ADC_xxxx macros.
 */
#define BOARD_ADC_USB_CONNECTED      (px4_arch_gpioread(GPIO_OTGFS_VBUS))
#define BOARD_ADC_BRICK_VALID        (px4_arch_gpioread(GPIO_VDD_BRICK_VALID))
#define BOARD_ADC_USB_VALID          (px4_arch_gpioread(GPIO_VDD_USB_VALID))
#define BOARD_ADC_SERVO_VALID        (1)
#define BOARD_ADC_PERIPH_5V_OC       (0)
#define BOARD_ADC_HIPOWER_5V_OC      (0)

#define BOARD_HAS_PWM    DIRECT_PWM_OUTPUT_CHANNELS

/* This board provides a DMA pool and APIs */
#define BOARD_DMA_ALLOC_POOL_SIZE 5120

#define BOARD_HAS_ON_RESET 1

#define BOARD_DSHOT_MOTOR_ASSIGNMENT {3, 2, 1, 0, 4, 5};

#define BOARD_ENABLE_CONSOLE_BUFFER
#define BOARD_CONSOLE_BUFFER_SIZE (1024*3)

__BEGIN_DECLS

/****************************************************************************************************
 * Public Types
 ****************************************************************************************************/

/****************************************************************************************************
 * Public data
 ****************************************************************************************************/

#ifndef __ASSEMBLY__

/****************************************************************************************************
 * Public Functions
 ****************************************************************************************************/

/****************************************************************************************************
 * Name: stm32_spiinitialize
 *
 * Description:
 *   Called to configure SPI chip select GPIO pins for the PX4FMU board.
 *
 ****************************************************************************************************/

extern void stm32_spiinitialize(void);

extern void stm32_usbinitialize(void);

extern void board_peripheral_reset(int ms);

#include <px4_platform_common/board_common.h>

#endif /* __ASSEMBLY__ */

__END_DECLS<|MERGE_RESOLUTION|>--- conflicted
+++ resolved
@@ -67,115 +67,9 @@
 #define BOARD_ARMED_LED        LED_BLUE
 #define BOARD_ARMED_STATE_LED  LED_GREEN
 
-<<<<<<< HEAD
-/**
- * The MPU9250 is default. The wrong driver will fail during start because of an incorrect WHO_AM_I register.
- */
-#define GPIO_SPI1_CS_PORTC_PIN2      (GPIO_OUTPUT|GPIO_PUSHPULL|GPIO_SPEED_2MHz|GPIO_OUTPUT_SET|GPIO_PORTC|GPIO_PIN2)
-
-/**
- * The ICM20608G is default. The wrong driver will fail during start because of an incorrect WHO_AM_I register.
- */
-#define GPIO_SPI1_CS_PORTC_PIN15     (GPIO_OUTPUT|GPIO_PUSHPULL|GPIO_SPEED_2MHz|GPIO_OUTPUT_SET|GPIO_PORTC|GPIO_PIN15)
-
-/**
- * Reserved. The wrong driver will fail during start because of an incorrect WHO_AM_I register.
- */
-#define GPIO_SPI1_CS_PORTE_PIN15     (GPIO_OUTPUT|GPIO_PUSHPULL|GPIO_SPEED_2MHz|GPIO_OUTPUT_SET|GPIO_PORTE|GPIO_PIN15)
-
-/* Define the Data Ready interrupts On SPI 1. */
-#define GPIO_DRDY_PORTD_PIN15        (GPIO_INPUT|GPIO_FLOAT|GPIO_EXTI|GPIO_PORTD|GPIO_PIN15)
-#define GPIO_DRDY_PORTC_PIN14        (GPIO_INPUT|GPIO_FLOAT|GPIO_EXTI|GPIO_PORTC|GPIO_PIN14)
-#define GPIO_DRDY_PORTE_PIN12        (GPIO_INPUT|GPIO_FLOAT|GPIO_EXTI|GPIO_PORTE|GPIO_PIN12)
-
-
-/* Define the Chip Selects for SPI2. */
-#define GPIO_SPI2_CS_MS5611          (GPIO_OUTPUT|GPIO_PUSHPULL|GPIO_SPEED_2MHz|GPIO_OUTPUT_SET|GPIO_PORTD|GPIO_PIN7)
-#define GPIO_SPI2_CS_FRAM            (GPIO_OUTPUT|GPIO_PUSHPULL|GPIO_SPEED_2MHz|GPIO_OUTPUT_SET|GPIO_PORTD|GPIO_PIN10)
-#define GPIO_SPI2_CS_EXTERNAL            (GPIO_OUTPUT|GPIO_PUSHPULL|GPIO_SPEED_2MHz|GPIO_OUTPUT_SET|GPIO_PORTB|GPIO_PIN12)
-
-/* Define the Chip Selects for SPI4. */
-
-=======
->>>>>>> f0dde453
 #ifdef CONFIG_STM32_SPI4
 #  define BOARD_HAS_BUS_MANIFEST 1 // We support a bus manifest because spi 4 is optional
 #endif /* CONFIG_STM32_SPI4 */
-<<<<<<< HEAD
-/**
- * Define the ability to shut off off the sensor signals
- * by changing the signals to inputs.
- */
-#define _PIN_OFF(def) (((def) & (GPIO_PORT_MASK | GPIO_PIN_MASK)) | (GPIO_INPUT|GPIO_PULLDOWN|GPIO_SPEED_2MHz))
-
-/* SPI 1 bus off. */
-#define GPIO_SPI1_SCK_OFF            _PIN_OFF(GPIO_SPI1_SCK)
-#define GPIO_SPI1_MISO_OFF           _PIN_OFF(GPIO_SPI1_MISO)
-#define GPIO_SPI1_MOSI_OFF           _PIN_OFF(GPIO_SPI1_MOSI)
-
-/* SPI 1 CS's  off. */
-#define GPIO_SPI1_CS_OFF_PORTC_PIN2  _PIN_OFF(GPIO_SPI1_CS_PORTC_PIN2)
-#define GPIO_SPI1_CS_OFF_PORTC_PIN15 _PIN_OFF(GPIO_SPI1_CS_PORTC_PIN15)
-#define GPIO_SPI1_CS_OFF_PORTE_PIN15 _PIN_OFF(GPIO_SPI1_CS_PORTE_PIN15)
-
-/* SPI 1 DRDY's off. */
-#define GPIO_DRDY_OFF_PORTD_PIN15    _PIN_OFF(GPIO_DRDY_PORTD_PIN15)
-#define GPIO_DRDY_OFF_PORTC_PIN14    _PIN_OFF(GPIO_DRDY_PORTC_PIN14)
-#define GPIO_DRDY_OFF_PORTE_PIN12    _PIN_OFF(GPIO_DRDY_PORTE_PIN12)
-
-/* SPI 4 bus off. */
-#ifdef CONFIG_STM32_SPI4
-#  define GPIO_SPI4_SCK_OFF          _PIN_OFF(GPIO_SPI4_SCK)
-#  define GPIO_SPI4_MISO_OFF         _PIN_OFF(GPIO_SPI4_MISO)
-#  define GPIO_SPI4_MOSI_OFF         _PIN_OFF(GPIO_SPI4_MOSI)
-#endif /* CONFIG_STM32_SPI4 */
-
-/**
- * N.B we do not have control over the SPI 2 buss powered devices
- * so the the ms5611 is not resetable.
- *
- */
-
-#define PX4_SPI_BUS_SENSORS          1
-#define PX4_SPI_BUS_RAMTRON          2
-#define PX4_SPI_BUS_BARO             PX4_SPI_BUS_RAMTRON
-
-
-#ifdef CONFIG_STM32_SPI4
-#  define PX4_SPI_BUS_EXTERNAL       4
-/* The mask passes to init the SPI bus pins
- * N.B This works ONLY with buss numbers that are powers of 2
- * Adding SPI3 would break this!
- */
-#  define   SPI_BUS_INIT_MASK_EXT     PX4_SPI_BUS_EXTERNAL
-#endif /* CONFIG_STM32_SPI4 */
-
-#include <drivers/drv_sensor.h>
-
-/* Use these in place of the uint32_t enumeration to select a specific SPI device on SPI1 */
-#define PX4_SPIDEV_MPU               PX4_MK_SPI_SEL(0, DRV_IMU_DEVTYPE_MPU6000)
-#define PX4_SPIDEV_HMC               PX4_MK_SPI_SEL(0, DRV_MAG_DEVTYPE_HMC5883)
-#define PX4_SPIDEV_LIS               PX4_MK_SPI_SEL(0, DRV_MAG_DEVTYPE_LIS3MDL)
-#define PX4_SPIDEV_ICM_20608         PX4_MK_SPI_SEL(0, DRV_IMU_DEVTYPE_ICM20608)
-#define PX4_SPIDEV_ICM_20602         PX4_MK_SPI_SEL(0, DRV_IMU_DEVTYPE_ICM20602)
-#define PX4_SPIDEV_MPU2              PX4_MK_SPI_SEL(0, DRV_IMU_DEVTYPE_MPU9250)
-
-/**
- * Onboard MS5611 and FRAM are both on bus SPI2.
- * spi_dev_e:SPIDEV_FLASH has the value 2 and is used in the NuttX ramtron driver.
- * PX4_MK_SPI_SEL  differentiate by adding in PX4_SPI_DEVICE_ID.
- */
-#define PX4_SPIDEV_BARO             PX4_MK_SPI_SEL(0, DRV_BARO_DEVTYPE_MS5611)
-
-#ifdef CONFIG_STM32_SPI4
-#  define PX4_SPIDEV_EXTERNAL       PX4_MK_SPI_SEL(0, 0)
-#endif /* CONFIG_STM32_SPI4 */
-
-/* I2C busses. */
-#define PX4_I2C_BUS_EXPANSION        1
-#define PX4_I2C_BUS_LED              PX4_I2C_BUS_EXPANSION
-=======
->>>>>>> f0dde453
 
 /**
  * ADC channels:
