--- conflicted
+++ resolved
@@ -9,41 +9,14 @@
 icm20602 -s -R 2 -q start
 
 # Internal SPI bus ICM-20689
-icm20689 -s -R 2 -q start
+icm20689 -s -R 2 start
 
 # Internal SPI bus BMI055 accel/gyro
 bmi055 -A -R 2 -s start
 bmi055 -G -R 2 -s start
 
-<<<<<<< HEAD
-# Internal SPI bus BMI055 gyro
-bmi055 -G -R 10 -s start
-
-# Possible external compasses
-ist8310 -X -q start
-hmc5883 -T -X -q start
-qmc5883 -X -q start
-lis3mdl -X -q start
-
-# ICM20948 as external magnetometer on I2C (e.g. Here GPS)
-if ! icm20948 -X -R 6 -q start
-then
-	# external emulated AK09916 (Here2) is rotated 270 degrees yaw
-	ak09916 -X -R 6 -q start
-fi
-
-# Possible internal compass
-ist8310 -I start
-
-# Baro on internal SPI
-ms5611 -s start
-
-# External RM3100
-rm3100 -X -q start
-=======
 # internal compass
 ist8310 -I start
 
 # Baro on internal SPI
-ms5611 -s start
->>>>>>> 0ae6da4b
+ms5611 -s start