--- conflicted
+++ resolved
@@ -1,10 +1,6 @@
 /****************************************************************************
  *
-<<<<<<< HEAD
- * Copyright (C) 2022 - 2023 ModalAI, Inc. All rights reserved.
-=======
  * Copyright (C) 2022-2023 ModalAI, Inc. All rights reserved.
->>>>>>> deb6053d
  *
  * Redistribution and use in source and binary forms, with or without
  * modification, are permitted provided that the following conditions
@@ -59,7 +55,6 @@
 	HAP_debug(buf, level, file, line);
 
 	qurt_log_to_apps(level, buf);
-<<<<<<< HEAD
 }
 
 static __inline void qurt_log_raw(const char *format, ...)
@@ -70,8 +65,6 @@
 	vsnprintf(buf, sizeof(buf), format, args);
 	va_end(args);
 	qurt_log_to_apps(1, buf);
-=======
->>>>>>> deb6053d
 }
 
 __END_DECLS