#! /bin/bash

if [ -z ${PX4_DOCKER_REPO+x} ]; then
	echo "guessing PX4_DOCKER_REPO based on input";
	if [[ $@ =~ .*px4_fmu.* ]]; then
		# nuttx-px4fmu-v{1,2,3,4,5}
<<<<<<< HEAD
		PX4_DOCKER_REPO="px4io/px4-dev-nuttx:latest"
=======
		PX4_DOCKER_REPO="px4io/px4-dev-nuttx:2020-03-16"
>>>>>>> f0dde453
	elif [[ $@ =~ .*ocpoc.* ]] || [[ $@ =~ .*navio2.* ]] || [[ $@ =~ .*raspberry.* ]] || [[ $@ =~ .*beaglebone.* ]]; then
		# aerotenna_ocpoc_default, beaglebone_blue_default, emlid_navio2_default, px4_raspberrypi_default
		PX4_DOCKER_REPO="px4io/px4-dev-armhf:2020-03-16"
	elif [[ $@ =~ .*eagle.* ]] || [[ $@ =~ .*excelsior.* ]]; then
		# eagle, excelsior
		PX4_DOCKER_REPO="lorenzmeier/px4-dev-snapdragon:2020-03-16"
	elif [[ $@ =~ .*ocpoc.* ]] || [[ $@ =~ .*navio2.* ]] || [[ $@ =~ .*raspberry.* ]] || [[ $@ =~ .*bebop.* ]]; then
		# aerotenna_ocpoc_default, posix_rpi_cross, posix_bebop_default
		PX4_DOCKER_REPO="px4io/px4-dev-armhf:2020-03-16"
	elif [[ $@ =~ .*clang.* ]] || [[ $@ =~ .*scan-build.* ]]; then
		# clang tools
		PX4_DOCKER_REPO="px4io/px4-dev-clang:2020-03-16"
	elif [[ $@ =~ .*tests* ]]; then
		# run all tests with simulation
		PX4_DOCKER_REPO="px4io/px4-dev-simulation-bionic:2020-03-16"
	fi
else
	echo "PX4_DOCKER_REPO is set to '$PX4_DOCKER_REPO'";
fi

# otherwise default to nuttx
if [ -z ${PX4_DOCKER_REPO+x} ]; then
<<<<<<< HEAD
	PX4_DOCKER_REPO="px4io/px4-dev-nuttx:latest"
=======
	PX4_DOCKER_REPO="px4io/px4-dev-nuttx:2020-03-16"
>>>>>>> f0dde453
fi

# docker hygiene

#Delete all stopped containers (including data-only containers)
#docker rm $(docker ps -a -q)

#Delete all 'untagged/dangling' (<none>) images
#docker rmi $(docker images -q -f dangling=true)

echo "PX4_DOCKER_REPO: $PX4_DOCKER_REPO";

PWD=$( cd "$( dirname "${BASH_SOURCE[0]}" )" && pwd )
SRC_DIR=$PWD/../

CCACHE_DIR=${HOME}/.ccache
mkdir -p "${CCACHE_DIR}"

docker run -it --rm -w "${SRC_DIR}" \
	--env=AWS_ACCESS_KEY_ID \
	--env=AWS_SECRET_ACCESS_KEY \
	--env=BRANCH_NAME \
	--env=CCACHE_DIR="${CCACHE_DIR}" \
	--env=CI \
	--env=CODECOV_TOKEN \
	--env=COVERALLS_REPO_TOKEN \
	--env=LOCAL_USER_ID="$(id -u)" \
	--env=PX4_ASAN \
	--env=PX4_MSAN \
	--env=PX4_TSAN \
	--env=PX4_UBSAN \
	--env=TRAVIS_BRANCH \
	--env=TRAVIS_BUILD_ID \
	--publish 14556:14556/udp \
	--volume=${CCACHE_DIR}:${CCACHE_DIR}:rw \
	--volume=${SRC_DIR}:${SRC_DIR}:rw \
	${PX4_DOCKER_REPO} /bin/bash -c "$1 $2 $3"<|MERGE_RESOLUTION|>--- conflicted
+++ resolved
@@ -4,11 +4,7 @@
 	echo "guessing PX4_DOCKER_REPO based on input";
 	if [[ $@ =~ .*px4_fmu.* ]]; then
 		# nuttx-px4fmu-v{1,2,3,4,5}
-<<<<<<< HEAD
-		PX4_DOCKER_REPO="px4io/px4-dev-nuttx:latest"
-=======
 		PX4_DOCKER_REPO="px4io/px4-dev-nuttx:2020-03-16"
->>>>>>> f0dde453
 	elif [[ $@ =~ .*ocpoc.* ]] || [[ $@ =~ .*navio2.* ]] || [[ $@ =~ .*raspberry.* ]] || [[ $@ =~ .*beaglebone.* ]]; then
 		# aerotenna_ocpoc_default, beaglebone_blue_default, emlid_navio2_default, px4_raspberrypi_default
 		PX4_DOCKER_REPO="px4io/px4-dev-armhf:2020-03-16"
@@ -31,11 +27,7 @@
 
 # otherwise default to nuttx
 if [ -z ${PX4_DOCKER_REPO+x} ]; then
-<<<<<<< HEAD
-	PX4_DOCKER_REPO="px4io/px4-dev-nuttx:latest"
-=======
 	PX4_DOCKER_REPO="px4io/px4-dev-nuttx:2020-03-16"
->>>>>>> f0dde453
 fi
 
 # docker hygiene
