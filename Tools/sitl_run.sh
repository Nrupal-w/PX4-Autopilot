--- conflicted
+++ resolved
@@ -118,15 +118,6 @@
 	lldb -- mainapp ../../../../${rc_script}_${program}_${model}
 elif [ "$debugger" == "gdb" ]
 then
-<<<<<<< HEAD
-	gdb --args mainapp ../../../../${rc_script}_${program}
-elif [ "$debugger" == "ddd" ]
-then
-	ddd --debugger gdb --args mainapp ../../../../${rc_script}_${program}
-elif [ "$debugger" == "valgrind" ]
-then
-	valgrind ./mainapp ../../../../${rc_script}_${program}
-=======
 	gdb --args mainapp ../../../../${rc_script}_${program}_${model}
 elif [ "$debugger" == "ddd" ]
 then
@@ -134,7 +125,6 @@
 elif [ "$debugger" == "valgrind" ]
 then
 	valgrind ./mainapp ../../../../${rc_script}_${program}_${model}
->>>>>>> 1a5040b9
 else
 	$sudo_enabled ./mainapp $chroot_enabled ../../../../${rc_script}_${program}_${model}
 fi
