#!/usr/bin/env python
#############################################################################
#
#   Copyright (C) 2013-2015 PX4 Development Team. All rights reserved.
#
# Redistribution and use in source and binary forms, with or without
# modification, are permitted provided that the following conditions
# are met:
#
# 1. Redistributions of source code must retain the above copyright
#    notice, this list of conditions and the following disclaimer.
# 2. Redistributions in binary form must reproduce the above copyright
#    notice, this list of conditions and the following disclaimer in
#    the documentation and/or other materials provided with the
#    distribution.
# 3. Neither the name PX4 nor the names of its contributors may be
#    used to endorse or promote products derived from this software
#    without specific prior written permission.
#
# THIS SOFTWARE IS PROVIDED BY THE COPYRIGHT HOLDERS AND CONTRIBUTORS
# "AS IS" AND ANY EXPRESS OR IMPLIED WARRANTIES, INCLUDING, BUT NOT
# LIMITED TO, THE IMPLIED WARRANTIES OF MERCHANTABILITY AND FITNESS
# FOR A PARTICULAR PURPOSE ARE DISCLAIMED. IN NO EVENT SHALL THE
# COPYRIGHT OWNER OR CONTRIBUTORS BE LIABLE FOR ANY DIRECT, INDIRECT,
# INCIDENTAL, SPECIAL, EXEMPLARY, OR CONSEQUENTIAL DAMAGES (INCLUDING,
# BUT NOT LIMITED TO, PROCUREMENT OF SUBSTITUTE GOODS OR SERVICES; LOSS
# OF USE, DATA, OR PROFITS; OR BUSINESS INTERRUPTION) HOWEVER CAUSED
# AND ON ANY THEORY OF LIABILITY, WHETHER IN CONTRACT, STRICT
# LIABILITY, OR TORT (INCLUDING NEGLIGENCE OR OTHERWISE) ARISING IN
# ANY WAY OUT OF THE USE OF THIS SOFTWARE, EVEN IF ADVISED OF THE
# POSSIBILITY OF SUCH DAMAGE.
#
#############################################################################

"""
px_generate_uorb_topic_headers.py
Generates c/cpp header files for uorb topics from .msg (ROS syntax)
message files
"""
from __future__ import print_function
import os
import shutil
import filecmp
import argparse

import sys
px4_tools_dir = os.path.dirname(os.path.abspath(__file__))
sys.path.append(px4_tools_dir + "/genmsg/src")
sys.path.append(px4_tools_dir + "/gencpp/src")

try:
        import em
        import genmsg.template_tools
except ImportError as e:
        print("python import error: ", e)
        print('''
Required python packages not installed.

On a Debian/Ubuntu system please run:

  sudo apt-get install python-empy
  sudo pip install catkin_pkg

On MacOS please run:
  sudo pip install empy catkin_pkg

On Windows please run:
  easy_install empy catkin_pkg
''')
        exit(1)

__author__ = "Thomas Gubler"
__copyright__ = "Copyright (C) 2013-2014 PX4 Development Team."
__license__ = "BSD"
__email__ = "thomasgubler@gmail.com"


TEMPLATE_FILE = 'msg.h.template'
OUTPUT_FILE_EXT = '.h'
INCL_DEFAULT = ['std_msgs:./msg/std_msgs']
PACKAGE = 'px4'
TOPICS_TOKEN = '# TOPICS '


def get_multi_topics(filename):
        """
        Get TOPICS names from a "# TOPICS" line
        """
<<<<<<< HEAD
        ofile = open(filename, 'r')
        text = ofile.read()
        result = []
        for each_line in text.split('\n'):
                if each_line.startswith (TOPICS_TOKEN):
                        topic_names_str = each_line.strip()
                        topic_names_str = topic_names_str.replace(TOPICS_TOKEN, "")
                        result.extend(topic_names_str.split(" "))
        ofile.close()
        return result


def generate_header_from_file(filename, outputdir, templatedir, includepath):
        """
        Converts a single .msg file to a uorb header file
        """
        msg_context = genmsg.msg_loader.MsgContext.create_default()
        full_type_name = genmsg.gentools.compute_full_type_name(PACKAGE, os.path.basename(filename))
        spec = genmsg.msg_loader.load_msg_from_file(msg_context, filename, full_type_name)
        topics = get_multi_topics(filename)
        if includepath:
                search_path = genmsg.command_line.includepath_to_dict(includepath)
        else:
                search_path = {}
        genmsg.msg_loader.load_depends(msg_context, spec, search_path)
        md5sum = genmsg.gentools.compute_md5(msg_context, spec)
        if len(topics) == 0:
                topics.append(spec.short_name)
        em_globals = {
            "file_name_in": filename,
            "md5sum": md5sum,
            "search_path": search_path,
            "msg_context": msg_context,
            "spec": spec,
            "topics": topics
        }

                # Make sure output directory exists:
        if not os.path.isdir(outputdir):
                os.makedirs(outputdir)

        template_file = os.path.join(templatedir, TEMPLATE_FILE)
        output_file = os.path.join(outputdir, spec.short_name + OUTPUT_FILE_EXT)

        if os.path.isfile(output_file):
                return False

        ofile = open(output_file, 'w')
        # todo, reuse interpreter
        interpreter = em.Interpreter(output=ofile, globals=em_globals, options={em.RAW_OPT:True,em.BUFFERED_OPT:True})
        if not os.path.isfile(template_file):
                ofile.close()
                os.remove(output_file)
                raise RuntimeError("Template file %s not found in template dir %s" % (template_file, templatedir))
        interpreter.file(open(template_file)) #todo try
        interpreter.shutdown()
        ofile.close()
        return True
=======
        #print("Generating headers from {0}".format(filename))
        genmsg.template_tools.generate_from_file(filename,
                                                 package,
                                                 outputdir,
                                                 templatedir,
                                                 includepath,
                                                 msg_template_map,
                                                 srv_template_map)
>>>>>>> 1205665b


def convert_dir(inputdir, outputdir, templatedir):
        """
        Converts all .msg files in inputdir to uORB header files
        """

        # Find the most recent modification time in input dir
        maxinputtime = 0
        for f in os.listdir(inputdir):
                fni = os.path.join(inputdir, f)
                if os.path.isfile(fni):
                    it = os.path.getmtime(fni)
                    if it > maxinputtime:
                        maxinputtime = it;

        # Find the most recent modification time in output dir
        maxouttime = 0
        if os.path.isdir(outputdir):
            for f in os.listdir(outputdir):
                    fni = os.path.join(outputdir, f)
                    if os.path.isfile(fni):
                        it = os.path.getmtime(fni)
                        if it > maxouttime:
                            maxouttime = it;

        # Do not generate if nothing changed on the input
        if (maxinputtime != 0 and maxouttime != 0 and maxinputtime < maxouttime):
            return False

        includepath = INCL_DEFAULT + [':'.join([PACKAGE, inputdir])]
        for f in os.listdir(inputdir):
                # Ignore hidden files
                if f.startswith("."):
                        continue

                fn = os.path.join(inputdir, f)
                # Only look at actual files
                if not os.path.isfile(fn):
                        continue

                generate_header_from_file(fn, outputdir, templatedir, includepath)
        return True


def copy_changed(inputdir, outputdir, prefix='', quiet=False):
        """
        Copies files from inputdir to outputdir if they don't exist in
        ouputdir or if their content changed
        """

        # Make sure output directory exists:
        if not os.path.isdir(outputdir):
                os.makedirs(outputdir)

        for f in os.listdir(inputdir):
                fni = os.path.join(inputdir, f)
                if os.path.isfile(fni):
                        # Check if f exists in outpoutdir, copy the file if not
                        fno = os.path.join(outputdir, prefix + f)
                        if not os.path.isfile(fno):
                                shutil.copy(fni, fno)
<<<<<<< HEAD
                                print("{0}: new header file".format(fno))
=======
                                if not quiet:
                                    print("{0}: new header file".format(f))
>>>>>>> 1205665b
                                continue

                        if os.path.getmtime(fni) > os.path.getmtime(fno):
                                # The file exists in inputdir and outputdir
                                # only copy if contents do not match
                                if not filecmp.cmp(fni, fno):
                                        shutil.copy(fni, fno)
<<<<<<< HEAD
                                        print("{0}: updated".format(fni))
=======
                                        if not quiet:
                                            print("{0}: updated".format(f))
>>>>>>> 1205665b
                                        continue

                        if not quiet:
                            print("{0}: unchanged".format(f))


def convert_dir_save(inputdir, outputdir, templatedir, temporarydir, prefix, quiet=False):
        """
        Converts all .msg files in inputdir to uORB header files
        Unchanged existing files are not overwritten.
        """
        # Create new headers in temporary output directory
        convert_dir(inputdir, temporarydir, templatedir)
        # Copy changed headers from temporary dir to output dir
        copy_changed(temporarydir, outputdir, prefix, quiet)

if __name__ == "__main__":
        parser = argparse.ArgumentParser(
            description='Convert msg files to uorb headers')
        parser.add_argument('-d', dest='dir', help='directory with msg files')
        parser.add_argument('-f', dest='file',
                            help="files to convert (use only without -d)",
                            nargs="+")
        parser.add_argument('-e', dest='templatedir',
                            help='directory with template files',)
        parser.add_argument('-o', dest='outputdir',
                            help='output directory for header files')
        parser.add_argument('-t', dest='temporarydir',
                            help='temporary directory')
        parser.add_argument('-p', dest='prefix', default='',
                            help='string added as prefix to the output file '
                            ' name when converting directories')
        parser.add_argument('-q', dest='quiet', default=False, action='store_true',
                            help='string added as prefix to the output file '
                            ' name when converting directories')
        args = parser.parse_args()

        if args.file is not None:
                for f in args.file:
                        generate_header_from_file(f, args.outputdir, args.templatedir, INCL_DEFAULT)
        elif args.dir is not None:
<<<<<<< HEAD
                convert_dir_save(args.dir, args.outputdir, args.templatedir, args.temporarydir, args.prefix)
=======
                convert_dir_save(
                    args.dir,
                    args.outputdir,
                    args.templatedir,
                    args.temporarydir,
                    args.prefix,
                    args.quiet)
>>>>>>> 1205665b
<|MERGE_RESOLUTION|>--- conflicted
+++ resolved
@@ -86,7 +86,6 @@
         """
         Get TOPICS names from a "# TOPICS" line
         """
-<<<<<<< HEAD
         ofile = open(filename, 'r')
         text = ofile.read()
         result = []
@@ -124,7 +123,7 @@
             "topics": topics
         }
 
-                # Make sure output directory exists:
+        # Make sure output directory exists:
         if not os.path.isdir(outputdir):
                 os.makedirs(outputdir)
 
@@ -145,16 +144,6 @@
         interpreter.shutdown()
         ofile.close()
         return True
-=======
-        #print("Generating headers from {0}".format(filename))
-        genmsg.template_tools.generate_from_file(filename,
-                                                 package,
-                                                 outputdir,
-                                                 templatedir,
-                                                 includepath,
-                                                 msg_template_map,
-                                                 srv_template_map)
->>>>>>> 1205665b
 
 
 def convert_dir(inputdir, outputdir, templatedir):
@@ -210,19 +199,15 @@
         if not os.path.isdir(outputdir):
                 os.makedirs(outputdir)
 
-        for f in os.listdir(inputdir):
-                fni = os.path.join(inputdir, f)
+        for input_file in os.listdir(inputdir):
+                fni = os.path.join(inputdir, input_file)
                 if os.path.isfile(fni):
-                        # Check if f exists in outpoutdir, copy the file if not
-                        fno = os.path.join(outputdir, prefix + f)
+                        # Check if input_file exists in outpoutdir, copy the file if not
+                        fno = os.path.join(outputdir, prefix + input_file)
                         if not os.path.isfile(fno):
                                 shutil.copy(fni, fno)
-<<<<<<< HEAD
-                                print("{0}: new header file".format(fno))
-=======
                                 if not quiet:
-                                    print("{0}: new header file".format(f))
->>>>>>> 1205665b
+                                    print("{0}: new header file".format(fno))
                                 continue
 
                         if os.path.getmtime(fni) > os.path.getmtime(fno):
@@ -230,16 +215,12 @@
                                 # only copy if contents do not match
                                 if not filecmp.cmp(fni, fno):
                                         shutil.copy(fni, fno)
-<<<<<<< HEAD
-                                        print("{0}: updated".format(fni))
-=======
                                         if not quiet:
-                                            print("{0}: updated".format(f))
->>>>>>> 1205665b
+                                            print("{0}: updated".format(input_file))
                                         continue
 
                         if not quiet:
-                            print("{0}: unchanged".format(f))
+                            print("{0}: unchanged".format(input_file))
 
 
 def convert_dir_save(inputdir, outputdir, templatedir, temporarydir, prefix, quiet=False):
@@ -277,14 +258,10 @@
                 for f in args.file:
                         generate_header_from_file(f, args.outputdir, args.templatedir, INCL_DEFAULT)
         elif args.dir is not None:
-<<<<<<< HEAD
-                convert_dir_save(args.dir, args.outputdir, args.templatedir, args.temporarydir, args.prefix)
-=======
                 convert_dir_save(
                     args.dir,
                     args.outputdir,
                     args.templatedir,
                     args.temporarydir,
                     args.prefix,
-                    args.quiet)
->>>>>>> 1205665b
+                    args.quiet)