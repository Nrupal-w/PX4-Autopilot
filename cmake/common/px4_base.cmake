############################################################################
#
# Copyright (c) 2015 PX4 Development Team. All rights reserved.
#
# Redistribution and use in source and binary forms, with or without
# modification, are permitted provided that the following conditions
# are met:
#
# 1. Redistributions of source code must retain the above copyright
#    notice, this list of conditions and the following disclaimer.
# 2. Redistributions in binary form must reproduce the above copyright
#    notice, this list of conditions and the following disclaimer in
#    the documentation and/or other materials provided with the
#    distribution.
# 3. Neither the name PX4 nor the names of its contributors may be
#    used to endorse or promote products derived from this software
#    without specific prior written permission.
#
# THIS SOFTWARE IS PROVIDED BY THE COPYRIGHT HOLDERS AND CONTRIBUTORS
# "AS IS" AND ANY EXPRESS OR IMPLIED WARRANTIES, INCLUDING, BUT NOT
# LIMITED TO, THE IMPLIED WARRANTIES OF MERCHANTABILITY AND FITNESS
# FOR A PARTICULAR PURPOSE ARE DISCLAIMED. IN NO EVENT SHALL THE
# COPYRIGHT OWNER OR CONTRIBUTORS BE LIABLE FOR ANY DIRECT, INDIRECT,
# INCIDENTAL, SPECIAL, EXEMPLARY, OR CONSEQUENTIAL DAMAGES (INCLUDING,
# BUT NOT LIMITED TO, PROCUREMENT OF SUBSTITUTE GOODS OR SERVICES; LOSS
# OF USE, DATA, OR PROFITS; OR BUSINESS INTERRUPTION) HOWEVER CAUSED
# AND ON ANY THEORY OF LIABILITY, WHETHER IN CONTRACT, STRICT
# LIABILITY, OR TORT (INCLUDING NEGLIGENCE OR OTHERWISE) ARISING IN
# ANY WAY OUT OF THE USE OF THIS SOFTWARE, EVEN IF ADVISED OF THE
# POSSIBILITY OF SUCH DAMAGE.
#
############################################################################

#=============================================================================
#
#	Defined functions in this file
#
# 	utility functions
#
#		* px4_parse_function_args
#		* px4_add_git_submodule
#		* px4_prepend_string
#		* px4_join
#		* px4_add_module
#		* px4_generate_messages
#		* px4_add_upload
#		* px4_add_common_flags
#

include(CMakeParseArguments)

#=============================================================================
#
#	px4_parse_function_args
#
#	This function simpliies usage of the cmake_parse_arguments module.
#	It is inteded to be called by other functions.
#
#	Usage:
#		px4_parse_function_args(
#			NAME <name>
#			[ OPTIONS <list> ]
#			[ ONE_VALUE <list> ]
#			[ MULTI_VALUE <list> ]
#			REQUIRED <list>
#			ARGN <ARGN>)
#
#	Input:
#		NAME		: the name of the calling function
#		OPTIONS		: boolean flags
#		ONE_VALUE	: single value variables
#		MULTI_VALUE	: multi value variables
#		REQUIRED	: required arguments
#		ARGN		: the function input arguments, typically ${ARGN}
#
#	Output:
#		The function arguments corresponding to the following are set:
#		${OPTIONS}, ${ONE_VALUE}, ${MULTI_VALUE}
#
#	Example:
#		function test()
#			px4_parse_function_args(
#				NAME TEST
#				ONE_VALUE NAME
#				MULTI_VALUE LIST
#				REQUIRED NAME LIST
#				ARGN ${ARGN})
#			message(STATUS "name: ${NAME}")
#			message(STATUS "list: ${LIST}")
#		endfunction()
#
#		test(NAME "hello" LIST a b c)
#
#		OUTPUT:
#			name: hello
#			list: a b c
#
function(px4_parse_function_args)
	cmake_parse_arguments(IN "" "NAME" "OPTIONS;ONE_VALUE;MULTI_VALUE;REQUIRED;ARGN" "${ARGN}")
	cmake_parse_arguments(OUT "${IN_OPTIONS}" "${IN_ONE_VALUE}" "${IN_MULTI_VALUE}" "${IN_ARGN}")
	if (OUT_UNPARSED_ARGUMENTS)
		message(FATAL_ERROR "${IN_NAME}: unparsed ${OUT_UNPARSED_ARGUMENTS}")
	endif()
	foreach(arg ${IN_REQUIRED})
		if (NOT OUT_${arg})
			if (NOT "${OUT_${arg}}" STREQUAL "0")
				message(FATAL_ERROR "${IN_NAME} requires argument ${arg}\nARGN: ${IN_ARGN}")
			endif()
		endif()
	endforeach()
	foreach(arg ${IN_OPTIONS} ${IN_ONE_VALUE} ${IN_MULTI_VALUE})
		set(${arg} ${OUT_${arg}} PARENT_SCOPE)
	endforeach()
endfunction()

#=============================================================================
#
#	px4_add_git_submodule
#
#	This function add a git submodule target.
#
#	Usage:
#		px4_add_git_submodule(TARGET <target> PATH <path>)
#
#	Input:
#		PATH		: git submodule path
#
#	Output:
#		TARGET		: git target
#
#	Example:
#		px4_add_git_submodule(TARGET git_nuttx PATH "NuttX")
#
function(px4_add_git_submodule)
	px4_parse_function_args(
		NAME px4_add_git_submodule
		ONE_VALUE TARGET PATH
		REQUIRED TARGET PATH
		ARGN ${ARGN})
	string(REPLACE "/" "_" NAME ${PATH})
	add_custom_command(OUTPUT ${PX4_BINARY_DIR}/git_init_${NAME}.stamp
		WORKING_DIRECTORY ${PX4_SOURCE_DIR}
		COMMAND touch ${PX4_BINARY_DIR}/git_init_${NAME}.stamp
		DEPENDS ${PX4_SOURCE_DIR}/.gitmodules
		)
	add_custom_target(${TARGET}
<<<<<<< HEAD
		WORKING_DIRECTORY ${CMAKE_SOURCE_DIR}
# todo:Not have 2 list of submodues one (see the end of Tools/check_submodules.sh and Firmware/CMakeLists.txt) 
# using the list of submodules from the CMake file to drive the test
#		COMMAND Tools/check_submodules.sh ${PATH}
		DEPENDS ${CMAKE_BINARY_DIR}/git_init_${NAME}.stamp
=======
		WORKING_DIRECTORY ${PX4_SOURCE_DIR}
		DEPENDS ${PX4_BINARY_DIR}/git_init_${NAME}.stamp
>>>>>>> ebce93f3
		)
endfunction()

#=============================================================================
#
#	px4_prepend_string
#
#	This function prepends a string to a list
#
#	Usage:
#		px4_prepend_string(OUT <output-list> STR <string> LIST <list>)
#
#	Input:
#		STR			: string to prepend
#		LIST		: list to prepend to
#
#	Output:
#		${OUT}		: prepended list
#
#	Example:
#		px4_prepend_string(OUT test_str STR "path/to/" LIST src/file1.cpp src/file2.cpp)
#		test_str would then be:
#			path/to/src/file1.cpp
#			path/to/src/file2.cpp
#
function(px4_prepend_string)
	px4_parse_function_args(
		NAME px4_prepend_string
		ONE_VALUE OUT STR
		MULTI_VALUE LIST
		REQUIRED OUT STR LIST
		ARGN ${ARGN})
	set(${OUT})
	foreach(file ${LIST})
		list(APPEND ${OUT} ${STR}${file})
	endforeach()
	set(${OUT} ${${OUT}} PARENT_SCOPE)
endfunction()

#=============================================================================
#
#	px4_join
#
#	This function joins a list with a given separator. If list is not
#	passed, or is sent "", this will return the empty string.
#
#	Usage:
#		px4_join(OUT ${OUT} [ LIST ${LIST} ] GLUE ${GLUE})
#
#	Input:
#		LIST		: list to join
#		GLUE		: separator to use
#
#	Output:
#		OUT			: joined list
#
#	Example:
#		px4_join(OUT test_join LIST a b c GLUE ";")
#		test_join would then be:
#			"a;b;c"
#
function(px4_join)
	px4_parse_function_args(
		NAME px4_join
		ONE_VALUE OUT GLUE
		MULTI_VALUE LIST
		REQUIRED GLUE OUT
		ARGN ${ARGN})
	string (REPLACE ";" "${GLUE}" _TMP_STR "${LIST}")
	set(${OUT} ${_TMP_STR} PARENT_SCOPE)
endfunction()

#=============================================================================
#
#	px4_add_module
#
#	This function builds a static library from a module description.
#
#	Usage:
#		px4_add_module(MODULE <string>
#			[ MAIN <string> ]
#			[ STACK <string> ] !!!!!DEPRECATED, USE STACK_MAIN INSTEAD!!!!!!!!!
#			[ STACK_MAIN <string> ]
#			[ STACK_MAX <string> ]
#			[ COMPILE_FLAGS <list> ]
#			[ INCLUDES <list> ]
#			[ DEPENDS <string> ]
#			)
#
#	Input:
#		MODULE			: unique name of module
#		MAIN			: entry point, if not given, assumed to be library
#		STACK			: deprecated use stack main instead
#		STACK_MAIN		: size of stack for main function
#		STACK_MAX		: maximum stack size of any frame
#		COMPILE_FLAGS	: compile flags
#		LINK_FLAGS		: link flags
#		SRCS			: source files
#		INCLUDES		: include directories
#		DEPENDS			: targets which this module depends on
#
#	Output:
#		Static library with name matching MODULE.
#
#	Example:
#		px4_add_module(MODULE test
#			SRCS
#				file.cpp
#			STACK_MAIN 1024
#			DEPENDS
#				git_nuttx
#			)
#
function(px4_add_module)

	px4_parse_function_args(
		NAME px4_add_module
		ONE_VALUE MODULE MAIN STACK STACK_MAIN STACK_MAX PRIORITY
		MULTI_VALUE COMPILE_FLAGS LINK_FLAGS SRCS INCLUDES DEPENDS
		REQUIRED MODULE
		ARGN ${ARGN})

	add_library(${MODULE} STATIC EXCLUDE_FROM_ALL ${SRCS})

	# set defaults if not set
	set(MAIN_DEFAULT MAIN-NOTFOUND)
	set(STACK_MAIN_DEFAULT 1024)
	set(PRIORITY_DEFAULT SCHED_PRIORITY_DEFAULT)

	# default stack max to stack main
	if(NOT STACK_MAIN AND STACK)
		set(STACK_MAIN ${STACK})
		message(AUTHOR_WARNING "STACK deprecated, USE STACK_MAIN instead!!!!!!!!!!!!")
	endif()

	foreach(property MAIN STACK_MAIN PRIORITY)
		if(NOT ${property})
			set(${property} ${${property}_DEFAULT})
		endif()
		set_target_properties(${MODULE} PROPERTIES ${property}
			${${property}})
	endforeach()

	# default stack max to stack main
	if(NOT STACK_MAX)
		set(STACK_MAX ${STACK_MAIN})
	endif()
	set_target_properties(${MODULE} PROPERTIES STACK_MAX
		${STACK_MAX})

	if(${OS} STREQUAL "qurt" )
		set_property(TARGET ${MODULE} PROPERTY POSITION_INDEPENDENT_CODE TRUE)
	elseif(${OS} STREQUAL "nuttx" )
		list(APPEND COMPILE_FLAGS -Wframe-larger-than=${STACK_MAX})
	endif()

	if(MAIN)
		set_target_properties(${MODULE} PROPERTIES
			COMPILE_DEFINITIONS PX4_MAIN=${MAIN}_app_main)
		add_definitions(-DMODULE_NAME="${MAIN}")
	else()
		add_definitions(-DMODULE_NAME="${MODULE}")
	endif()

	if(INCLUDES)
		target_include_directories(${MODULE} ${INCLUDES})
	endif()

	if(DEPENDS)
		add_dependencies(${MODULE} ${DEPENDS})
	endif()

	# join list variables to get ready to send to compiler
	foreach(prop LINK_FLAGS COMPILE_FLAGS)
		if(${prop})
			px4_join(OUT ${prop} LIST ${${prop}} GLUE " ")
		endif()
	endforeach()

	# store module properties in target
	# COMPILE_FLAGS and LINK_FLAGS are passed to compiler/linker by cmake
	# STACK_MAIN, MAIN, PRIORITY are PX4 specific
	foreach (prop COMPILE_FLAGS LINK_FLAGS STACK_MAIN MAIN PRIORITY)
		if (${prop})
			set_target_properties(${MODULE} PROPERTIES ${prop} ${${prop}})
		endif()
	endforeach()

endfunction()

#=============================================================================
#
#	px4_generate_messages
#
#	This function generates source code from ROS msg definitions.
#
#	Usage:
#		px4_generate_messages(TARGET <target> MSGS <msg-files>)
#
#	Input:
#		MSG_FILES	: the ROS msgs to generate files from
#		OS			: the operating system selected
#		DEPENDS		: dependencies
#
#	Output:
#		TARGET		: the message generation target
#
#	Example:
#		px4_generate_messages(TARGET <target>
#			MSG_FILES <files> OS <operating-system>
#			[ DEPENDS <dependencies> ]
#			)
#
function(px4_generate_messages)
	px4_parse_function_args(
		NAME px4_generate_messages
		OPTIONS VERBOSE
		ONE_VALUE OS TARGET
		MULTI_VALUE MSG_FILES DEPENDS INCLUDES
		REQUIRED MSG_FILES OS TARGET
		ARGN ${ARGN})
	if("${config_nuttx_config}" STREQUAL "bootloader")
	else()
	set(QUIET)
	if(NOT VERBOSE)
		set(QUIET "-q")
	endif()

	# headers
	set(msg_out_path ${PX4_BINARY_DIR}/src/modules/uORB/topics)
	set(msg_list)
	foreach(msg_file ${MSG_FILES})
		get_filename_component(msg ${msg_file} NAME_WE)
		list(APPEND msg_list ${msg})
	endforeach()
	set(msg_files_out)
	foreach(msg ${msg_list})
		list(APPEND msg_files_out ${msg_out_path}/${msg}.h)
	endforeach()
	add_custom_command(OUTPUT ${msg_files_out}
		COMMAND ${PYTHON_EXECUTABLE}
			Tools/px_generate_uorb_topic_files.py
			--headers
			${QUIET}
			-f ${MSG_FILES}
			-o ${msg_out_path}
			-e msg/templates/uorb
			-t ${PX4_BINARY_DIR}/topics_temporary_header
		DEPENDS ${DEPENDS} ${MSG_FILES}
		WORKING_DIRECTORY ${PX4_SOURCE_DIR}
		COMMENT "Generating uORB topic headers"
		VERBATIM
		)

	# !sources
	set(msg_source_out_path	${PX4_BINARY_DIR}/topics_sources)
	set(msg_source_files_out ${msg_source_out_path}/uORBTopics.cpp)
	foreach(msg ${msg_list})
		list(APPEND msg_source_files_out ${msg_source_out_path}/${msg}.cpp)
	endforeach()
	add_custom_command(OUTPUT ${msg_source_files_out}
		COMMAND ${PYTHON_EXECUTABLE}
			Tools/px_generate_uorb_topic_files.py
			--sources
			${QUIET}
			-f ${MSG_FILES}
			-o ${msg_source_out_path}
			-e msg/templates/uorb
			-t ${PX4_BINARY_DIR}/topics_temporary_sources
		DEPENDS ${DEPENDS} ${MSG_FILES}
		WORKING_DIRECTORY ${PX4_SOURCE_DIR}
		COMMENT "Generating uORB topic sources"
		VERBATIM
		)
	set_source_files_properties(${msg_source_files_out} PROPERTIES GENERATED TRUE)

	# We remove uORBTopics.cpp to make sure the generator is re-run, which is
	# necessary when a .msg file is removed and because uORBTopics.cpp depends
	# on all topics.
	execute_process(COMMAND rm uORBTopics.cpp
		WORKING_DIRECTORY ${msg_source_out_path}
		ERROR_QUIET)

	# multi messages for target OS
	set(msg_multi_out_path
		${PX4_BINARY_DIR}/src/platforms/${OS}/px4_messages)
	set(msg_multi_files_out)
	foreach(msg ${msg_list})
		list(APPEND msg_multi_files_out ${msg_multi_out_path}/px4_${msg}.h)
	endforeach()
	add_custom_command(OUTPUT ${msg_multi_files_out}
		COMMAND ${PYTHON_EXECUTABLE}
			Tools/px_generate_uorb_topic_files.py
			--headers
			${QUIET}
			-f ${MSG_FILES}
			-o ${msg_multi_out_path}
			-e msg/templates/px4/uorb
			-t ${PX4_BINARY_DIR}/multi_topics_temporary/${OS}
			-p "px4_"
		DEPENDS ${DEPENDS} ${MSG_FILES}
		WORKING_DIRECTORY ${PX4_SOURCE_DIR}
		COMMENT "Generating uORB topic multi headers for ${OS}"
		VERBATIM
		)

	add_library(${TARGET}
		${msg_source_files_out}
		${msg_multi_files_out}
		${msg_files_out}
		)
    endif()
endfunction()

#=============================================================================
#
#	px4_add_upload
#
#	This function generates source code from ROS msg definitions.
#
#	Usage:
#		px4_add_upload(OUT <target> BUNDLE <file.px4>)
#
#	Input:
#		BUNDLE		: the firmware.px4 file
#		OS			: the operating system
#		BOARD		: the board
#
#	Output:
#		OUT			: the firmware target
#
#	Example:
#		px4_add_upload(OUT upload
#			BUNDLE main.px4
#			)
#
function(px4_add_upload)
	px4_parse_function_args(
		NAME px4_add_upload
		ONE_VALUE OS BOARD OUT BUNDLE
		REQUIRED OS BOARD OUT BUNDLE
		ARGN ${ARGN})
	set(serial_ports)
	if(${CMAKE_HOST_SYSTEM_NAME} STREQUAL "Linux")
		list(APPEND serial_ports
			/dev/serial/by-id/usb-3D_Robotics*
			/dev/serial/by-id/usb-The_Autopilot*
			/dev/serial/by-id/pci-3D_Robotics*
			)
	elseif(${CMAKE_HOST_SYSTEM_NAME} STREQUAL "Darwin")
		list(APPEND serial_ports
			/dev/tty.usbmodemPX*,/dev/tty.usbmodem*
			)
	elseif(${CMAKE_HOST_SYSTEM_NAME} STREQUAL "Windows")
		foreach(port RANGE 32 0)
			list(APPEND serial_ports
				"COM${port}")
		endforeach()
	endif()
	px4_join(OUT serial_ports LIST "${serial_ports}" GLUE ",")
	add_custom_target(${OUT}
		COMMAND ${PYTHON_EXECUTABLE}
			${PX4_SOURCE_DIR}/Tools/px_uploader.py --port ${serial_ports} ${BUNDLE}
		DEPENDS ${BUNDLE}
		WORKING_DIRECTORY ${PX4_BINARY_DIR}
		COMMENT "uploading ${BUNDLE}"
		VERBATIM
		USES_TERMINAL
		)
endfunction()


function(px4_add_adb_push)
	px4_parse_function_args(
		NAME px4_add_upload
		ONE_VALUE OS BOARD OUT DEST
		MULTI_VALUE FILES DEPENDS
		REQUIRED OS BOARD OUT FILES DEPENDS DEST
		ARGN ${ARGN})

	add_custom_target(${OUT}
		COMMAND ${PX4_SOURCE_DIR}/Tools/adb_upload.sh ${FILES} ${DEST}
		DEPENDS ${DEPENDS}
		WORKING_DIRECTORY ${PX4_BINARY_DIR}
		COMMENT "uploading ${BUNDLE}"
		VERBATIM
		USES_TERMINAL
		)
endfunction()

function(px4_add_adb_push_to_bebop)
	px4_parse_function_args(
		NAME px4_add_upload_to_bebop
		ONE_VALUE OS BOARD OUT DEST
		MULTI_VALUE FILES DEPENDS
		REQUIRED OS BOARD OUT FILES DEPENDS DEST
		ARGN ${ARGN})

	add_custom_target(${OUT}
		COMMAND ${PX4_SOURCE_DIR}/Tools/adb_upload_to_bebop.sh ${FILES} ${DEST}
		DEPENDS ${DEPENDS}
		WORKING_DIRECTORY ${PX4_BINARY_DIR}
		COMMENT "uploading ${BUNDLE}"
		VERBATIM
		USES_TERMINAL
		)
endfunction()

function(px4_add_scp_push)
	px4_parse_function_args(
		NAME px4_add_upload
		ONE_VALUE OS BOARD OUT DEST
		MULTI_VALUE FILES DEPENDS
		REQUIRED OS BOARD OUT FILES DEPENDS DEST
		ARGN ${ARGN})

	add_custom_target(${OUT}
		COMMAND ${PX4_SOURCE_DIR}/Tools/scp_upload.sh ${FILES} ${DEST}
		DEPENDS ${DEPENDS}
		WORKING_DIRECTORY ${PX4_BINARY_DIR}
		COMMENT "uploading ${BUNDLE}"
		VERBATIM
		USES_TERMINAL
		)
endfunction()


#=============================================================================
#
#	px4_add_common_flags
#
#	Set ths default build flags.
#
#	Usage:
#		px4_add_common_flags(
#			BOARD <in-string>
#			C_FLAGS <inout-variable>
#			CXX_FLAGS <inout-variable>
#			EXE_LINKER_FLAGS <inout-variable>
#			INCLUDE_DIRS <inout-variable>
#			LINK_DIRS <inout-variable>
#			DEFINITIONS <inout-variable>)
#
#	Input:
#		BOARD					: board
#
#	Input/Output: (appends to existing variable)
#		C_FLAGS					: c compile flags variable
#		CXX_FLAGS				: c++ compile flags variable
#		EXE_LINKER_FLAGS		: executable linker flags variable
#		INCLUDE_DIRS			: include directories
#		LINK_DIRS				: link directories
#		DEFINITIONS				: definitions
#
#	Example:
#		px4_add_common_flags(
#			BOARD px4fmu-v2
#			C_FLAGS CMAKE_C_FLAGS
#			CXX_FLAGS CMAKE_CXX_FLAGS
#			EXE_LINKER_FLAG CMAKE_EXE_LINKER_FLAGS
#			INCLUDES <list>)
#
function(px4_add_common_flags)

	set(inout_vars
		C_FLAGS CXX_FLAGS EXE_LINKER_FLAGS INCLUDE_DIRS LINK_DIRS DEFINITIONS)

	px4_parse_function_args(
		NAME px4_add_common_flags
		ONE_VALUE ${inout_vars} BOARD
		REQUIRED ${inout_vars} BOARD
		ARGN ${ARGN})

	set(warnings
		-Wall
		-Werror
		-Wextra
		-Wno-sign-compare
		-Wshadow
		-Wfloat-equal
		-Wpointer-arith
		-Wmissing-declarations
		-Wno-unused-parameter
		-Werror=format-security
		-Werror=array-bounds
		-Wfatal-errors
		-Werror=unused-variable
		-Werror=reorder
		-Werror=uninitialized
		-Werror=init-self
		#-Wcast-qual  - generates spurious noreturn attribute warnings,
		#               try again later
		#-Wconversion - would be nice, but too many "risky-but-safe"
		#               conversions in the code
		#-Wcast-align - would help catch bad casts in some cases,
		#               but generates too many false positives
		)

	if (${CMAKE_C_COMPILER_ID} MATCHES ".*Clang.*")
		# QuRT 6.4.X compiler identifies as Clang but does not support this option
		if (NOT ${OS} STREQUAL "qurt")
			list(APPEND warnings
				-Qunused-arguments
				-Wno-unused-const-variable
				-Wno-varargs
			)
		endif()
	else()
		list(APPEND warnings
			-Werror=unused-but-set-variable
			-Wformat=1
			#-Wlogical-op # very verbose due to eigen
			-Wdouble-promotion
			-Werror=double-promotion
		)
	endif()

	if ($ENV{MEMORY_DEBUG} MATCHES "1")
		message(STATUS "address sanitizer enabled")
		set(max_optimization -Os)

		set(optimization_flags
			-fno-strict-aliasing
			-fno-omit-frame-pointer
			-funsafe-math-optimizations
			-ffunction-sections
			-fdata-sections
			-g3 -fsanitize=address
			)
	else()
		set(max_optimization -Os)

		if ("${OS}" STREQUAL "qurt")
			set(PIC_FLAG -fPIC)
		endif()
		set(optimization_flags
			-fno-strict-aliasing
			-fomit-frame-pointer
			-funsafe-math-optimizations
			-ffunction-sections
			-fdata-sections
			${PIC_FLAG}
			)
	endif()

	if (NOT ${CMAKE_C_COMPILER_ID} MATCHES ".*Clang.*")
		list(APPEND optimization_flags
			-fno-strength-reduce
			-fno-builtin-printf
		)
	endif()

	set(c_warnings
		-Wbad-function-cast
		-Wstrict-prototypes
		-Wmissing-prototypes
		-Wnested-externs
		)

	if (NOT ${CMAKE_C_COMPILER_ID} MATCHES ".*Clang.*")
		list(APPEND c_warnings
			-Wold-style-declaration
			-Wmissing-parameter-type
		)
	endif()

	set(c_compile_flags
		-g
		-std=gnu99
		-fno-common
		)

	set(cxx_warnings
		-Wno-missing-field-initializers
		)

	set(cxx_compile_flags
		-g
		-fno-exceptions
		-fno-rtti
		-std=gnu++0x
		-fno-threadsafe-statics
		-DCONFIG_WCHAR_BUILTIN
		-D__CUSTOM_FILE_IO__
		)

	if (NOT (${CMAKE_C_COMPILER_ID} MATCHES ".*Clang.*"))
		# -fcheck-new is a no-op for Clang in general
		# and has no effect, but can generate a compile
		# error for some OS
		list(APPEND cxx_compile_flags
			-fcheck-new
		)
	endif()

	set(visibility_flags
		-fvisibility=hidden
		-include visibility.h
		)

	set(added_c_flags
		${c_compile_flags}
		${warnings}
		${c_warnings}
		${max_optimization}
		${optimization_flags}
		${visibility_flags}
		)

	set(added_cxx_flags
		${cxx_compile_flags}
		${warnings}
		${cxx_warnings}
		${max_optimization}
		${optimization_flags}
		${visibility_flags}
		)

	set(added_include_dirs
		${PX4_SOURCE_DIR}/src
		${PX4_BINARY_DIR}
		${PX4_BINARY_DIR}/src
		${PX4_SOURCE_DIR}/src/modules
		${PX4_SOURCE_DIR}/src/include
		${PX4_SOURCE_DIR}/src/lib
		${PX4_SOURCE_DIR}/src/platforms
		# TODO Build/versioning was in Makefile,
		# do we need this, how does it work with cmake
		${PX4_SOURCE_DIR}/src/drivers/boards/${BOARD}
		${PX4_BINARY_DIR}
		${PX4_BINARY_DIR}/src/modules/px4_messages
		${PX4_BINARY_DIR}/src/modules
		${PX4_SOURCE_DIR}/mavlink/include/mavlink
		${PX4_SOURCE_DIR}/src/lib/DriverFramework/framework/include
		)

	list(APPEND added_include_dirs
		src/lib/matrix
		)

	set(added_link_dirs) # none used currently

	string(TOUPPER ${BOARD} board_upper)
	string(REPLACE "-" "_" board_config ${board_upper})
	set(added_definitions
		-DCONFIG_ARCH_BOARD_${board_config}
		-D__STDC_FORMAT_MACROS
		)

	if (NOT (APPLE AND (${CMAKE_C_COMPILER_ID} MATCHES ".*Clang.*")))
		set(added_exe_linker_flags
			-Wl,--warn-common
			-Wl,--gc-sections
			#,--print-gc-sections
			)
	endif()

	# output
	foreach(var ${inout_vars})
		string(TOLOWER ${var} lower_var)
		set(${${var}} ${${${var}}} ${added_${lower_var}} PARENT_SCOPE)
		#message(STATUS "set(${${var}} ${${${var}}} ${added_${lower_var}} PARENT_SCOPE)")
	endforeach()

endfunction()

#=============================================================================
#
#	px4_mangle_name
#
#	Convert a path name to a module name
#
#	Usage:
#		px4_mangle_name(dirname newname)
#
#	Input:
#		dirname					: path to module dir
#
#	Output:
#		newname					: module name
#
#	Example:
#		px4_mangle_name(${dirpath} mangled_name)
#		message(STATUS "module name is ${mangled_name}")
#
function(px4_mangle_name dirname newname)
	set(tmp)
	string(REPLACE "/" "__" tmp ${dirname})
	set(${newname} ${tmp} PARENT_SCOPE)
endfunction()

#=============================================================================
#
#	px4_create_git_hash_header
#
#	Create a header file containing the git hash of the current tree
#
#	Usage:
#		px4_create_git_hash_header(HEADER ${CMAKE_BUILD_DIR}/git_hash.h)
#
#	Input:
#		HEADER 		: path of the header file to generate
#
#	Example:
#		px4_create_git_hash_header(HEADER ${CMAKE_BUILD_DIR}/git_hash.h)
#
function(px4_create_git_hash_header)
	px4_parse_function_args(
		NAME px4_create_git_hash_header
		ONE_VALUE HEADER
		REQUIRED HEADER
		ARGN ${ARGN})
	execute_process(
		COMMAND git describe --always --tags
		OUTPUT_VARIABLE git_tag
		OUTPUT_STRIP_TRAILING_WHITESPACE
		WORKING_DIRECTORY ${PX4_SOURCE_DIR}
		)
	message(STATUS "GIT_TAG = ${git_tag}")
	execute_process(
		COMMAND git rev-parse --verify HEAD
		OUTPUT_VARIABLE git_version
		OUTPUT_STRIP_TRAILING_WHITESPACE
		WORKING_DIRECTORY ${PX4_SOURCE_DIR}
		)
	#message(STATUS "GIT_VERSION = ${git_version}")
	set(git_version_short)
	string(SUBSTRING ${git_version} 1 16 git_version_short)
	configure_file(${PX4_SOURCE_DIR}/cmake/templates/build_git_version.h.in ${HEADER} @ONLY)
endfunction()

#=============================================================================
#
#	px4_generate_parameters_xml
#
#	Generates a parameters.xml file.
#
#	Usage:
#		px4_generate_parameters_xml(OUT <param-xml_file>)
#
#	Input:
#		BOARD : the board
#
#	Output:
#		OUT	: the generated xml file
#
#	Example:
#		px4_generate_parameters_xml(OUT parameters.xml)
#
function(px4_generate_parameters_xml)
	px4_parse_function_args(
		NAME px4_generate_parameters_xml
		ONE_VALUE OUT BOARD
		REQUIRED OUT BOARD
		ARGN ${ARGN})
	set(path ${PX4_SOURCE_DIR}/src)
	file(GLOB_RECURSE param_src_files
		${PX4_SOURCE_DIR}/src/*params.c
		)
	add_custom_command(OUTPUT ${OUT}
		COMMAND ${PYTHON_EXECUTABLE} ${PX4_SOURCE_DIR}/Tools/px_process_params.py
			-s ${path} --board CONFIG_ARCH_${BOARD} --xml --inject-xml
		DEPENDS ${param_src_files}
		)
	set(${OUT} ${${OUT}} PARENT_SCOPE)
endfunction()

#=============================================================================
#
#	px4_generate_parameters_source
#
#	Generates a source file with all parameters.
#
#	Usage:
#		px4_generate_parameters_source(OUT <list-source-files> XML <param-xml-file> [SCOPE <cmake file for scoping>])
#
#	Input:
#		XML   : the parameters.xml file
#		SCOPE : the cmake file used to limit scope of the paramaters
#		DEPS  : target dependencies
#
#	Output:
#		OUT	: the generated source files
#
#	Example:
#		px4_generate_parameters_source(OUT param_files XML parameters.xml SCOPE ${OS}_${BOARD}_${LABEL}.cmake )
#
function(px4_generate_parameters_source)
	px4_parse_function_args(
		NAME px4_generate_parameters_source
		ONE_VALUE OUT XML SCOPE DEPS
		REQUIRED OUT XML
		ARGN ${ARGN})
	set(generated_files
		${CMAKE_CURRENT_BINARY_DIR}/px4_parameters.h
		${CMAKE_CURRENT_BINARY_DIR}/px4_parameters.c)
	set_source_files_properties(${generated_files}
		PROPERTIES GENERATED TRUE)
	if ("${config_generate_parameters_scope}" STREQUAL "ALL")
		set(SCOPE "")
	endif()
	add_custom_command(OUTPUT ${generated_files}
		COMMAND ${PYTHON_EXECUTABLE} ${PX4_SOURCE_DIR}/Tools/px_generate_params.py ${XML} ${SCOPE}
		DEPENDS ${XML} ${DEPS} ${SCOPE}
		)
	set(${OUT} ${generated_files} PARENT_SCOPE)
endfunction()

#=============================================================================
#
#	px4_generate_airframes_xml
#
#	Generates airframes.xml
#
#	Usage:
#		px4_generate_airframes_xml(OUT <airframe-xml-file>)
#
#	Input:
#		XML : the airframes.xml file
#		BOARD : the board
#
#	Output:
#		OUT	: the generated source files
#
#	Example:
#		px4_generate_airframes_xml(OUT airframes.xml)
#
function(px4_generate_airframes_xml)
	px4_parse_function_args(
		NAME px4_generate_airframes_xml
		ONE_VALUE OUT BOARD
		REQUIRED OUT BOARD
		ARGN ${ARGN})
	set(process_airframes ${PX4_SOURCE_DIR}/Tools/px_process_airframes.py)
	add_custom_command(OUTPUT ${OUT}
		COMMAND ${PYTHON_EXECUTABLE} ${process_airframes}
<<<<<<< HEAD
			-a ${CMAKE_SOURCE_DIR}/ROMFS/${config_romfs_root}/init.d
=======
			-a ${PX4_SOURCE_DIR}/ROMFS/px4fmu_common/init.d
>>>>>>> ebce93f3
			--board CONFIG_ARCH_BOARD_${BOARD} --xml
		)
	set(${OUT} ${${OUT}} PARENT_SCOPE)
endfunction()

#=============================================================================
#
#	px4_copy_tracked
#
#	Copy files to a directory and keep track of dependencies.
#
#	Usage:
#		px4_copy_tracked(OUT <dest-files> FILES <in-files> DIR <dir-name>)
#
#	Input:
#		FILES	:  the source files
#		DEST		:  the directory to copy files to
#		RELATIVE :  relative directory for source files
#
#	Output:
#		OUT	: the copied files
#
#	Example:
#		px4_copy_tracked(OUT copied_files FILES src_files DEST path RELATIVE path_rel)
#
function(px4_copy_tracked)
	px4_parse_function_args(
		NAME px4_copy_tracked
		ONE_VALUE DEST OUT RELATIVE
		MULTI_VALUE FILES
		REQUIRED DEST OUT FILES
		ARGN ${ARGN})
	set(files)
	# before build, make sure dest directory exists
	execute_process(
		COMMAND cmake -E make_directory ${DEST})
	# create rule to copy each file and set dependency as source file
	set(_files_out)
	foreach(_file ${FILES})
		if (RELATIVE)
			file(RELATIVE_PATH _file_path ${RELATIVE} ${_file})
		else()
			set(_file_path ${_file})
		endif()
		set(_dest_file ${DEST}/${_file_path})
		#message(STATUS "copy ${_file} -> ${_dest_file}")
		add_custom_command(OUTPUT ${_dest_file}
			COMMAND cmake -E copy ${_file} ${_dest_file}
			DEPENDS ${_file})
		list(APPEND _files_out ${_dest_file})
	endforeach()
	set(${OUT} ${_files_out} PARENT_SCOPE)
endfunction()

#=============================================================================
#
#	px4_share_subdirectory
#
#	This function simplifes sharing a sub directory
#
#	Usage:
#		px4_share_subdirectory(RELDIR <relative path> ARGS <args>)
#
#	Input:
#		RELDIR	: The relitive path to share.
#		ARGS		: Any optional arguments to pass to add_subdirectory
#
#	Output:
#						: None
#
#	Example:
#		px4_share_subdirectory(RELDIR ../uavcan/libuavcan  ARGS EXCLUDE_FROM_ALL)
#
function(px4_share_subdirectory)
	px4_parse_function_args(
		NAME px4_share_subdirectory
		ONE_VALUE OUT RELDIR
		MULTI_VALUE ARGS
		REQUIRED RELDIR
		ARGN ${ARGN})
		add_subdirectory(${RELDIR} ${RELDIR}/${RELDIR} ${ARGS})
endfunction()

# vim: set noet fenc=utf-8 ff=unix nowrap:<|MERGE_RESOLUTION|>--- conflicted
+++ resolved
@@ -144,16 +144,11 @@
 		DEPENDS ${PX4_SOURCE_DIR}/.gitmodules
 		)
 	add_custom_target(${TARGET}
-<<<<<<< HEAD
-		WORKING_DIRECTORY ${CMAKE_SOURCE_DIR}
+		WORKING_DIRECTORY ${PX4_SOURCE_DIR}
 # todo:Not have 2 list of submodues one (see the end of Tools/check_submodules.sh and Firmware/CMakeLists.txt) 
 # using the list of submodules from the CMake file to drive the test
 #		COMMAND Tools/check_submodules.sh ${PATH}
-		DEPENDS ${CMAKE_BINARY_DIR}/git_init_${NAME}.stamp
-=======
-		WORKING_DIRECTORY ${PX4_SOURCE_DIR}
 		DEPENDS ${PX4_BINARY_DIR}/git_init_${NAME}.stamp
->>>>>>> ebce93f3
 		)
 endfunction()
 
@@ -990,11 +985,7 @@
 	set(process_airframes ${PX4_SOURCE_DIR}/Tools/px_process_airframes.py)
 	add_custom_command(OUTPUT ${OUT}
 		COMMAND ${PYTHON_EXECUTABLE} ${process_airframes}
-<<<<<<< HEAD
-			-a ${CMAKE_SOURCE_DIR}/ROMFS/${config_romfs_root}/init.d
-=======
-			-a ${PX4_SOURCE_DIR}/ROMFS/px4fmu_common/init.d
->>>>>>> ebce93f3
+			-a ${PX4_SOURCE_DIR}/ROMFS/${config_romfs_root}/init.d
 			--board CONFIG_ARCH_BOARD_${BOARD} --xml
 		)
 	set(${OUT} ${${OUT}} PARENT_SCOPE)
