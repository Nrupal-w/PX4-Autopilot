--- conflicted
+++ resolved
@@ -273,18 +273,11 @@
 	$(Q) $(REMOVE) $(IMAGE_DIR)*.px4
 
 .PHONY:	distclean
-<<<<<<< HEAD
-distclean: clean
+distclean: cleannuttxpatches clean
 	@echo > /dev/null
 	$(Q) $(REMOVE) $(ARCHIVE_DIR)*.export
 	$(Q) $(MAKE) -C $(NUTTX_SRC) -r $(MQUIET) distclean
 	$(Q) (cd $(NUTTX_SRC)/configs && $(FIND) . -maxdepth 1 -type l -delete)
-=======
-distclean: cleannuttxpatches clean
-	$(Q) $(REMOVE) $(ARCHIVE_DIR)*.export > /dev/null
-	$(Q) $(MAKE) -C $(NUTTX_SRC) -r $(MQUIET) distclean > /dev/null
-	$(Q) (cd $(NUTTX_SRC)/configs && $(FIND) . -maxdepth 1 -type l -delete) > /dev/null
->>>>>>> 055126d9
 
 #
 # Print some help text
