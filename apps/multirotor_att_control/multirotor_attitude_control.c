/****************************************************************************
 *
 *   Copyright (C) 2008-2012 PX4 Development Team. All rights reserved.
 *   Author: @author Thomas Gubler <thomasgubler@student.ethz.ch>
 *           @author Julian Oes <joes@student.ethz.ch>
 *           @author Laurens Mackay <mackayl@student.ethz.ch>
 *           @author Tobias Naegeli <naegelit@student.ethz.ch>
 *           @author Martin Rutschmann <rutmarti@student.ethz.ch>
 *           @author Lorenz Meier <lm@inf.ethz.ch>
 *
 * Redistribution and use in source and binary forms, with or without
 * modification, are permitted provided that the following conditions
 * are met:
 *
 * 1. Redistributions of source code must retain the above copyright
 *    notice, this list of conditions and the following disclaimer.
 * 2. Redistributions in binary form must reproduce the above copyright
 *    notice, this list of conditions and the following disclaimer in
 *    the documentation and/or other materials provided with the
 *    distribution.
 * 3. Neither the name PX4 nor the names of its contributors may be
 *    used to endorse or promote products derived from this software
 *    without specific prior written permission.
 *
 * THIS SOFTWARE IS PROVIDED BY THE COPYRIGHT HOLDERS AND CONTRIBUTORS
 * "AS IS" AND ANY EXPRESS OR IMPLIED WARRANTIES, INCLUDING, BUT NOT
 * LIMITED TO, THE IMPLIED WARRANTIES OF MERCHANTABILITY AND FITNESS
 * FOR A PARTICULAR PURPOSE ARE DISCLAIMED. IN NO EVENT SHALL THE
 * COPYRIGHT OWNER OR CONTRIBUTORS BE LIABLE FOR ANY DIRECT, INDIRECT,
 * INCIDENTAL, SPECIAL, EXEMPLARY, OR CONSEQUENTIAL DAMAGES (INCLUDING,
 * BUT NOT LIMITED TO, PROCUREMENT OF SUBSTITUTE GOODS OR SERVICES; LOSS
 * OF USE, DATA, OR PROFITS; OR BUSINESS INTERRUPTION) HOWEVER CAUSED
 * AND ON ANY THEORY OF LIABILITY, WHETHER IN CONTRACT, STRICT
 * LIABILITY, OR TORT (INCLUDING NEGLIGENCE OR OTHERWISE) ARISING IN
 * ANY WAY OUT OF THE USE OF THIS SOFTWARE, EVEN IF ADVISED OF THE
 * POSSIBILITY OF SUCH DAMAGE.
 *
 ****************************************************************************/

/*
 * @file multirotor_attitude_control.c
 * Implementation of attitude controller
 */

#include "multirotor_attitude_control.h"
#include <stdio.h>
#include <stdlib.h>
#include <stdio.h>
#include <stdint.h>
#include <stdbool.h>
#include <float.h>
#include <math.h>
#include <systemlib/pid/pid.h>
#include <systemlib/param/param.h>
#include <drivers/drv_hrt.h>

PARAM_DEFINE_FLOAT(MC_YAWPOS_P, 0.3f);
PARAM_DEFINE_FLOAT(MC_YAWPOS_I, 0.15f);
PARAM_DEFINE_FLOAT(MC_YAWPOS_D, 0.0f);
//PARAM_DEFINE_FLOAT(MC_YAWPOS_AWU, 1.0f);
//PARAM_DEFINE_FLOAT(MC_YAWPOS_LIM, 3.0f);

PARAM_DEFINE_FLOAT(MC_ATT_P, 0.2f);
PARAM_DEFINE_FLOAT(MC_ATT_I, 0.0f);
PARAM_DEFINE_FLOAT(MC_ATT_D, 0.05f);
//PARAM_DEFINE_FLOAT(MC_ATT_AWU, 0.05f);
//PARAM_DEFINE_FLOAT(MC_ATT_LIM, 0.4f);

//PARAM_DEFINE_FLOAT(MC_ATT_XOFF, 0.0f);
//PARAM_DEFINE_FLOAT(MC_ATT_YOFF, 0.0f);

struct mc_att_control_params {
	float yaw_p;
	float yaw_i;
	float yaw_d;
	//float yaw_awu;
	//float yaw_lim;

	float att_p;
	float att_i;
	float att_d;
	//float att_awu;
	//float att_lim;

	//float att_xoff;
	//float att_yoff;
};

struct mc_att_control_param_handles {
	param_t yaw_p;
	param_t yaw_i;
	param_t yaw_d;
	//param_t yaw_awu;
	//param_t yaw_lim;

	param_t att_p;
	param_t att_i;
	param_t att_d;
	//param_t att_awu;
	//param_t att_lim;

	//param_t att_xoff;
	//param_t att_yoff;
};

/**
 * Initialize all parameter handles and values
 *
 */
static int parameters_init(struct mc_att_control_param_handles *h);

/**
 * Update all parameters
 *
 */
static int parameters_update(const struct mc_att_control_param_handles *h, struct mc_att_control_params *p);


static int parameters_init(struct mc_att_control_param_handles *h)
{
	/* PID parameters */
	h->yaw_p 	=	param_find("MC_YAWPOS_P");
	h->yaw_i 	=	param_find("MC_YAWPOS_I");
	h->yaw_d 	=	param_find("MC_YAWPOS_D");
	//h->yaw_awu 	=	param_find("MC_YAWPOS_AWU");
	//h->yaw_lim 	=	param_find("MC_YAWPOS_LIM");

	h->att_p 	= 	param_find("MC_ATT_P");
	h->att_i 	= 	param_find("MC_ATT_I");
	h->att_d 	= 	param_find("MC_ATT_D");
	//h->att_awu 	= 	param_find("MC_ATT_AWU");
	//h->att_lim 	= 	param_find("MC_ATT_LIM");

	//h->att_xoff 	= 	param_find("MC_ATT_XOFF");
	//h->att_yoff 	= 	param_find("MC_ATT_YOFF");

	return OK;
}

static int parameters_update(const struct mc_att_control_param_handles *h, struct mc_att_control_params *p)
{
	param_get(h->yaw_p, &(p->yaw_p));
	param_get(h->yaw_i, &(p->yaw_i));
	param_get(h->yaw_d, &(p->yaw_d));
	//param_get(h->yaw_awu, &(p->yaw_awu));
	//param_get(h->yaw_lim, &(p->yaw_lim));

	param_get(h->att_p, &(p->att_p));
	param_get(h->att_i, &(p->att_i));
	param_get(h->att_d, &(p->att_d));
	//param_get(h->att_awu, &(p->att_awu));
	//param_get(h->att_lim, &(p->att_lim));

	//param_get(h->att_xoff, &(p->att_xoff));
	//param_get(h->att_yoff, &(p->att_yoff));

	return OK;
}

void multirotor_control_attitude(const struct vehicle_attitude_setpoint_s *att_sp,
				 const struct vehicle_attitude_s *att, struct vehicle_rates_setpoint_s *rates_sp, bool control_yaw_position)
{
	static uint64_t last_run = 0;
	static uint64_t last_input = 0;
	float deltaT = (hrt_absolute_time() - last_run) / 1000000.0f;
	float dT_input = (hrt_absolute_time() - last_input) / 1000000.0f;
	last_run = hrt_absolute_time();

	if (last_input != att_sp->timestamp) {
		last_input = att_sp->timestamp;
	}

	static int sensor_delay;
	sensor_delay = hrt_absolute_time() - att->timestamp;

	static int motor_skip_counter = 0;

	static PID_t pitch_controller;
	static PID_t roll_controller;

	static struct mc_att_control_params p;
	static struct mc_att_control_param_handles h;

	static bool initialized = false;

	static float yaw_error;

	/* initialize the pid controllers when the function is called for the first time */
	if (initialized == false) {
		parameters_init(&h);
		parameters_update(&h, &p);

		pid_init(&pitch_controller, p.att_p, p.att_i, p.att_d, 1000.0f,
			 1000.0f, PID_MODE_DERIVATIV_SET);
		pid_init(&roll_controller, p.att_p, p.att_i, p.att_d, 1000.0f,
			 1000.0f, PID_MODE_DERIVATIV_SET);

		initialized = true;
	}

	/* load new parameters with lower rate */
	if (motor_skip_counter % 500 == 0) {
		/* update parameters from storage */
		parameters_update(&h, &p);

		/* apply parameters */
		pid_set_parameters(&pitch_controller, p.att_p, p.att_i, p.att_d, 1000.0f, 1000.0f);
		pid_set_parameters(&roll_controller, p.att_p, p.att_i, p.att_d, 1000.0f, 1000.0f);
	}

	/* reset integral if on ground */
<<<<<<< HEAD
	if(att_sp->thrust < 0.1f) {
=======
	if (att_sp->thrust < 0.1f) {
>>>>>>> 58ea9fbf
		pid_reset_integral(&pitch_controller);
		pid_reset_integral(&roll_controller);
	}


	/* calculate current control outputs */

	/* control pitch (forward) output */
	rates_sp->pitch = pid_calculate(&pitch_controller, att_sp->pitch_body ,
					att->pitch, att->pitchspeed, deltaT);

	/* control roll (left/right) output */
	rates_sp->roll = pid_calculate(&roll_controller, att_sp->roll_body ,
				       att->roll, att->rollspeed, deltaT);

	if (control_yaw_position) {
		/* control yaw rate */

		/* positive error: rotate to right, negative error, rotate to left (NED frame) */
		// yaw_error = _wrap_pi(att_sp->yaw_body - att->yaw);

		yaw_error = att_sp->yaw_body - att->yaw;

		if (yaw_error > M_PI_F) {
			yaw_error -= M_TWOPI_F;

		} else if (yaw_error < -M_PI_F) {
			yaw_error += M_TWOPI_F;
		}

		rates_sp->yaw = p.yaw_p * (yaw_error) - (p.yaw_d * att->yawspeed);
	}

	rates_sp->thrust = att_sp->thrust;

	motor_skip_counter++;
}<|MERGE_RESOLUTION|>--- conflicted
+++ resolved
@@ -209,11 +209,7 @@
 	}
 
 	/* reset integral if on ground */
-<<<<<<< HEAD
-	if(att_sp->thrust < 0.1f) {
-=======
 	if (att_sp->thrust < 0.1f) {
->>>>>>> 58ea9fbf
 		pid_reset_integral(&pitch_controller);
 		pid_reset_integral(&roll_controller);
 	}
