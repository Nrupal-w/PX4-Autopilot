/****************************************************************************
 *
 *   Copyright (C) 2012 PX4 Development Team. All rights reserved.
 *   Author: 	@author Thomas Gubler <thomasgubler@student.ethz.ch>
 *   			@author Doug Weibel <douglas.weibel@colorado.edu>
 *
 * Redistribution and use in source and binary forms, with or without
 * modification, are permitted provided that the following conditions
 * are met:
 *
 * 1. Redistributions of source code must retain the above copyright
 *    notice, this list of conditions and the following disclaimer.
 * 2. Redistributions in binary form must reproduce the above copyright
 *    notice, this list of conditions and the following disclaimer in
 *    the documentation and/or other materials provided with the
 *    distribution.
 * 3. Neither the name PX4 nor the names of its contributors may be
 *    used to endorse or promote products derived from this software
 *    without specific prior written permission.
 *
 * THIS SOFTWARE IS PROVIDED BY THE COPYRIGHT HOLDERS AND CONTRIBUTORS
 * "AS IS" AND ANY EXPRESS OR IMPLIED WARRANTIES, INCLUDING, BUT NOT
 * LIMITED TO, THE IMPLIED WARRANTIES OF MERCHANTABILITY AND FITNESS
 * FOR A PARTICULAR PURPOSE ARE DISCLAIMED. IN NO EVENT SHALL THE
 * COPYRIGHT OWNER OR CONTRIBUTORS BE LIABLE FOR ANY DIRECT, INDIRECT,
 * INCIDENTAL, SPECIAL, EXEMPLARY, OR CONSEQUENTIAL DAMAGES (INCLUDING,
 * BUT NOT LIMITED TO, PROCUREMENT OF SUBSTITUTE GOODS OR SERVICES; LOSS
 * OF USE, DATA, OR PROFITS; OR BUSINESS INTERRUPTION) HOWEVER CAUSED
 * AND ON ANY THEORY OF LIABILITY, WHETHER IN CONTRACT, STRICT
 * LIABILITY, OR TORT (INCLUDING NEGLIGENCE OR OTHERWISE) ARISING IN
 * ANY WAY OUT OF THE USE OF THIS SOFTWARE, EVEN IF ADVISED OF THE
 * POSSIBILITY OF SUCH DAMAGE.
 *
 ****************************************************************************/
/**
 * @file fixedwing_att_control.c
 * Implementation of a fixed wing attitude controller.
 */

#include <nuttx/config.h>
#include <stdio.h>
#include <stdlib.h>
#include <string.h>
#include <unistd.h>
#include <fcntl.h>
#include <errno.h>
#include <math.h>
#include <poll.h>
#include <time.h>
#include <drivers/drv_hrt.h>
#include <arch/board/board.h>
#include <uORB/uORB.h>
#include <uORB/topics/vehicle_global_position.h>
#include <uORB/topics/vehicle_global_position_setpoint.h>
#include <uORB/topics/vehicle_attitude.h>
#include <uORB/topics/vehicle_status.h>
#include <uORB/topics/vehicle_attitude_setpoint.h>
#include <uORB/topics/manual_control_setpoint.h>
#include <uORB/topics/actuator_controls.h>
#include <uORB/topics/vehicle_rates_setpoint.h>
#include <uORB/topics/vehicle_global_position.h>
#include <uORB/topics/debug_key_value.h>
#include <systemlib/param/param.h>
#include <systemlib/pid/pid.h>
#include <systemlib/geo/geo.h>
#include <systemlib/perf_counter.h>
#include <systemlib/systemlib.h>
#include <fixedwing_att_control_rate.h>
#include <fixedwing_att_control_att.h>

/* Prototypes */
/**
 * Deamon management function.
 */
__EXPORT int fixedwing_att_control_main(int argc, char *argv[]);

/**
 * Mainloop of deamon.
 */
int fixedwing_att_control_thread_main(int argc, char *argv[]);

/**
 * Print the correct usage.
 */
static void usage(const char *reason);

/* Variables */
static bool thread_should_exit = false;		/**< Deamon exit flag */
static bool thread_running = false;		/**< Deamon status flag */
static int deamon_task;				/**< Handle of deamon task / thread */

/* Main Thread */
int fixedwing_att_control_thread_main(int argc, char *argv[])
{
	/* read arguments */
	bool verbose = false;

	for (int i = 1; i < argc; i++) {
		if (strcmp(argv[i], "-v") == 0 || strcmp(argv[i], "--verbose") == 0) {
			verbose = true;
		}
	}

	/* welcome user */
	printf("[fixedwing att control] started\n");

	/* declare and safely initialize all structs */
	struct vehicle_attitude_s att;
	memset(&att, 0, sizeof(att));
	struct vehicle_attitude_setpoint_s att_sp;
	memset(&att_sp, 0, sizeof(att_sp));
	struct vehicle_rates_setpoint_s rates_sp;
	memset(&rates_sp, 0, sizeof(rates_sp));
	struct vehicle_global_position_s global_pos;
	memset(&global_pos, 0, sizeof(global_pos));
	struct manual_control_setpoint_s manual_sp;
	memset(&manual_sp, 0, sizeof(manual_sp));
	struct vehicle_status_s vstatus;
	memset(&vstatus, 0, sizeof(vstatus));

	/* output structs */
	struct actuator_controls_s actuators;
	memset(&actuators, 0, sizeof(actuators));


	/* publish actuator controls */
	for (unsigned i = 0; i < NUM_ACTUATOR_CONTROLS; i++) {
		actuators.control[i] = 0.0f;
	}

	orb_advert_t actuator_pub = orb_advertise(ORB_ID_VEHICLE_ATTITUDE_CONTROLS, &actuators);
	orb_advert_t rates_pub = orb_advertise(ORB_ID(vehicle_rates_setpoint), &rates_sp);

<<<<<<< HEAD
		/* welcome user */
		printf("[fixedwing att control] started\n");

		/* declare and safely initialize all structs */
		struct vehicle_attitude_s att;
		memset(&att, 0, sizeof(att));
		struct vehicle_attitude_setpoint_s att_sp;
		memset(&att_sp, 0, sizeof(att_sp));
		struct vehicle_rates_setpoint_s rates_sp;
		memset(&rates_sp, 0, sizeof(rates_sp));
		struct vehicle_global_position_s global_pos;
		memset(&global_pos, 0, sizeof(global_pos));
		struct manual_control_setpoint_s manual_sp;
		memset(&manual_sp, 0, sizeof(manual_sp));
		struct vehicle_status_s vstatus;
		memset(&vstatus, 0, sizeof(vstatus));

		/* output structs */
		struct actuator_controls_s actuators;
		memset(&actuators, 0, sizeof(actuators));
=======
	/* subscribe */
	int att_sub = orb_subscribe(ORB_ID(vehicle_attitude));
	int att_sp_sub = orb_subscribe(ORB_ID(vehicle_attitude_setpoint));
	int global_pos_sub = orb_subscribe(ORB_ID(vehicle_global_position));
	int manual_sp_sub = orb_subscribe(ORB_ID(manual_control_setpoint));
	int vstatus_sub = orb_subscribe(ORB_ID(vehicle_status));

	/* Setup of loop */
	float gyro[3] = {0.0f, 0.0f, 0.0f};
	float speed_body[3] = {0.0f, 0.0f, 0.0f};
	struct pollfd fds = { .fd = att_sub, .events = POLLIN };

	while (!thread_should_exit) {
		/* wait for a sensor update, check for exit condition every 500 ms */
		poll(&fds, 1, 500);

		/* Check if there is a new position measurement or  attitude setpoint */
		bool pos_updated;
		orb_check(global_pos_sub, &pos_updated);
		bool att_sp_updated;
		orb_check(att_sp_sub, &att_sp_updated);
>>>>>>> 58ea9fbf

		/* get a local copy of attitude */
		orb_copy(ORB_ID(vehicle_attitude), att_sub, &att);

		if (att_sp_updated)
			orb_copy(ORB_ID(vehicle_attitude_setpoint), att_sp_sub, &att_sp);

		if (pos_updated) {
			orb_copy(ORB_ID(vehicle_global_position), global_pos_sub, &global_pos);

			if (att.R_valid) {
				speed_body[0] = att.R[0][0] * global_pos.vx + att.R[0][1] * global_pos.vy + att.R[0][2] * global_pos.vz;
				speed_body[1] = att.R[1][0] * global_pos.vx + att.R[1][1] * global_pos.vy + att.R[1][2] * global_pos.vz;
				speed_body[2] = att.R[2][0] * global_pos.vx + att.R[2][1] * global_pos.vy + att.R[2][2] * global_pos.vz;

			} else {
				speed_body[0] = 0;
				speed_body[1] = 0;
				speed_body[2] = 0;

				printf("FW ATT CONTROL: Did not get a valid R\n");
			}
		}
<<<<<<< HEAD
		orb_advert_t actuator_pub = orb_advertise(ORB_ID_VEHICLE_ATTITUDE_CONTROLS, &actuators);
		orb_advert_t rates_pub = orb_advertise(ORB_ID(vehicle_rates_setpoint), &rates_sp);

		/* subscribe */
		int att_sub = orb_subscribe(ORB_ID(vehicle_attitude));
		int att_sp_sub = orb_subscribe(ORB_ID(vehicle_attitude_setpoint));
		int global_pos_sub = orb_subscribe(ORB_ID(vehicle_global_position));
		int manual_sp_sub = orb_subscribe(ORB_ID(manual_control_setpoint));
		int vstatus_sub = orb_subscribe(ORB_ID(vehicle_status));

		/* Setup of loop */
		float gyro[3] = {0.0f, 0.0f, 0.0f};
		float speed_body[3] = {0.0f, 0.0f, 0.0f};
		struct pollfd fds = { .fd = att_sub, .events = POLLIN };
=======

		orb_copy(ORB_ID(manual_control_setpoint), manual_sp_sub, &manual_sp);
		orb_copy(ORB_ID(vehicle_status), vstatus_sub, &vstatus);

		gyro[0] = att.rollspeed;
		gyro[1] = att.pitchspeed;
		gyro[2] = att.yawspeed;

		/* control */
>>>>>>> 58ea9fbf

		if (vstatus.state_machine == SYSTEM_STATE_AUTO ||
		    vstatus.state_machine == SYSTEM_STATE_STABILIZED) {
			/* attitude control */
			fixedwing_att_control_attitude(&att_sp, &att, speed_body, &rates_sp);

<<<<<<< HEAD
			/* Check if there is a new position measurement or  attitude setpoint */
			bool pos_updated;
			orb_check(global_pos_sub, &pos_updated);
			bool att_sp_updated;
			orb_check(att_sp_sub, &att_sp_updated);

			/* get a local copy of attitude */
			orb_copy(ORB_ID(vehicle_attitude), att_sub, &att);
			if(att_sp_updated)
				orb_copy(ORB_ID(vehicle_attitude_setpoint), att_sp_sub, &att_sp);
			if(pos_updated)
			{
				orb_copy(ORB_ID(vehicle_global_position), global_pos_sub, &global_pos);
				if(att.R_valid)
				{
					speed_body[0] = att.R[0][0] * global_pos.vx + att.R[0][1] * global_pos.vy + att.R[0][2] * global_pos.vz;
					speed_body[1] = att.R[1][0] * global_pos.vx + att.R[1][1] * global_pos.vy + att.R[1][2] * global_pos.vz;
					speed_body[2] = att.R[2][0] * global_pos.vx + att.R[2][1] * global_pos.vy + att.R[2][2] * global_pos.vz;
				}
				else
				{
					speed_body[0] = 0;
					speed_body[1] = 0;
					speed_body[2] = 0;

					printf("FW ATT CONTROL: Did not get a valid R\n");
				}
			}

			orb_copy(ORB_ID(manual_control_setpoint), manual_sp_sub, &manual_sp);
			orb_copy(ORB_ID(vehicle_status), vstatus_sub, &vstatus);
=======
			/* angular rate control */
			fixedwing_att_control_rates(&rates_sp, gyro, &actuators);

			/* pass through throttle */
			actuators.control[3] = att_sp.thrust;

			/* set flaps to zero */
			actuators.control[4] = 0.0f;
>>>>>>> 58ea9fbf

		} else if (vstatus.state_machine == SYSTEM_STATE_MANUAL) {
			if (vstatus.manual_control_mode == VEHICLE_MANUAL_CONTROL_MODE_SAS) {

<<<<<<< HEAD
			/* control */

			if (vstatus.state_machine == SYSTEM_STATE_AUTO ||
				vstatus.state_machine == SYSTEM_STATE_STABILIZED) {
				/* attitude control */
				fixedwing_att_control_attitude(&att_sp, &att, speed_body, &rates_sp);

=======
				/* if the RC signal is lost, try to stay level and go slowly back down to ground */
				if (vstatus.rc_signal_lost) {

					/* put plane into loiter */
					att_sp.roll_body = 0.3f;
					att_sp.pitch_body = 0.0f;

					/* limit throttle to 60 % of last value if sane */
					if (isfinite(manual_sp.throttle) &&
					    (manual_sp.throttle >= 0.0f) &&
					    (manual_sp.throttle <= 1.0f)) {
						att_sp.thrust = 0.6f * manual_sp.throttle;

					} else {
						att_sp.thrust = 0.0f;
					}

					att_sp.yaw_body = 0;

					// XXX disable yaw control, loiter

				} else {

					att_sp.roll_body = manual_sp.roll;
					att_sp.pitch_body = manual_sp.pitch;
					att_sp.yaw_body = 0;
					att_sp.thrust = manual_sp.throttle;
				}

				att_sp.timestamp = hrt_absolute_time();

				/* attitude control */
				fixedwing_att_control_attitude(&att_sp, &att, speed_body, &rates_sp);

>>>>>>> 58ea9fbf
				/* angular rate control */
				fixedwing_att_control_rates(&rates_sp, gyro, &actuators);

				/* pass through throttle */
				actuators.control[3] = att_sp.thrust;

<<<<<<< HEAD
				/* set flaps to zero */
				actuators.control[4] = 0.0f;

			} else if (vstatus.state_machine == SYSTEM_STATE_MANUAL) {
				if (vstatus.manual_control_mode == VEHICLE_MANUAL_CONTROL_MODE_SAS) {

					/* if the RC signal is lost, try to stay level and go slowly back down to ground */
					if (vstatus.rc_signal_lost) {
						
						/* put plane into loiter */
						att_sp.roll_body = 0.3f;
						att_sp.pitch_body = 0.0f;

						/* limit throttle to 60 % of last value if sane */
						if (isfinite(manual_sp.throttle) && 
							(manual_sp.throttle >= 0.0f) &&
							(manual_sp.throttle <= 1.0f)) {
							att_sp.thrust = 0.6f * manual_sp.throttle;
						} else {
							att_sp.thrust = 0.0f;
						}
						att_sp.yaw_body = 0;

						// XXX disable yaw control, loiter

					} else {
						
						att_sp.roll_body = manual_sp.roll;
						att_sp.pitch_body = manual_sp.pitch;
						att_sp.yaw_body = 0;
						att_sp.thrust = manual_sp.throttle;
					}

					att_sp.timestamp = hrt_absolute_time();

					/* attitude control */
					fixedwing_att_control_attitude(&att_sp, &att, speed_body, &rates_sp);

					/* angular rate control */
					fixedwing_att_control_rates(&rates_sp, gyro, &actuators);

					/* pass through throttle */
					actuators.control[3] = att_sp.thrust;

					/* pass through flaps */
					if (isfinite(manual_sp.flaps)) {
						actuators.control[4] = manual_sp.flaps;
					} else {
						actuators.control[4] = 0.0f;
					}

				} else if (vstatus.manual_control_mode == VEHICLE_MANUAL_CONTROL_MODE_DIRECT) {
					/* directly pass through values */
					actuators.control[0] = manual_sp.roll;
					/* positive pitch means negative actuator -> pull up */
					actuators.control[1] = manual_sp.pitch;
					actuators.control[2] = manual_sp.yaw;
					actuators.control[3] = manual_sp.throttle;
					if (isfinite(manual_sp.flaps)) {
						actuators.control[4] = manual_sp.flaps;
					} else {
						actuators.control[4] = 0.0f;
					}
=======
				/* pass through flaps */
				if (isfinite(manual_sp.flaps)) {
					actuators.control[4] = manual_sp.flaps;

				} else {
					actuators.control[4] = 0.0f;
				}

			} else if (vstatus.manual_control_mode == VEHICLE_MANUAL_CONTROL_MODE_DIRECT) {
				/* directly pass through values */
				actuators.control[0] = manual_sp.roll;
				/* positive pitch means negative actuator -> pull up */
				actuators.control[1] = manual_sp.pitch;
				actuators.control[2] = manual_sp.yaw;
				actuators.control[3] = manual_sp.throttle;

				if (isfinite(manual_sp.flaps)) {
					actuators.control[4] = manual_sp.flaps;

				} else {
					actuators.control[4] = 0.0f;
>>>>>>> 58ea9fbf
				}
			}
		}

<<<<<<< HEAD
			/* publish rates */
			orb_publish(ORB_ID(vehicle_rates_setpoint), rates_pub, &rates_sp);

			/* sanity check and publish actuator outputs */
			if (isfinite(actuators.control[0]) &&
			    isfinite(actuators.control[1]) &&
			    isfinite(actuators.control[2]) &&
			    isfinite(actuators.control[3]))
			{
				orb_publish(ORB_ID_VEHICLE_ATTITUDE_CONTROLS, actuator_pub, &actuators);
			}
=======
		/* publish rates */
		orb_publish(ORB_ID(vehicle_rates_setpoint), rates_pub, &rates_sp);

		/* sanity check and publish actuator outputs */
		if (isfinite(actuators.control[0]) &&
		    isfinite(actuators.control[1]) &&
		    isfinite(actuators.control[2]) &&
		    isfinite(actuators.control[3])) {
			orb_publish(ORB_ID_VEHICLE_ATTITUDE_CONTROLS, actuator_pub, &actuators);
>>>>>>> 58ea9fbf
		}
	}

	printf("[fixedwing_att_control] exiting, stopping all motors.\n");
	thread_running = false;

	/* kill all outputs */
	for (unsigned i = 0; i < NUM_ACTUATOR_CONTROLS; i++)
		actuators.control[i] = 0.0f;

	orb_publish(ORB_ID_VEHICLE_ATTITUDE_CONTROLS, actuator_pub, &actuators);



<<<<<<< HEAD
		close(att_sub);
		close(actuator_pub);
		close(rates_pub);
=======
	close(att_sub);
	close(actuator_pub);
	close(rates_pub);
>>>>>>> 58ea9fbf

	fflush(stdout);
	exit(0);

	return 0;

}

/* Startup Functions */

static void
usage(const char *reason)
{
	if (reason)
		fprintf(stderr, "%s\n", reason);

	fprintf(stderr, "usage: fixedwing_att_control {start|stop|status}\n\n");
	exit(1);
}

/**
 * The deamon app only briefly exists to start
 * the background job. The stack size assigned in the
 * Makefile does only apply to this management task.
 *
 * The actual stack size should be set in the call
 * to task_create().
 */
int fixedwing_att_control_main(int argc, char *argv[])
{
	if (argc < 1)
		usage("missing command");

	if (!strcmp(argv[1], "start")) {

		if (thread_running) {
			printf("fixedwing_att_control already running\n");
			/* this is not an error */
			exit(0);
		}

		thread_should_exit = false;
		deamon_task = task_spawn("fixedwing_att_control",
					 SCHED_DEFAULT,
					 SCHED_PRIORITY_MAX - 20,
					 2048,
					 fixedwing_att_control_thread_main,
					 (argv) ? (const char **)&argv[2] : (const char **)NULL);
		thread_running = true;
		exit(0);
	}

	if (!strcmp(argv[1], "stop")) {
		thread_should_exit = true;
		exit(0);
	}

	if (!strcmp(argv[1], "status")) {
		if (thread_running) {
			printf("\tfixedwing_att_control is running\n");

		} else {
			printf("\tfixedwing_att_control not started\n");
		}

		exit(0);
	}

	usage("unrecognized command");
	exit(1);
}


<|MERGE_RESOLUTION|>--- conflicted
+++ resolved
@@ -131,28 +131,6 @@
 	orb_advert_t actuator_pub = orb_advertise(ORB_ID_VEHICLE_ATTITUDE_CONTROLS, &actuators);
 	orb_advert_t rates_pub = orb_advertise(ORB_ID(vehicle_rates_setpoint), &rates_sp);
 
-<<<<<<< HEAD
-		/* welcome user */
-		printf("[fixedwing att control] started\n");
-
-		/* declare and safely initialize all structs */
-		struct vehicle_attitude_s att;
-		memset(&att, 0, sizeof(att));
-		struct vehicle_attitude_setpoint_s att_sp;
-		memset(&att_sp, 0, sizeof(att_sp));
-		struct vehicle_rates_setpoint_s rates_sp;
-		memset(&rates_sp, 0, sizeof(rates_sp));
-		struct vehicle_global_position_s global_pos;
-		memset(&global_pos, 0, sizeof(global_pos));
-		struct manual_control_setpoint_s manual_sp;
-		memset(&manual_sp, 0, sizeof(manual_sp));
-		struct vehicle_status_s vstatus;
-		memset(&vstatus, 0, sizeof(vstatus));
-
-		/* output structs */
-		struct actuator_controls_s actuators;
-		memset(&actuators, 0, sizeof(actuators));
-=======
 	/* subscribe */
 	int att_sub = orb_subscribe(ORB_ID(vehicle_attitude));
 	int att_sp_sub = orb_subscribe(ORB_ID(vehicle_attitude_setpoint));
@@ -174,7 +152,6 @@
 		orb_check(global_pos_sub, &pos_updated);
 		bool att_sp_updated;
 		orb_check(att_sp_sub, &att_sp_updated);
->>>>>>> 58ea9fbf
 
 		/* get a local copy of attitude */
 		orb_copy(ORB_ID(vehicle_attitude), att_sub, &att);
@@ -198,22 +175,6 @@
 				printf("FW ATT CONTROL: Did not get a valid R\n");
 			}
 		}
-<<<<<<< HEAD
-		orb_advert_t actuator_pub = orb_advertise(ORB_ID_VEHICLE_ATTITUDE_CONTROLS, &actuators);
-		orb_advert_t rates_pub = orb_advertise(ORB_ID(vehicle_rates_setpoint), &rates_sp);
-
-		/* subscribe */
-		int att_sub = orb_subscribe(ORB_ID(vehicle_attitude));
-		int att_sp_sub = orb_subscribe(ORB_ID(vehicle_attitude_setpoint));
-		int global_pos_sub = orb_subscribe(ORB_ID(vehicle_global_position));
-		int manual_sp_sub = orb_subscribe(ORB_ID(manual_control_setpoint));
-		int vstatus_sub = orb_subscribe(ORB_ID(vehicle_status));
-
-		/* Setup of loop */
-		float gyro[3] = {0.0f, 0.0f, 0.0f};
-		float speed_body[3] = {0.0f, 0.0f, 0.0f};
-		struct pollfd fds = { .fd = att_sub, .events = POLLIN };
-=======
 
 		orb_copy(ORB_ID(manual_control_setpoint), manual_sp_sub, &manual_sp);
 		orb_copy(ORB_ID(vehicle_status), vstatus_sub, &vstatus);
@@ -223,46 +184,12 @@
 		gyro[2] = att.yawspeed;
 
 		/* control */
->>>>>>> 58ea9fbf
 
 		if (vstatus.state_machine == SYSTEM_STATE_AUTO ||
 		    vstatus.state_machine == SYSTEM_STATE_STABILIZED) {
 			/* attitude control */
 			fixedwing_att_control_attitude(&att_sp, &att, speed_body, &rates_sp);
 
-<<<<<<< HEAD
-			/* Check if there is a new position measurement or  attitude setpoint */
-			bool pos_updated;
-			orb_check(global_pos_sub, &pos_updated);
-			bool att_sp_updated;
-			orb_check(att_sp_sub, &att_sp_updated);
-
-			/* get a local copy of attitude */
-			orb_copy(ORB_ID(vehicle_attitude), att_sub, &att);
-			if(att_sp_updated)
-				orb_copy(ORB_ID(vehicle_attitude_setpoint), att_sp_sub, &att_sp);
-			if(pos_updated)
-			{
-				orb_copy(ORB_ID(vehicle_global_position), global_pos_sub, &global_pos);
-				if(att.R_valid)
-				{
-					speed_body[0] = att.R[0][0] * global_pos.vx + att.R[0][1] * global_pos.vy + att.R[0][2] * global_pos.vz;
-					speed_body[1] = att.R[1][0] * global_pos.vx + att.R[1][1] * global_pos.vy + att.R[1][2] * global_pos.vz;
-					speed_body[2] = att.R[2][0] * global_pos.vx + att.R[2][1] * global_pos.vy + att.R[2][2] * global_pos.vz;
-				}
-				else
-				{
-					speed_body[0] = 0;
-					speed_body[1] = 0;
-					speed_body[2] = 0;
-
-					printf("FW ATT CONTROL: Did not get a valid R\n");
-				}
-			}
-
-			orb_copy(ORB_ID(manual_control_setpoint), manual_sp_sub, &manual_sp);
-			orb_copy(ORB_ID(vehicle_status), vstatus_sub, &vstatus);
-=======
 			/* angular rate control */
 			fixedwing_att_control_rates(&rates_sp, gyro, &actuators);
 
@@ -271,20 +198,10 @@
 
 			/* set flaps to zero */
 			actuators.control[4] = 0.0f;
->>>>>>> 58ea9fbf
 
 		} else if (vstatus.state_machine == SYSTEM_STATE_MANUAL) {
 			if (vstatus.manual_control_mode == VEHICLE_MANUAL_CONTROL_MODE_SAS) {
 
-<<<<<<< HEAD
-			/* control */
-
-			if (vstatus.state_machine == SYSTEM_STATE_AUTO ||
-				vstatus.state_machine == SYSTEM_STATE_STABILIZED) {
-				/* attitude control */
-				fixedwing_att_control_attitude(&att_sp, &att, speed_body, &rates_sp);
-
-=======
 				/* if the RC signal is lost, try to stay level and go slowly back down to ground */
 				if (vstatus.rc_signal_lost) {
 
@@ -319,78 +236,12 @@
 				/* attitude control */
 				fixedwing_att_control_attitude(&att_sp, &att, speed_body, &rates_sp);
 
->>>>>>> 58ea9fbf
 				/* angular rate control */
 				fixedwing_att_control_rates(&rates_sp, gyro, &actuators);
 
 				/* pass through throttle */
 				actuators.control[3] = att_sp.thrust;
 
-<<<<<<< HEAD
-				/* set flaps to zero */
-				actuators.control[4] = 0.0f;
-
-			} else if (vstatus.state_machine == SYSTEM_STATE_MANUAL) {
-				if (vstatus.manual_control_mode == VEHICLE_MANUAL_CONTROL_MODE_SAS) {
-
-					/* if the RC signal is lost, try to stay level and go slowly back down to ground */
-					if (vstatus.rc_signal_lost) {
-						
-						/* put plane into loiter */
-						att_sp.roll_body = 0.3f;
-						att_sp.pitch_body = 0.0f;
-
-						/* limit throttle to 60 % of last value if sane */
-						if (isfinite(manual_sp.throttle) && 
-							(manual_sp.throttle >= 0.0f) &&
-							(manual_sp.throttle <= 1.0f)) {
-							att_sp.thrust = 0.6f * manual_sp.throttle;
-						} else {
-							att_sp.thrust = 0.0f;
-						}
-						att_sp.yaw_body = 0;
-
-						// XXX disable yaw control, loiter
-
-					} else {
-						
-						att_sp.roll_body = manual_sp.roll;
-						att_sp.pitch_body = manual_sp.pitch;
-						att_sp.yaw_body = 0;
-						att_sp.thrust = manual_sp.throttle;
-					}
-
-					att_sp.timestamp = hrt_absolute_time();
-
-					/* attitude control */
-					fixedwing_att_control_attitude(&att_sp, &att, speed_body, &rates_sp);
-
-					/* angular rate control */
-					fixedwing_att_control_rates(&rates_sp, gyro, &actuators);
-
-					/* pass through throttle */
-					actuators.control[3] = att_sp.thrust;
-
-					/* pass through flaps */
-					if (isfinite(manual_sp.flaps)) {
-						actuators.control[4] = manual_sp.flaps;
-					} else {
-						actuators.control[4] = 0.0f;
-					}
-
-				} else if (vstatus.manual_control_mode == VEHICLE_MANUAL_CONTROL_MODE_DIRECT) {
-					/* directly pass through values */
-					actuators.control[0] = manual_sp.roll;
-					/* positive pitch means negative actuator -> pull up */
-					actuators.control[1] = manual_sp.pitch;
-					actuators.control[2] = manual_sp.yaw;
-					actuators.control[3] = manual_sp.throttle;
-					if (isfinite(manual_sp.flaps)) {
-						actuators.control[4] = manual_sp.flaps;
-					} else {
-						actuators.control[4] = 0.0f;
-					}
-=======
 				/* pass through flaps */
 				if (isfinite(manual_sp.flaps)) {
 					actuators.control[4] = manual_sp.flaps;
@@ -412,24 +263,10 @@
 
 				} else {
 					actuators.control[4] = 0.0f;
->>>>>>> 58ea9fbf
 				}
 			}
 		}
 
-<<<<<<< HEAD
-			/* publish rates */
-			orb_publish(ORB_ID(vehicle_rates_setpoint), rates_pub, &rates_sp);
-
-			/* sanity check and publish actuator outputs */
-			if (isfinite(actuators.control[0]) &&
-			    isfinite(actuators.control[1]) &&
-			    isfinite(actuators.control[2]) &&
-			    isfinite(actuators.control[3]))
-			{
-				orb_publish(ORB_ID_VEHICLE_ATTITUDE_CONTROLS, actuator_pub, &actuators);
-			}
-=======
 		/* publish rates */
 		orb_publish(ORB_ID(vehicle_rates_setpoint), rates_pub, &rates_sp);
 
@@ -439,7 +276,6 @@
 		    isfinite(actuators.control[2]) &&
 		    isfinite(actuators.control[3])) {
 			orb_publish(ORB_ID_VEHICLE_ATTITUDE_CONTROLS, actuator_pub, &actuators);
->>>>>>> 58ea9fbf
 		}
 	}
 
@@ -454,15 +290,9 @@
 
 
 
-<<<<<<< HEAD
-		close(att_sub);
-		close(actuator_pub);
-		close(rates_pub);
-=======
 	close(att_sub);
 	close(actuator_pub);
 	close(rates_pub);
->>>>>>> 58ea9fbf
 
 	fflush(stdout);
 	exit(0);
