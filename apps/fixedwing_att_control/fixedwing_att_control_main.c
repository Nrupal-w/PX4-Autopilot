/****************************************************************************
 *
 *   Copyright (C) 2012 PX4 Development Team. All rights reserved.
 *   Author: 	@author Thomas Gubler <thomasgubler@student.ethz.ch>
 *   			@author Doug Weibel <douglas.weibel@colorado.edu>
 *
 * Redistribution and use in source and binary forms, with or without
 * modification, are permitted provided that the following conditions
 * are met:
 *
 * 1. Redistributions of source code must retain the above copyright
 *    notice, this list of conditions and the following disclaimer.
 * 2. Redistributions in binary form must reproduce the above copyright
 *    notice, this list of conditions and the following disclaimer in
 *    the documentation and/or other materials provided with the
 *    distribution.
 * 3. Neither the name PX4 nor the names of its contributors may be
 *    used to endorse or promote products derived from this software
 *    without specific prior written permission.
 *
 * THIS SOFTWARE IS PROVIDED BY THE COPYRIGHT HOLDERS AND CONTRIBUTORS
 * "AS IS" AND ANY EXPRESS OR IMPLIED WARRANTIES, INCLUDING, BUT NOT
 * LIMITED TO, THE IMPLIED WARRANTIES OF MERCHANTABILITY AND FITNESS
 * FOR A PARTICULAR PURPOSE ARE DISCLAIMED. IN NO EVENT SHALL THE
 * COPYRIGHT OWNER OR CONTRIBUTORS BE LIABLE FOR ANY DIRECT, INDIRECT,
 * INCIDENTAL, SPECIAL, EXEMPLARY, OR CONSEQUENTIAL DAMAGES (INCLUDING,
 * BUT NOT LIMITED TO, PROCUREMENT OF SUBSTITUTE GOODS OR SERVICES; LOSS
 * OF USE, DATA, OR PROFITS; OR BUSINESS INTERRUPTION) HOWEVER CAUSED
 * AND ON ANY THEORY OF LIABILITY, WHETHER IN CONTRACT, STRICT
 * LIABILITY, OR TORT (INCLUDING NEGLIGENCE OR OTHERWISE) ARISING IN
 * ANY WAY OUT OF THE USE OF THIS SOFTWARE, EVEN IF ADVISED OF THE
 * POSSIBILITY OF SUCH DAMAGE.
 *
 ****************************************************************************/
/**
 * @file fixedwing_att_control.c
 * Implementation of a fixed wing attitude controller.
 */

#include <nuttx/config.h>
#include <stdio.h>
#include <stdlib.h>
#include <string.h>
#include <unistd.h>
#include <fcntl.h>
#include <errno.h>
#include <math.h>
#include <poll.h>
#include <time.h>
#include <drivers/drv_hrt.h>
#include <arch/board/board.h>
#include <uORB/uORB.h>
#include <uORB/topics/vehicle_global_position.h>
#include <uORB/topics/vehicle_global_position_setpoint.h>
#include <uORB/topics/vehicle_attitude.h>
#include <uORB/topics/vehicle_status.h>
#include <uORB/topics/vehicle_attitude_setpoint.h>
#include <uORB/topics/manual_control_setpoint.h>
#include <uORB/topics/actuator_controls.h>
#include <uORB/topics/vehicle_rates_setpoint.h>
#include <uORB/topics/vehicle_global_position.h>
#include <uORB/topics/debug_key_value.h>
#include <systemlib/param/param.h>
#include <systemlib/pid/pid.h>
#include <systemlib/geo/geo.h>
#include <systemlib/perf_counter.h>
#include <systemlib/systemlib.h>
#include <fixedwing_att_control_rate.h>
#include <fixedwing_att_control_att.h>

/* Prototypes */
/**
 * Deamon management function.
 */
__EXPORT int fixedwing_att_control_main(int argc, char *argv[]);

/**
 * Mainloop of deamon.
 */
int fixedwing_att_control_thread_main(int argc, char *argv[]);

/**
 * Print the correct usage.
 */
static void usage(const char *reason);

/* Variables */
static bool thread_should_exit = false;		/**< Deamon exit flag */
static bool thread_running = false;		/**< Deamon status flag */
static int deamon_task;				/**< Handle of deamon task / thread */

/* Main Thread */
int fixedwing_att_control_thread_main(int argc, char *argv[])
{
	/* read arguments */
	bool verbose = false;

	for (int i = 1; i < argc; i++) {
		if (strcmp(argv[i], "-v") == 0 || strcmp(argv[i], "--verbose") == 0) {
			verbose = true;
		}
	}

	/* welcome user */
	printf("[fixedwing att control] started\n");

	/* declare and safely initialize all structs */
	struct vehicle_attitude_s att;
	memset(&att, 0, sizeof(att));
	struct vehicle_attitude_setpoint_s att_sp;
	memset(&att_sp, 0, sizeof(att_sp));
	struct vehicle_rates_setpoint_s rates_sp;
	memset(&rates_sp, 0, sizeof(rates_sp));
	struct vehicle_global_position_s global_pos;
	memset(&global_pos, 0, sizeof(global_pos));
	struct manual_control_setpoint_s manual_sp;
	memset(&manual_sp, 0, sizeof(manual_sp));
	struct vehicle_status_s vstatus;
	memset(&vstatus, 0, sizeof(vstatus));

	/* output structs */
	struct actuator_controls_s actuators;
	memset(&actuators, 0, sizeof(actuators));


	/* publish actuator controls */
	for (unsigned i = 0; i < NUM_ACTUATOR_CONTROLS; i++) {
		actuators.control[i] = 0.0f;
	}

	orb_advert_t actuator_pub = orb_advertise(ORB_ID_VEHICLE_ATTITUDE_CONTROLS, &actuators);
	orb_advert_t rates_pub = orb_advertise(ORB_ID(vehicle_rates_setpoint), &rates_sp);

	/* subscribe */
	int att_sub = orb_subscribe(ORB_ID(vehicle_attitude));
	int att_sp_sub = orb_subscribe(ORB_ID(vehicle_attitude_setpoint));
	int global_pos_sub = orb_subscribe(ORB_ID(vehicle_global_position));
	int manual_sp_sub = orb_subscribe(ORB_ID(manual_control_setpoint));
	int vstatus_sub = orb_subscribe(ORB_ID(vehicle_status));

	/* Setup of loop */
	float gyro[3] = {0.0f, 0.0f, 0.0f};
	float speed_body[3] = {0.0f, 0.0f, 0.0f};
	struct pollfd fds = { .fd = att_sub, .events = POLLIN };

	while (!thread_should_exit) {
		/* wait for a sensor update, check for exit condition every 500 ms */
		poll(&fds, 1, 500);

		/* Check if there is a new position measurement or  attitude setpoint */
		bool pos_updated;
		orb_check(global_pos_sub, &pos_updated);
		bool att_sp_updated;
		orb_check(att_sp_sub, &att_sp_updated);

		/* get a local copy of attitude */
		orb_copy(ORB_ID(vehicle_attitude), att_sub, &att);

		if (att_sp_updated)
			orb_copy(ORB_ID(vehicle_attitude_setpoint), att_sp_sub, &att_sp);

		if (pos_updated) {
			orb_copy(ORB_ID(vehicle_global_position), global_pos_sub, &global_pos);

			if (att.R_valid) {
				speed_body[0] = att.R[0][0] * global_pos.vx + att.R[0][1] * global_pos.vy + att.R[0][2] * global_pos.vz;
				speed_body[1] = att.R[1][0] * global_pos.vx + att.R[1][1] * global_pos.vy + att.R[1][2] * global_pos.vz;
				speed_body[2] = att.R[2][0] * global_pos.vx + att.R[2][1] * global_pos.vy + att.R[2][2] * global_pos.vz;

			} else {
				speed_body[0] = 0;
				speed_body[1] = 0;
				speed_body[2] = 0;

				printf("FW ATT CONTROL: Did not get a valid R\n");
			}
		}

		orb_copy(ORB_ID(manual_control_setpoint), manual_sp_sub, &manual_sp);
		orb_copy(ORB_ID(vehicle_status), vstatus_sub, &vstatus);

		gyro[0] = att.rollspeed;
		gyro[1] = att.pitchspeed;
		gyro[2] = att.yawspeed;

		/* control */

		if (vstatus.state_machine == SYSTEM_STATE_AUTO ||
		    vstatus.state_machine == SYSTEM_STATE_STABILIZED) {
			/* attitude control */
			fixedwing_att_control_attitude(&att_sp, &att, speed_body, &rates_sp);

			/* angular rate control */
			fixedwing_att_control_rates(&rates_sp, gyro, &actuators);

			/* pass through throttle */
			actuators.control[3] = att_sp.thrust;

			/* set flaps to zero */
			actuators.control[4] = 0.0f;

		} else if (vstatus.state_machine == SYSTEM_STATE_MANUAL) {
			if (vstatus.manual_control_mode == VEHICLE_MANUAL_CONTROL_MODE_SAS) {

				/* if the RC signal is lost, try to stay level and go slowly back down to ground */
				if (vstatus.rc_signal_lost) {

					/* put plane into loiter */
					att_sp.roll_body = 0.3f;
					att_sp.pitch_body = 0.0f;

					/* limit throttle to 60 % of last value if sane */
					if (isfinite(manual_sp.throttle) &&
					    (manual_sp.throttle >= 0.0f) &&
					    (manual_sp.throttle <= 1.0f)) {
						att_sp.thrust = 0.6f * manual_sp.throttle;

					} else {
<<<<<<< HEAD
						
						att_sp.roll_body = manual_sp.roll;
						att_sp.pitch_body = manual_sp.pitch;
						att_sp.yaw_body = 0;
						att_sp.thrust = manual_sp.throttle;
						att_sp.timestamp = hrt_absolute_time();
					}

					/* attitude control */
					fixedwing_att_control_attitude(&att_sp, &att, speed_body, &rates_sp);
=======
						att_sp.thrust = 0.0f;
					}

					att_sp.yaw_body = 0;

					// XXX disable yaw control, loiter
>>>>>>> 40dfbf0d

				} else {

					att_sp.roll_body = manual_sp.roll;
					att_sp.pitch_body = manual_sp.pitch;
					att_sp.yaw_body = 0;
					att_sp.thrust = manual_sp.throttle;
				}

				att_sp.timestamp = hrt_absolute_time();

				/* attitude control */
				fixedwing_att_control_attitude(&att_sp, &att, speed_body, &rates_sp);

				/* angular rate control */
				fixedwing_att_control_rates(&rates_sp, gyro, &actuators);

				/* pass through throttle */
				actuators.control[3] = att_sp.thrust;

				/* pass through flaps */
				if (isfinite(manual_sp.flaps)) {
					actuators.control[4] = manual_sp.flaps;

				} else {
					actuators.control[4] = 0.0f;
				}

			} else if (vstatus.manual_control_mode == VEHICLE_MANUAL_CONTROL_MODE_DIRECT) {
				/* directly pass through values */
				actuators.control[0] = manual_sp.roll;
				/* positive pitch means negative actuator -> pull up */
				actuators.control[1] = manual_sp.pitch;
				actuators.control[2] = manual_sp.yaw;
				actuators.control[3] = manual_sp.throttle;

				if (isfinite(manual_sp.flaps)) {
					actuators.control[4] = manual_sp.flaps;

				} else {
					actuators.control[4] = 0.0f;
				}
			}
		}

		/* publish rates */
		orb_publish(ORB_ID(vehicle_rates_setpoint), rates_pub, &rates_sp);

		/* sanity check and publish actuator outputs */
		if (isfinite(actuators.control[0]) &&
		    isfinite(actuators.control[1]) &&
		    isfinite(actuators.control[2]) &&
		    isfinite(actuators.control[3])) {
			orb_publish(ORB_ID_VEHICLE_ATTITUDE_CONTROLS, actuator_pub, &actuators);
		}
	}

	printf("[fixedwing_att_control] exiting, stopping all motors.\n");
	thread_running = false;

	/* kill all outputs */
	for (unsigned i = 0; i < NUM_ACTUATOR_CONTROLS; i++)
		actuators.control[i] = 0.0f;

	orb_publish(ORB_ID_VEHICLE_ATTITUDE_CONTROLS, actuator_pub, &actuators);



	close(att_sub);
	close(actuator_pub);
	close(rates_pub);

	fflush(stdout);
	exit(0);

	return 0;

}

/* Startup Functions */

static void
usage(const char *reason)
{
	if (reason)
		fprintf(stderr, "%s\n", reason);

	fprintf(stderr, "usage: fixedwing_att_control {start|stop|status}\n\n");
	exit(1);
}

/**
 * The deamon app only briefly exists to start
 * the background job. The stack size assigned in the
 * Makefile does only apply to this management task.
 *
 * The actual stack size should be set in the call
 * to task_create().
 */
int fixedwing_att_control_main(int argc, char *argv[])
{
	if (argc < 1)
		usage("missing command");

	if (!strcmp(argv[1], "start")) {

		if (thread_running) {
			printf("fixedwing_att_control already running\n");
			/* this is not an error */
			exit(0);
		}

		thread_should_exit = false;
		deamon_task = task_spawn("fixedwing_att_control",
					 SCHED_DEFAULT,
					 SCHED_PRIORITY_MAX - 20,
					 2048,
					 fixedwing_att_control_thread_main,
					 (argv) ? (const char **)&argv[2] : (const char **)NULL);
		thread_running = true;
		exit(0);
	}

	if (!strcmp(argv[1], "stop")) {
		thread_should_exit = true;
		exit(0);
	}

	if (!strcmp(argv[1], "status")) {
		if (thread_running) {
			printf("\tfixedwing_att_control is running\n");

		} else {
			printf("\tfixedwing_att_control not started\n");
		}

		exit(0);
	}

	usage("unrecognized command");
	exit(1);
}


<|MERGE_RESOLUTION|>--- conflicted
+++ resolved
@@ -216,7 +216,6 @@
 						att_sp.thrust = 0.6f * manual_sp.throttle;
 
 					} else {
-<<<<<<< HEAD
 						
 						att_sp.roll_body = manual_sp.roll;
 						att_sp.pitch_body = manual_sp.pitch;
@@ -227,14 +226,6 @@
 
 					/* attitude control */
 					fixedwing_att_control_attitude(&att_sp, &att, speed_body, &rates_sp);
-=======
-						att_sp.thrust = 0.0f;
-					}
-
-					att_sp.yaw_body = 0;
-
-					// XXX disable yaw control, loiter
->>>>>>> 40dfbf0d
 
 				} else {
 
