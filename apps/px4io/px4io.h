--- conflicted
+++ resolved
@@ -78,11 +78,7 @@
 	uint8_t		rc_map[4];
 
 	/**
-<<<<<<< HEAD
-	 * Remote control channel attributes 
-=======
 	 * Remote control channel attributes
->>>>>>> 58ea9fbf
 	 */
 	uint16_t	rc_min[4];
 	uint16_t	rc_trim[4];
