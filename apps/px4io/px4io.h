/****************************************************************************
 *
 *   Copyright (C) 2012 PX4 Development Team. All rights reserved.
 *
 * Redistribution and use in source and binary forms, with or without
 * modification, are permitted provided that the following conditions
 * are met:
 *
 * 1. Redistributions of source code must retain the above copyright
 *    notice, this list of conditions and the following disclaimer.
 * 2. Redistributions in binary form must reproduce the above copyright
 *    notice, this list of conditions and the following disclaimer in
 *    the documentation and/or other materials provided with the
 *    distribution.
 * 3. Neither the name PX4 nor the names of its contributors may be
 *    used to endorse or promote products derived from this software
 *    without specific prior written permission.
 *
 * THIS SOFTWARE IS PROVIDED BY THE COPYRIGHT HOLDERS AND CONTRIBUTORS
 * "AS IS" AND ANY EXPRESS OR IMPLIED WARRANTIES, INCLUDING, BUT NOT
 * LIMITED TO, THE IMPLIED WARRANTIES OF MERCHANTABILITY AND FITNESS
 * FOR A PARTICULAR PURPOSE ARE DISCLAIMED. IN NO EVENT SHALL THE
 * COPYRIGHT OWNER OR CONTRIBUTORS BE LIABLE FOR ANY DIRECT, INDIRECT,
 * INCIDENTAL, SPECIAL, EXEMPLARY, OR CONSEQUENTIAL DAMAGES (INCLUDING,
 * BUT NOT LIMITED TO, PROCUREMENT OF SUBSTITUTE GOODS OR SERVICES; LOSS
 * OF USE, DATA, OR PROFITS; OR BUSINESS INTERRUPTION) HOWEVER CAUSED
 * AND ON ANY THEORY OF LIABILITY, WHETHER IN CONTRACT, STRICT
 * LIABILITY, OR TORT (INCLUDING NEGLIGENCE OR OTHERWISE) ARISING IN
 * ANY WAY OUT OF THE USE OF THIS SOFTWARE, EVEN IF ADVISED OF THE
 * POSSIBILITY OF SUCH DAMAGE.
 *
 ****************************************************************************/

 /**
  * @file px4io.h
  *
  * General defines and structures for the PX4IO module firmware.
  */

#include <nuttx/config.h>

#include <stdbool.h>
#include <stdint.h>

#include <drivers/boards/px4io/px4io_internal.h>

#include "protocol.h"

/*
 * Constants and limits.
 */
#define MAX_CONTROL_CHANNELS	12
#define IO_SERVO_COUNT		8

/*
 * Debug logging
 */

#ifdef DEBUG
# include <debug.h>
# define debug(fmt, args...)	lib_lowprintf(fmt "\n", ##args)
#else
# define debug(fmt, args...)	do {} while(0)
#endif

/*
 * System state structure.
 */
struct sys_state_s 
{

	bool		armed;			/* IO armed */
	bool		arm_ok;			/* FMU says OK to arm */

<<<<<<< HEAD
	bool		ppm_input_ok;	/* valid PPM input data */
	bool		dsm_input_ok;	/* valid Spektrum DSM data */
	bool		sbus_input_ok;	/* valid Futaba S.Bus data */

=======
>>>>>>> 1ebb3b4a
	/**
	 * Data from the remote control input(s)
	 */
	unsigned	rc_channels;
	uint16_t	rc_channel_data[PX4IO_INPUT_CHANNELS];
	uint64_t	rc_channels_timestamp;

	/**
	 * Control signals from FMU.
	 */
	uint16_t	fmu_channel_data[PX4IO_OUTPUT_CHANNELS];

	/**
	 * Relay controls
	 */
	bool		relays[PX4IO_RELAY_CHANNELS];

	/**
	 * If true, we are using the FMU controls, else RC input if available.
	 */
	bool		mixer_use_fmu;

	/**
	 * If true, FMU input is available.
	 */
	bool		mixer_fmu_available;

	/**
	 * If true, state that should be reported to FMU has been updated.
	 */
	bool		fmu_report_due;

	/**
	 * If true, new control data from the FMU has been received.
	 */
	bool		fmu_data_received;

	/**
	 * Current serial interface mode, per the serial_rx_mode parameter
	 * in the config packet.
	 */
	uint8_t		serial_rx_mode;

	/**
	 * If true, the RC signal has been lost for more than a timeout interval
	 */
	bool		rc_lost;

	/**
	 * If true, the connection to FMU has been lost for more than a timeout interval
	 */
	bool		fmu_lost;
};

extern struct sys_state_s system_state;

extern int frame_rx;
extern int frame_bad;

/*
 * Software countdown timers.
 *
 * Each timer counts down to zero at one tick per ms.
 */
#define TIMER_BLINK_AMBER	0
#define TIMER_BLINK_BLUE	1
#define TIMER_STATUS_PRINT	2
#define TIMER_SANITY		7
#define TIMER_NUM_TIMERS	8
extern volatile int	timers[TIMER_NUM_TIMERS];

/*
 * GPIO handling.
 */
#define LED_BLUE(_s)		stm32_gpiowrite(GPIO_LED1, !(_s))
#define LED_AMBER(_s)		stm32_gpiowrite(GPIO_LED2, !(_s))
#define LED_SAFETY(_s)		stm32_gpiowrite(GPIO_LED3, !(_s))

#define POWER_SERVO(_s)		stm32_gpiowrite(GPIO_SERVO_PWR_EN, (_s))
#define POWER_ACC1(_s)		stm32_gpiowrite(GPIO_SERVO_ACC1_EN, (_s))
#define POWER_ACC2(_s)		stm32_gpiowrite(GPIO_SERVO_ACC2_EN, (_s))
#define POWER_RELAY1(_s)	stm32_gpiowrite(GPIO_RELAY1_EN, (_s))
#define POWER_RELAY2(_s)	stm32_gpiowrite(GPIO_RELAY2_EN, (_s))

#define OVERCURRENT_ACC		stm32_gpioread(GPIO_ACC_OC_DETECT)
#define OVERCURRENT_SERVO	stm32_gpioread(GPIO_SERVO_OC_DETECT
#define BUTTON_SAFETY		stm32_gpioread(GPIO_BTN_SAFETY)

/*
 * Mixer
 */
extern void	mixer_tick(void);

/*
 * Safety switch/LED.
 */
extern void	safety_init(void);

/*
 * FMU communications
 */
extern void	comms_main(void) __attribute__((noreturn));

/*
 * R/C receiver handling.
 */
extern void	controls_main(void);
extern int	dsm_init(const char *device);
extern bool	dsm_input(void);
extern int	sbus_init(const char *device);
extern bool	sbus_input(void);

/*
 * Assertion codes
 */
#define A_GPIO_OPEN_FAIL		100
#define A_SERVO_OPEN_FAIL		101
#define A_INPUTQ_OPEN_FAIL		102<|MERGE_RESOLUTION|>--- conflicted
+++ resolved
@@ -72,13 +72,6 @@
 	bool		armed;			/* IO armed */
 	bool		arm_ok;			/* FMU says OK to arm */
 
-<<<<<<< HEAD
-	bool		ppm_input_ok;	/* valid PPM input data */
-	bool		dsm_input_ok;	/* valid Spektrum DSM data */
-	bool		sbus_input_ok;	/* valid Futaba S.Bus data */
-
-=======
->>>>>>> 1ebb3b4a
 	/**
 	 * Data from the remote control input(s)
 	 */
