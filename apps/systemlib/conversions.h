/****************************************************************************
 *
 *   Copyright (C) 2012 PX4 Development Team. All rights reserved.
 *   Author: Lorenz Meier <lm@inf.ethz.ch>
 *
 * Redistribution and use in source and binary forms, with or without
 * modification, are permitted provided that the following conditions
 * are met:
 *
 * 1. Redistributions of source code must retain the above copyright
 *    notice, this list of conditions and the following disclaimer.
 * 2. Redistributions in binary form must reproduce the above copyright
 *    notice, this list of conditions and the following disclaimer in
 *    the documentation and/or other materials provided with the
 *    distribution.
 * 3. Neither the name PX4 nor the names of its contributors may be
 *    used to endorse or promote products derived from this software
 *    without specific prior written permission.
 *
 * THIS SOFTWARE IS PROVIDED BY THE COPYRIGHT HOLDERS AND CONTRIBUTORS
 * "AS IS" AND ANY EXPRESS OR IMPLIED WARRANTIES, INCLUDING, BUT NOT
 * LIMITED TO, THE IMPLIED WARRANTIES OF MERCHANTABILITY AND FITNESS
 * FOR A PARTICULAR PURPOSE ARE DISCLAIMED. IN NO EVENT SHALL THE
 * COPYRIGHT OWNER OR CONTRIBUTORS BE LIABLE FOR ANY DIRECT, INDIRECT,
 * INCIDENTAL, SPECIAL, EXEMPLARY, OR CONSEQUENTIAL DAMAGES (INCLUDING,
 * BUT NOT LIMITED TO, PROCUREMENT OF SUBSTITUTE GOODS OR SERVICES; LOSS
 * OF USE, DATA, OR PROFITS; OR BUSINESS INTERRUPTION) HOWEVER CAUSED
 * AND ON ANY THEORY OF LIABILITY, WHETHER IN CONTRACT, STRICT
 * LIABILITY, OR TORT (INCLUDING NEGLIGENCE OR OTHERWISE) ARISING IN
 * ANY WAY OUT OF THE USE OF THIS SOFTWARE, EVEN IF ADVISED OF THE
 * POSSIBILITY OF SUCH DAMAGE.
 *
 ****************************************************************************/

/**
 * @file conversions.h
 * Definition of commonly used conversions.
 *
 * Includes bit / byte / geo representation and unit conversions.
 */

#ifndef CONVERSIONS_H_
#define CONVERSIONS_H_
#include <float.h>
#include <stdint.h>

#define CONSTANTS_ONE_G		9.80665f

__BEGIN_DECLS

/**
 * Converts a signed 16 bit integer from big endian to little endian.
 *
 * This function is for commonly used 16 bit big endian sensor data,
 * delivered by driver routines as two 8 bit numbers in big endian order.
 * Common vendors with big endian representation are Invense, Bosch and
 * Honeywell. ST micro devices tend to use a little endian representation.
 */
__EXPORT int16_t int16_t_from_bytes(uint8_t bytes[]);

/**
 * Converts a 3 x 3 rotation matrix to an unit quaternion.
 *
 * All orientations are expressed in NED frame.
 *
 * @param R rotation matrix to convert
 * @param Q quaternion to write back to
 */
__EXPORT void rot2quat(const float R[9], float Q[4]);

/**
 * Converts an unit quaternion to a 3 x 3 rotation matrix.
 *
 * All orientations are expressed in NED frame.
 *
 * @param Q quaternion to convert
 * @param R rotation matrix to write back to
 */
__EXPORT void quat2rot(const float Q[4], float R[9]);

<<<<<<< HEAD
=======
/**
 * Calculates air density.
 *
 * @param static_pressure ambient pressure in millibar
 * @param temperature_celcius air / ambient temperature in celcius
 */
__EXPORT float get_air_density(float static_pressure, float temperature_celsius);

>>>>>>> 58ea9fbf
__END_DECLS

#endif /* CONVERSIONS_H_ */<|MERGE_RESOLUTION|>--- conflicted
+++ resolved
@@ -78,8 +78,6 @@
  */
 __EXPORT void quat2rot(const float Q[4], float R[9]);
 
-<<<<<<< HEAD
-=======
 /**
  * Calculates air density.
  *
@@ -88,7 +86,6 @@
  */
 __EXPORT float get_air_density(float static_pressure, float temperature_celsius);
 
->>>>>>> 58ea9fbf
 __END_DECLS
 
 #endif /* CONVERSIONS_H_ */