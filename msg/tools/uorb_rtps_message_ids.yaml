--- conflicted
+++ resolved
@@ -286,13 +286,9 @@
   - msg: sensor_gyro_fft
     id: 136
   - msg: navigator_mission_item
-<<<<<<< HEAD
+    id: 137
+  - msg: estimator_selector_status
     id: 138
-  - msg: estimator_selector_status
-    id: 139
-=======
-    id: 137
->>>>>>> 8d1b99be
   ########## multi topics: begin ##########
   - msg: actuator_controls_0
     id: 150
