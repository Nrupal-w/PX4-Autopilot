rtps:
  - msg: actuator_armed
    id: 0
  - msg: actuator_controls
    id: 1
  - msg: actuator_outputs
    id: 3
  - msg: adc_report
    id: 4
  - msg: airspeed
    id: 5
  - msg: battery_status
    id: 6
  - msg: camera_capture
    id: 7
  - msg: camera_trigger
    id: 8
  - msg: collision_report
    id: 9
  - msg: commander_state
    id: 10
  - msg: cpuload
    id: 11
  - msg: debug_array
    id: 12
    receive: true
  - msg: debug_key_value
    id: 13
    receive: true
  - msg: debug_value
    id: 14
    receive: true
  - msg: debug_vect
    id: 15
    receive: true
  - msg: differential_pressure
    id: 16
  - msg: distance_sensor
    id: 17
  - msg: estimator_innovations
    id: 18
  - msg: ekf2_timestamps
    id: 19
  - msg: ekf_gps_drift
    id: 20
  - msg: sensor_gps
    id: 21
  - msg: esc_report
    id: 22
  - msg: esc_status
    id: 23
  - msg: estimator_status
    id: 24
  - msg: follow_target
    id: 25
  - msg: geofence_result
    id: 26
  - msg: gps_dump
    id: 27
  - msg: gps_inject_data
    id: 28
  - msg: home_position
    id: 29
  - msg: input_rc
    id: 30
    send: true
  - msg: iridiumsbd_status
    id: 31
  - msg: irlock_report
    id: 32
  - msg: landing_target_innovations
    id: 33
  - msg: landing_target_pose
    id: 34
  - msg: led_control
    id: 35
  - msg: log_message
    id: 36
  - msg: manual_control_setpoint
    id: 37
  - msg: mavlink_log
    id: 38
  - msg: mission
    id: 39
  - msg: mission_result
    id: 40
  - msg: mount_orientation
    id: 41
  - msg: multirotor_motor_limits
    id: 42
  - msg: obstacle_distance
    id: 43
  - msg: offboard_control_mode
    id: 44
    receive: true
  - msg: optical_flow
    id: 45
    receive: true
  - msg: parameter_update
    id: 46
  - msg: ping
    id: 47
  - msg: position_controller_landing_status
    id: 48
  - msg: position_controller_status
    id: 49
  - msg: position_setpoint
    id: 50
    receive: true
  - msg: position_setpoint_triplet
    id: 51
    receive: true
  - msg: power_button_state
    id: 52
  - msg: pwm_input
    id: 53
  - msg: qshell_req
    id: 54
  - msg: qshell_retval
    id: 55
  - msg: radio_status
    id: 56
  - msg: rate_ctrl_status
    id: 57
  - msg: rc_channels
    id: 58
  - msg: rc_parameter_map
    id: 59
  - msg: safety
    id: 60
  - msg: satellite_info
    id: 61
    send: true
  - msg: sensor_accel
    id: 62
  - msg: sensor_baro
    id: 63
  - msg: estimator_sensor_bias
    id: 64
  - msg: sensor_combined
    id: 65
    send: true
  - msg: sensor_correction
    id: 66
  - msg: sensor_gyro
    id: 67
  - msg: sensor_mag
    id: 68
  - msg: sensors_status_imu
    id: 69
  - msg: sensor_selection
    id: 70
  - msg: px4io_status
    id: 71
  - msg: system_power
    id: 73
  - msg: task_stack_info
    id: 74
  - msg: tecs_status
    id: 75
  - msg: telemetry_status
    id: 76
    receive: true
  - msg: test_motor
    id: 77
  - msg: timesync
    id: 78
    receive: true
    send: true
  - msg: trajectory_waypoint
    id: 79
    send: true
  - msg: transponder_report
    id: 80
  - msg: tune_control
    id: 81
  - msg: uavcan_parameter_request
    id: 82
  - msg: uavcan_parameter_value
    id: 83
  - msg: ulog_stream
    id: 84
  - msg: ulog_stream_ack
    id: 85
  - msg: vehicle_air_data
    id: 86
  - msg: vehicle_attitude
    id: 87
    send: true
  - msg: vehicle_attitude_setpoint
    id: 88
  - msg: vehicle_command
    id: 89
    receive: true
  - msg: vehicle_command_ack
    id: 90
  - msg: vehicle_constraints
    id: 91
  - msg: vehicle_control_mode
    id: 92
    send: true
  - msg: vehicle_global_position
    id: 93
  - msg: vehicle_gps_position
    id: 94
  - msg: vehicle_land_detected
    id: 95
  - msg: vehicle_local_position
    id: 96
    send: true
  - msg: vehicle_local_position_setpoint
    id: 97
    receive: true
  - msg: vehicle_magnetometer
    id: 98
  - msg: vehicle_odometry
    id: 99
    send: true
  - msg: vehicle_rates_setpoint
    id: 100
  - msg: vehicle_roi
    id: 101
  - msg: vehicle_status
    id: 102
    send: true
  - msg: vehicle_status_flags
    id: 103
  - msg: vehicle_trajectory_waypoint
    id: 104
    receive: true
  - msg: vtol_vehicle_status
    id: 105
  - msg: wind
    id: 106
  - msg: collision_constraints
    id: 107
    send: true
  - msg: orbit_status
    id: 108
  - msg: power_monitor
    id: 109
  - msg: landing_gear
    id: 110
  - msg: wheel_encoders
    id: 111
  - msg: vehicle_angular_velocity
    id: 112
    send: true
  - msg: vehicle_acceleration
    id: 113
  - msg: airspeed_validated
    id: 115
  - msg: onboard_computer_status
    id: 116
    receive: true
  - msg: cellular_status
    id: 117
  - msg: sensor_accel_fifo
    id: 118
  - msg: sensor_gyro_fifo
    id: 119
  - msg: vehicle_imu
    id: 120
  - msg: vehicle_imu_status
    id: 121
  - msg: vehicle_angular_acceleration
    id: 122
  - msg: logger_status
    id: 123
  - msg: rpm
    id: 124
  - msg: hover_thrust_estimate
    id: 125
  - msg: trajectory_bezier
    id: 126
    receive: true
  - msg: vehicle_trajectory_bezier
    id: 127
    receive: true
  - msg: timesync_status
    id: 128
  - msg: orb_test
    id: 129
  - msg: orb_test_medium
    id: 130
  - msg: orb_test_large
    id: 131
  - msg: yaw_estimator_status
    id: 132
  - msg: sensor_preflight_mag
    id: 133
  - msg: estimator_states
    id: 134
  - msg: generator_status
    id: 135
  - msg: sensor_gyro_fft
    id: 136
  - msg: navigator_mission_item
    id: 137
  - msg: estimator_optical_flow_vel
    id: 138
  - msg: estimator_selector_status
    id: 139
  - msg: manual_control_switches
    id: 140
  - msg: estimator_status_flags
    id: 141
  - msg: rtl_flight_time
    id: 142
  - msg: vehicle_angular_acceleration_setpoint
    id: 143
  - msg: vehicle_torque_setpoint
    id: 144
  - msg: vehicle_thrust_setpoint
    id: 145
  - msg: vehicle_actuator_setpoint
    id: 146
  - msg: control_allocator_status
    id: 147
  - msg: mag_worker_data
    id: 148
  - msg: takeoff_status
    id: 149
  - msg: heater_status
    id: 150
  - msg: gimbal_device_attitude_status
    id: 151
  - msg: gimbal_device_information
    id: 152
  - msg: gimbal_device_set_attitude
    id: 153
  - msg: gimbal_manager_information
    id: 154
  - msg: gimbal_manager_set_attitude
    id: 155
  - msg: gimbal_manager_status
    id: 156
  - msg: gimbal_manager_set_manual_control
    id: 157
  - msg: airspeed_wind
    id: 158
  - msg: estimator_event_flags
    id: 159
<<<<<<< HEAD
  - msg: sensor_hall
    id: 160
  - msg: airflow_aoa
    id: 161
  - msg: airflow_slip
    id: 162
=======
  - msg: event
    id: 160
  - msg: estimator_baro_bias
    id: 161
  - msg: internal_combustion_engine_status
    id: 162
  - msg: camera_status
    id: 163
>>>>>>> a397004b
  ########## multi topics: begin ##########
  - msg: actuator_controls_0
    id: 180
    alias: actuator_controls
  - msg: actuator_controls_1
    id: 181
    alias: actuator_controls
  - msg: actuator_controls_2
    id: 182
    alias: actuator_controls
  - msg: actuator_controls_3
    id: 183
    alias: actuator_controls
  - msg: actuator_controls_virtual_fw
    id: 184
    alias: actuator_controls
  - msg: actuator_controls_virtual_mc
    id: 185
    alias: actuator_controls
  - msg: mc_virtual_attitude_setpoint
    id: 186
    alias: vehicle_attitude_setpoint
  - msg: fw_virtual_attitude_setpoint
    id: 187
    alias: vehicle_attitude_setpoint
  - msg: vehicle_attitude_groundtruth
    id: 188
    alias: vehicle_attitude
  - msg: vehicle_global_position_groundtruth
    id: 189
    alias: vehicle_global_position
  - msg: vehicle_local_position_groundtruth
    id: 190
    alias: vehicle_local_position
  - msg: vehicle_mocap_odometry
    alias: vehicle_odometry
    id: 191
    receive: true
  - msg: vehicle_visual_odometry
    id: 192
    alias: vehicle_odometry
    receive: true
  - msg: vehicle_trajectory_waypoint_desired
    id: 193
    alias: vehicle_trajectory_waypoint
    send: true
  - msg: obstacle_distance_fused
    id: 194
    alias: obstacle_distance
  - msg: vehicle_vision_attitude
    id: 195
    alias: vehicle_attitude
  - msg: trajectory_setpoint
    id: 196
    alias: vehicle_local_position_setpoint
    receive: true
  - msg: camera_trigger_secondary
    id: 197
    alias: camera_trigger
  - msg: vehicle_angular_velocity_groundtruth
    id: 198
    alias: vehicle_angular_velocity
  - msg: estimator_visual_odometry_aligned
    id: 199
    alias: vehicle_odometry
  - msg: estimator_innovation_variances
    id: 200
    alias: estimator_innovations
  - msg: estimator_innovation_test_ratios
    id: 201
    alias: estimator_innovations
  - msg: orb_multitest
    id: 202
    alias: orb_test
  - msg: orb_test_medium_multi
    id: 203
    alias: orb_test_medium
  - msg: orb_test_medium_queue
    id: 204
    alias: orb_test_medium
  - msg: orb_test_medium_queue_poll
    id: 205
    alias: orb_test_medium
  - msg: orb_test_medium_wrap_around
    id: 206
    alias: orb_test_medium
  - msg: estimator_local_position
    id: 207
    alias: vehicle_local_position
  - msg: estimator_global_position
    id: 208
    alias: vehicle_global_position
  - msg: estimator_attitude
    id: 209
    alias: vehicle_attitude
  - msg: estimator_odometry
    id: 210
    alias: vehicle_odometry
  - msg: actuator_controls_4
    id: 211
    alias: actuator_controls
  - msg: actuator_controls_5
    id: 212
    alias: actuator_controls
  - msg: estimator_wind
    id: 213
    alias: wind
  ########## multi topics: end ##########<|MERGE_RESOLUTION|>--- conflicted
+++ resolved
@@ -341,14 +341,6 @@
     id: 158
   - msg: estimator_event_flags
     id: 159
-<<<<<<< HEAD
-  - msg: sensor_hall
-    id: 160
-  - msg: airflow_aoa
-    id: 161
-  - msg: airflow_slip
-    id: 162
-=======
   - msg: event
     id: 160
   - msg: estimator_baro_bias
@@ -357,7 +349,12 @@
     id: 162
   - msg: camera_status
     id: 163
->>>>>>> a397004b
+  - msg: sensor_hall
+    id: 164
+  - msg: airflow_aoa
+    id: 165
+  - msg: airflow_slip
+    id: 166
   ########## multi topics: begin ##########
   - msg: actuator_controls_0
     id: 180
