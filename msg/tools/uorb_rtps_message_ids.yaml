--- conflicted
+++ resolved
@@ -287,17 +287,14 @@
     id: 127
   - msg: hover_thrust_estimate
     id: 128
-<<<<<<< HEAD
-  - msg: yaw_est_test_data
-    id: 129
-=======
   - msg: trajectory_bezier
     id: 129
   - msg: vehicle_trajectory_bezier
     id: 130
   - msg: timesync_status
     id: 131
->>>>>>> bdb1ae14
+  - msg: yaw_est_test_data
+    id: 132
   ########## multi topics: begin ##########
   - msg: actuator_controls_0
     id: 150
