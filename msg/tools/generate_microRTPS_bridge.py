--- conflicted
+++ resolved
@@ -236,7 +236,6 @@
     print("No valid version found to FasRTPS. Make sure it is installed.")
 
 # get ROS 2 version, if exists
-<<<<<<< HEAD
 ros2_distro = ''
 ros_version = os.environ.get('ROS_VERSION')
 if ros_version == '2' :
@@ -246,20 +245,6 @@
         ros2_distro = os.environ.get('ROS_DISTRO')
 else :
     raise ValueError
-=======
-ros2_distro = ""
-try:
-    rosversion_out = subprocess.check_output(["rosversion", "-d"])
-    rosversion_out = rosversion_out.rstrip().decode('utf-8')
-    if rosversion_out not in ["<unknown>", "kinetic", "lunar", "melodic"]:
-        ros2_distro = rosversion_out
-except OSError as e:
-    if e.errno == errno.ENOENT:
-        if args.ros2_distro != None:
-            ros2_distro = args.ros2_distro
-    else:
-        raise
->>>>>>> 5fcd7932
 
 # If nothing specified it's generated both
 if agent == False and client == False:
