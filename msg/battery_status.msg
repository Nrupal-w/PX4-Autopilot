--- conflicted
+++ resolved
@@ -14,34 +14,6 @@
 uint8 BATTERY_SOURCE_POWER_MODULE = 0
 uint8 BATTERY_SOURCE_EXTERNAL = 1
 uint8 BATTERY_SOURCE_ESCS = 2
-<<<<<<< HEAD
-uint8 source		# Battery source
-uint8 priority        	# Zero based priority is the connection on the Power Controller V1..Vn AKA BrickN-1
-bool system_source		# Whether or not a this battery is the active power source for VDD_5V_IN
-bool is_smart			# Whether or not the battery is a smart(has some level of onboard estimates and cell level voltages)
-uint16 capacity         # actual capacity of the battery
-uint16 cycle_count         # number of discharge cycles the battery has experienced
-uint16 run_time_to_empty   # predicted remaining battery capacity based on the present rate of discharge in min
-uint16 average_time_to_empty   # predicted remaining battery capacity based on the average rate of discharge in min
-uint16 serial_number       # serial number of the battery pack
-uint16 state_of_health	# state of health. FullChargeCapacity/DesignCapacity.
-uint16 max_error # max error, expected margin of error in % in the state-of-charge calculation with a range of 1 to 100%
-uint8 id                # ID number of a battery. Should be unique and consistent for the lifetime of a vehicle. 1-indexed.
-
-float32[10] voltage_cell_v   # Battery individual cell voltages
-float32 max_cell_voltage_delta   # Max difference between individual cell voltages
-
-bool is_powering_off		# Power off event imminent indication, false if unknown
-
-
-uint8 BATTERY_WARNING_NONE = 0       # no battery low voltage warning active
-uint8 BATTERY_WARNING_LOW = 1        # warning of low voltage
-uint8 BATTERY_WARNING_CRITICAL = 2   # critical voltage, return / abort immediately
-uint8 BATTERY_WARNING_EMERGENCY = 3   # immediate landing required
-uint8 BATTERY_WARNING_FAILED = 4   # the battery has failed completely
-
-uint8 warning    # current battery warning
-=======
 uint8 source				# Battery source
 uint8 priority				# Zero based priority is the connection on the Power Controller V1..Vn AKA BrickN-1
 uint16 capacity				# actual capacity of the battery
@@ -70,5 +42,4 @@
 uint8 warning						# current battery warning
 
 
-uint8 MAX_INSTANCES = 4
->>>>>>> 350ebf5a
+uint8 MAX_INSTANCES = 4