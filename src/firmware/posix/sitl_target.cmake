
function(px4_add_sitl_app)
px4_parse_function_args(
			NAME px4_add_sitl_app
			ONE_VALUE APP_NAME MAIN_SRC UPLOAD_NAME
			REQUIRED APP_NAME MAIN_SRC
			ARGN ${ARGN}
			)

	px4_add_executable(${APP_NAME}
			${MAIN_SRC}
			apps.cpp
			)

	if (NOT APPLE)
		target_link_libraries(${APP_NAME}
			-Wl,--start-group
			${module_libraries}
			${df_driver_libs}
			pthread m rt
			-Wl,--end-group
			)
	else()
		target_link_libraries(${APP_NAME}
			${module_libraries}
			${df_driver_libs}
			pthread m
			)
	endif()

endfunction()

#=============================================================================
# sitl run targets
#

set(SITL_RUNNER_MAIN_CPP ${PX4_SOURCE_DIR}/src/platforms/posix/main.cpp)
px4_add_sitl_app(APP_NAME px4
		UPLOAD_NAME upload
		MAIN_SRC ${SITL_RUNNER_MAIN_CPP}
		)

set(SITL_WORKING_DIR ${PX4_BINARY_DIR}/tmp)
file(MAKE_DIRECTORY ${SITL_WORKING_DIR})

add_custom_target(run_config
		COMMAND Tools/sitl_run.sh
			$<TARGET_FILE:px4>
			${config_sitl_rcS_dir}
			${config_sitl_debugger}
			${config_sitl_viewer}
			${config_sitl_model}
			${PX4_SOURCE_DIR}
			${PX4_BINARY_DIR}
			WORKING_DIRECTORY ${SITL_WORKING_DIR}
			USES_TERMINAL
		)
add_dependencies(run_config px4)

# project to build sitl_gazebo if necessary
ExternalProject_Add(sitl_gazebo
	SOURCE_DIR ${PX4_SOURCE_DIR}/Tools/sitl_gazebo
	CMAKE_ARGS -DCMAKE_INSTALL_PREFIX=${CMAKE_INSTALL_PREFIX}
	BINARY_DIR ${PX4_BINARY_DIR}/build_gazebo
	INSTALL_COMMAND ""
	)
set_target_properties(sitl_gazebo PROPERTIES EXCLUDE_FROM_ALL TRUE)

# create targets for each viewer/model/debugger combination
set(viewers none jmavsim gazebo replay)
set(debuggers none ide gdb lldb ddd valgrind callgrind)
<<<<<<< HEAD
set(models none iris iris_opt_flow standard_vtol plane solo tailsitter typhoon_h480)
=======
set(models none iris iris_opt_flow standard_vtol plane solo tailsitter typhoon_h480 rover)
>>>>>>> c9238630
set(all_posix_vmd_make_targets)
foreach(viewer ${viewers})
	foreach(debugger ${debuggers})
		foreach(model ${models})
			if (debugger STREQUAL "none")
				if (model STREQUAL "none")
					set(_targ_name "${viewer}")
				else()
					set(_targ_name "${viewer}_${model}")
				endif()
			else()
				if (model STREQUAL "none")
					set(_targ_name "${viewer}___${debugger}")
				else()
					set(_targ_name "${viewer}_${model}_${debugger}")
				endif()
			endif()

			if (debugger STREQUAL "ide" AND viewer STREQUAL "gazebo")
				set(SITL_RUNNER_SOURCE_DIR ${PX4_SOURCE_DIR})
				set(SITL_RUNNER_MODEL_FILE ${PX4_SOURCE_DIR}/${config_sitl_rcS_dir}/${model})
				set(SITL_RUNNER_WORKING_DIRECTORY ${SITL_WORKING_DIR})

				configure_file(${PX4_SOURCE_DIR}/src/platforms/posix/sitl_runner_main.cpp.in sitl_runner_main_${model}.cpp @ONLY)

				px4_add_sitl_app(APP_NAME px4_${model}
						UPLOAD_NAME upload_${model}
						MAIN_SRC ${CMAKE_CURRENT_BINARY_DIR}/sitl_runner_main_${model}.cpp
						)
				set_target_properties(px4_${model} PROPERTIES EXCLUDE_FROM_ALL TRUE)
			endif()

			add_custom_target(${_targ_name}
					COMMAND ${PX4_SOURCE_DIR}/Tools/sitl_run.sh
						$<TARGET_FILE:px4>
						${config_sitl_rcS_dir}
						${debugger}
						${viewer}
						${model}
						${PX4_SOURCE_DIR}
						${PX4_BINARY_DIR}
						WORKING_DIRECTORY ${SITL_WORKING_DIR}
						USES_TERMINAL
					)
			list(APPEND all_posix_vmd_make_targets ${_targ_name})
			if (viewer STREQUAL "gazebo")
				add_dependencies(${_targ_name} sitl_gazebo)
				if (viewer STREQUAL "gazebo")
					add_dependencies(${_targ_name} px4_${model})
				endif()
			endif()
		endforeach()
	endforeach()
endforeach()

px4_join(OUT posix_vmd_make_target_list LIST ${all_posix_vmd_make_targets} GLUE "\\n")
add_custom_target(list_vmd_make_targets
	COMMAND sh -c "printf \"${posix_vmd_make_target_list}\\n\""
	COMMENT "List of acceptable '${CONFIG}' <viewer_model_debugger> targets:"
	VERBATIM
	)<|MERGE_RESOLUTION|>--- conflicted
+++ resolved
@@ -69,11 +69,7 @@
 # create targets for each viewer/model/debugger combination
 set(viewers none jmavsim gazebo replay)
 set(debuggers none ide gdb lldb ddd valgrind callgrind)
-<<<<<<< HEAD
-set(models none iris iris_opt_flow standard_vtol plane solo tailsitter typhoon_h480)
-=======
 set(models none iris iris_opt_flow standard_vtol plane solo tailsitter typhoon_h480 rover)
->>>>>>> c9238630
 set(all_posix_vmd_make_targets)
 foreach(viewer ${viewers})
 	foreach(debugger ${debuggers})
