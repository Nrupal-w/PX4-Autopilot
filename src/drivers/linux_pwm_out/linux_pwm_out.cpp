--- conflicted
+++ resolved
@@ -217,19 +217,13 @@
 
 void task_main(int argc, char *argv[])
 {
-<<<<<<< HEAD
+
     //Noise Inject
     FlightTestInput fti_PWM1{"FTI_PWM1"};
     FlightTestInput fti_PWM2{"FTI_PWM2"};
     FlightTestInput fti_PWM3{"FTI_PWM3"};
     FlightTestInput fti_PWM4{"FTI_PWM4"};
-=======
-	//Noise Inject
-	FlightTestInput fti_PWM1{"FTI_PWM1"};
-	FlightTestInput fti_PWM2{"FTI_PWM2"};
-	FlightTestInput fti_PWM3{"FTI_PWM3"};
-	FlightTestInput fti_PWM4{"FTI_PWM4"};
->>>>>>> 4ef9763e64145fb8b0a1c91ab887a6e9e6fefcc9
+
 
 	_is_running = true;
 
@@ -393,29 +387,7 @@
 				       &_pwm_limit);
 
 
-<<<<<<< HEAD
-            // Noise inject
-            float tmpinject;
-
-            tmpinject = pwm[0];
-            fti_PWM1.inject(tmpinject);
-            pwm[0] = tmpinject;
-
-            tmpinject = pwm[1];
-            fti_PWM2.inject(tmpinject);
-            pwm[1] = tmpinject;
-
-            tmpinject = pwm[2];
-            fti_PWM3.inject(tmpinject);
-            pwm[2] = tmpinject;
-
-            tmpinject = pwm[3];
-            fti_PWM4.inject(tmpinject);
-            pwm[3] = tmpinject;
-
-
-=======
->>>>>>> 4ef9763e64145fb8b0a1c91ab887a6e9e6fefcc9
+
 			if (_armed.lockdown || _armed.manual_lockdown) {
 				pwm_out->send_output_pwm(disarmed_pwm, _outputs.noutputs);
 
