--- conflicted
+++ resolved
@@ -203,14 +203,9 @@
 		_p_report_sat_info = &_Sat_Info->_data;
 		memset(_p_report_sat_info, 0, sizeof(*_p_report_sat_info));
 	}
-<<<<<<< HEAD
-
-	_debug_enabled = true;
 
 	/* find MAV_USEHILGPS parameter */
 	_param_use_hil_gps = param_find("MAV_USEHILGPS");
-=======
->>>>>>> 1f47aa11
 }
 
 GPS::~GPS()
@@ -246,48 +241,10 @@
 		return -errno;
 	}
 
-<<<<<<< HEAD
-	ret = OK;
-out:
-	return ret;
-}
-
-void
-GPS::update_param_hil_gps()
-{
-	/* update parameter for MAVLINK USEHILGPS */
-	if (_param_use_hil_gps != PARAM_INVALID) {
-		int32_t param_value = 0;
-		param_get(_param_use_hil_gps, &param_value);
-		_use_hil_gps = (bool)param_value;
-	}
-}
-
-int
-GPS::ioctl(struct file *filp, int cmd, unsigned long arg)
-{
-	lock();
-
-	int ret = OK;
-
-	switch (cmd) {
-	case SENSORIOCRESET:
-		cmd_reset();
-		break;
-
-	default:
-		/* give it to parent if no one wants it */
-		ret = CDev::ioctl(filp, cmd, arg);
-		break;
-	}
-
-	unlock();
-
-	return ret;
-=======
 	return OK;
->>>>>>> 1f47aa11
-}
+}
+
+
 
 void
 GPS::task_main_trampoline(void *arg)
@@ -349,15 +306,8 @@
 			/* update mavlink hil gps parameter */
 			update_param_hil_gps();
 
-<<<<<<< HEAD
-			if (!(_pub_blocked) && !(_use_hil_gps)) {
-				if (_report_gps_pos_pub != nullptr) {
-					orb_publish(ORB_ID(vehicle_gps_position), _report_gps_pos_pub, &_report_gps_pos);
-=======
-			if (_report_gps_pos_pub != nullptr) {
+			if (!(_use_hil_gps) && _report_gps_pos_pub != nullptr) {
 				orb_publish(ORB_ID(vehicle_gps_position), _report_gps_pos_pub, &_report_gps_pos);
->>>>>>> 1f47aa11
-
 			} else {
 				_report_gps_pos_pub = orb_advertise(ORB_ID(vehicle_gps_position), &_report_gps_pos);
 			}
@@ -420,18 +370,11 @@
 					_report_gps_pos.epv = 10000.0f;
 					_report_gps_pos.fix_type = 0;
 
-<<<<<<< HEAD
 					/* update mavlink hil gps parameter */
 					update_param_hil_gps();
 
-					if (!(_pub_blocked)  && !(_use_hil_gps)) {
-						if (_report_gps_pos_pub != nullptr) {
-							orb_publish(ORB_ID(vehicle_gps_position), _report_gps_pos_pub, &_report_gps_pos);
-=======
-					if (_report_gps_pos_pub != nullptr) {
+					if (!(_use_hil_gps) && _report_gps_pos_pub != nullptr) {
 						orb_publish(ORB_ID(vehicle_gps_position), _report_gps_pos_pub, &_report_gps_pos);
->>>>>>> 1f47aa11
-
 					} else {
 						_report_gps_pos_pub = orb_advertise(ORB_ID(vehicle_gps_position), &_report_gps_pos);
 					}
@@ -449,18 +392,9 @@
 					update_param_hil_gps();
 
 					/* opportunistic publishing - else invalid data would end up on the bus */
-
-<<<<<<< HEAD
-					if (!(_pub_blocked)  && !(_use_hil_gps)) {
-						if (helper_ret & 1) {
-							if (_report_gps_pos_pub != nullptr) {
-								orb_publish(ORB_ID(vehicle_gps_position), _report_gps_pos_pub, &_report_gps_pos);
-=======
-					if (helper_ret & 1) {
+					if ( !(_use_hil_gps) && (helper_ret & 1)) {
 						if (_report_gps_pos_pub != nullptr) {
 							orb_publish(ORB_ID(vehicle_gps_position), _report_gps_pos_pub, &_report_gps_pos);
->>>>>>> 1f47aa11
-
 						} else {
 							_report_gps_pos_pub = orb_advertise(ORB_ID(vehicle_gps_position), &_report_gps_pos);
 						}
@@ -551,7 +485,16 @@
 	px4_task_exit(0);
 }
 
-
+void
+GPS::update_param_hil_gps()
+{
+	/* update parameter for MAVLINK USEHILGPS */
+	if (_param_use_hil_gps != PARAM_INVALID) {
+		int32_t param_value = 0;
+		param_get(_param_use_hil_gps, &param_value);
+		_use_hil_gps = (bool)param_value;
+	}
+}
 
 void
 GPS::cmd_reset()
@@ -570,18 +513,11 @@
 GPS::print_info()
 {
 	//GPS Mode
-<<<<<<< HEAD
-	if (_use_hil_gps) {
-		warnx("protocol: HIL GPS");
-
-	} else if (_fake_gps) {
-		warnx("protocol: SIMULATED");
-=======
 	if (_fake_gps) {
 		PX4_WARN("protocol: SIMULATED");
 	}
->>>>>>> 1f47aa11
-
+	else if (_use_hil_gps) {
+		PX4_WARN("protocol: HIL GPS");
 	} else {
 		switch (_mode) {
 		case GPS_DRIVER_MODE_UBX:
