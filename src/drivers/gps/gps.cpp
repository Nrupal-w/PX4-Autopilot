--- conflicted
+++ resolved
@@ -41,34 +41,53 @@
 #include <nuttx/arch.h>
 #endif
 
+
+#include <termios.h>
+
 #ifndef __PX4_QURT
 #include <poll.h>
 #endif
 
-#include <termios.h>
-
+
+#include <fcntl.h>
+#include <sys/ioctl.h>
+#include <sys/stat.h>
+#include <sys/types.h>
+#include <stdint.h>
+#include <stdio.h>
+#include <stdbool.h>
+#include <stdlib.h>
+#include <string.h>
+#include <poll.h>
+#include <errno.h>
+#include <stdio.h>
+#include <math.h>
+#include <unistd.h>
+#include <px4_cli.h>
+#include <px4_config.h>
+#include <px4_getopt.h>
+#include <px4_module.h>
+#include <px4_tasks.h>
+#include <px4_time.h>
+#include <arch/board/board.h>
+#include <drivers/drv_hrt.h>
 #include <mathlib/mathlib.h>
 #include <matrix/math.hpp>
-#include <px4_cli.h>
-#include <px4_getopt.h>
-#include <px4_module.h>
-#include <uORB/PublicationQueued.hpp>
-#include <uORB/Subscription.hpp>
+#include <systemlib/err.h>
+#include <parameters/param.h>
+#include <uORB/uORB.h>
+#include <uORB/topics/vehicle_gps_position.h>
+#include <uORB/topics/satellite_info.h>
+#include <uORB/topics/gps_inject_data.h>
 #include <uORB/topics/gps_dump.h>
-#include <uORB/topics/gps_inject_data.h>
-
-<<<<<<< HEAD
-=======
+
 #include <board_config.h>
 
 #include "devices/src/minmea.h"	
 #include "devices/src/ubx.h"
 #include "devices/src/mtk.h"
->>>>>>> 31375700
 #include "devices/src/ashtech.h"
 #include "devices/src/emlid_reach.h"
-#include "devices/src/mtk.h"
-#include "devices/src/ubx.h"
 
 #ifdef __PX4_LINUX
 #include <linux/spi/spidev.h>
@@ -181,19 +200,12 @@
 	const bool			_fake_gps;					///< fake gps output
 
 	const Instance 			_instance;
-<<<<<<< HEAD
-
-	uORB::Subscription		_orb_inject_data_sub{ORB_ID(gps_inject_data)};
-	uORB::PublicationQueued<gps_dump_s>	_dump_communication_pub{ORB_ID(gps_dump)};
-=======
 #ifdef PARSE_RTK_RTCM
 	int				_orb_inject_data_fd{-1};
 #endif
 	orb_advert_t			_dump_communication_pub{nullptr};		///< if non-null, dump communication
->>>>>>> 31375700
 	gps_dump_s			*_dump_to_device{nullptr};
 	gps_dump_s			*_dump_from_device{nullptr};
-	bool				_should_dump_communication{false};			///< if true, dump communication
 
 	static volatile bool _is_gps_main_advertised; ///< for the second gps we want to make sure that it gets instance 1
 	/// and thus we wait until the first one publishes at least one message.
@@ -434,6 +446,10 @@
 #ifdef PARSE_RTK_RTCM
 void GPS::handleInjectDataTopic()
 {
+	if (_orb_inject_data_fd == -1) {
+		return;
+	}
+
 	bool updated = false;
 
 	// Limit maximum number of GPS injections to 6 since usually
@@ -448,8 +464,8 @@
 		updated = _orb_inject_data_sub.updated();
 
 		if (updated) {
-			gps_inject_data_s msg;
-			_orb_inject_data_sub.copy(&msg);
+			struct gps_inject_data_s msg;
+			orb_copy(ORB_ID(gps_inject_data), _orb_inject_data_fd, &msg);
 
 			/* Write the message to the gps device. Note that the message could be fragmented.
 			 * But as we don't write anywhere else to the device during operation, we don't
@@ -580,16 +596,16 @@
 	memset(_dump_to_device, 0, sizeof(gps_dump_s));
 	memset(_dump_from_device, 0, sizeof(gps_dump_s));
 
+	int instance;
 	//make sure to use a large enough queue size, so that we don't lose messages. You may also want
 	//to increase the logger rate for that.
-	_dump_communication_pub.publish(*_dump_from_device);
-
-	_should_dump_communication = true;
+	_dump_communication_pub = orb_advertise_multi_queue(ORB_ID(gps_dump), _dump_from_device, &instance,
+				  ORB_PRIO_DEFAULT, 8);
 }
 
 void GPS::dumpGpsData(uint8_t *data, size_t len, bool msg_to_gps_device)
 {
-	if (!_should_dump_communication) {
+	if (!_dump_communication_pub) {
 		return;
 	}
 
@@ -613,7 +629,7 @@
 			}
 
 			dump_data->timestamp = hrt_absolute_time();
-			_dump_communication_pub.publish(*dump_data);
+			orb_publish(ORB_ID(gps_dump), _dump_communication_pub, dump_data);
 			dump_data->len = 0;
 		}
 	}
@@ -667,13 +683,9 @@
 	if (handle != PARAM_INVALID) {
 		param_get(handle, &gps_ubx_dynmodel);
 	}
-<<<<<<< HEAD
-
-=======
 #ifdef PARSE_RTK_RTCM
 	_orb_inject_data_fd = orb_subscribe(ORB_ID(gps_inject_data));
 #endif
->>>>>>> 31375700
 	initializeCommunicationDump();
 
 	uint64_t last_rate_measurement = hrt_absolute_time();
@@ -834,15 +846,12 @@
 	}
 
 	PX4_INFO("exiting");
-<<<<<<< HEAD
-=======
 #ifdef PARSE_RTK_RTCM
 	orb_unsubscribe(_orb_inject_data_fd);
 #endif
 	if (_dump_communication_pub) {
 		orb_unadvertise(_dump_communication_pub);
 	}
->>>>>>> 31375700
 
 	if (_serial_fd >= 0) {
 		::close(_serial_fd);
@@ -851,6 +860,8 @@
 
 	orb_unadvertise(_report_gps_pos_pub);
 }
+
+
 
 int
 GPS::print_status()
