/****************************************************************************
 *
 *   Copyright (C) 2012 PX4 Development Team. All rights reserved.
 *
 * Redistribution and use in source and binary forms, with or without
 * modification, are permitted provided that the following conditions
 * are met:
 *
 * 1. Redistributions of source code must retain the above copyright
 *    notice, this list of conditions and the following disclaimer.
 * 2. Redistributions in binary form must reproduce the above copyright
 *    notice, this list of conditions and the following disclaimer in
 *    the documentation and/or other materials provided with the
 *    distribution.
 * 3. Neither the name PX4 nor the names of its contributors may be
 *    used to endorse or promote products derived from this software
 *    without specific prior written permission.
 *
 * THIS SOFTWARE IS PROVIDED BY THE COPYRIGHT HOLDERS AND CONTRIBUTORS
 * "AS IS" AND ANY EXPRESS OR IMPLIED WARRANTIES, INCLUDING, BUT NOT
 * LIMITED TO, THE IMPLIED WARRANTIES OF MERCHANTABILITY AND FITNESS
 * FOR A PARTICULAR PURPOSE ARE DISCLAIMED. IN NO EVENT SHALL THE
 * COPYRIGHT OWNER OR CONTRIBUTORS BE LIABLE FOR ANY DIRECT, INDIRECT,
 * INCIDENTAL, SPECIAL, EXEMPLARY, OR CONSEQUENTIAL DAMAGES (INCLUDING,
 * BUT NOT LIMITED TO, PROCUREMENT OF SUBSTITUTE GOODS OR SERVICES; LOSS
 * OF USE, DATA, OR PROFITS; OR BUSINESS INTERRUPTION) HOWEVER CAUSED
 * AND ON ANY THEORY OF LIABILITY, WHETHER IN CONTRACT, STRICT
 * LIABILITY, OR TORT (INCLUDING NEGLIGENCE OR OTHERWISE) ARISING IN
 * ANY WAY OUT OF THE USE OF THIS SOFTWARE, EVEN IF ADVISED OF THE
 * POSSIBILITY OF SUCH DAMAGE.
 *
 ****************************************************************************/

/**
 * @file adc.cpp
 *
 * Driver for the STM32 ADC.
 *
 * This is a low-rate driver, designed for sampling things like voltages
 * and so forth. It avoids the gross complexity of the NuttX ADC driver.
 */

#include <px4_config.h>
#include <board_config.h>
#include <drivers/device/device.h>

#include <sys/types.h>
#include <stdint.h>
#include <stdbool.h>
#include <stdlib.h>
#include <string.h>
#include <fcntl.h>
#include <errno.h>
#include <stdio.h>
#include <unistd.h>

#include <arch/board/board.h>
#include <drivers/drv_hrt.h>
#include <drivers/drv_adc.h>

#include <arch/stm32/chip.h>
#include <stm32.h>
#include <stm32_gpio.h>

#include <systemlib/err.h>
#include <systemlib/perf_counter.h>

#include <uORB/topics/system_power.h>
#include <uORB/topics/adc_report.h>

#if defined(ADC_CHANNELS)
/*
 * Register accessors.
 * For now, no reason not to just use ADC1.
 */
#define REG(_reg)	(*(volatile uint32_t *)(STM32_ADC1_BASE + _reg))

#define rSR		REG(STM32_ADC_SR_OFFSET)
#define rCR1		REG(STM32_ADC_CR1_OFFSET)
#define rCR2		REG(STM32_ADC_CR2_OFFSET)
#define rSMPR1		REG(STM32_ADC_SMPR1_OFFSET)
#define rSMPR2		REG(STM32_ADC_SMPR2_OFFSET)
#define rJOFR1		REG(STM32_ADC_JOFR1_OFFSET)
#define rJOFR2		REG(STM32_ADC_JOFR2_OFFSET)
#define rJOFR3		REG(STM32_ADC_JOFR3_OFFSET)
#define rJOFR4		REG(STM32_ADC_JOFR4_OFFSET)
#define rHTR		REG(STM32_ADC_HTR_OFFSET)
#define rLTR		REG(STM32_ADC_LTR_OFFSET)
#define rSQR1		REG(STM32_ADC_SQR1_OFFSET)
#define rSQR2		REG(STM32_ADC_SQR2_OFFSET)
#define rSQR3		REG(STM32_ADC_SQR3_OFFSET)
#define rJSQR		REG(STM32_ADC_JSQR_OFFSET)
#define rJDR1		REG(STM32_ADC_JDR1_OFFSET)
#define rJDR2		REG(STM32_ADC_JDR2_OFFSET)
#define rJDR3		REG(STM32_ADC_JDR3_OFFSET)
#define rJDR4		REG(STM32_ADC_JDR4_OFFSET)
#define rDR		REG(STM32_ADC_DR_OFFSET)

#ifdef STM32_ADC_CCR
# define rCCR		REG(STM32_ADC_CCR_OFFSET)
#endif

class ADC : public device::CDev
{
public:
	ADC(uint32_t channels);
	~ADC();

	virtual int		init();

	virtual int		ioctl(file *filp, int cmd, unsigned long arg);
	virtual ssize_t		read(file *filp, char *buffer, size_t len);

protected:
	virtual int		open_first(struct file *filp);
	virtual int		close_last(struct file *filp);

private:
	static const hrt_abstime _tickrate = 10000;	/**< 100Hz base rate */

	hrt_call		_call;
	perf_counter_t		_sample_perf;

	unsigned		_channel_count;
	adc_msg_s		*_samples;		/**< sample buffer */

	orb_advert_t		_to_system_power;
	orb_advert_t		_to_adc_report;

	/** work trampoline */
	static void		_tick_trampoline(void *arg);

	/** worker function */
	void			_tick();

	/**
	 * Sample a single channel and return the measured value.
	 *
	 * @param channel		The channel to sample.
	 * @return			The sampled value, or 0xffff if
	 *				sampling failed.
	 */
	uint16_t		_sample(unsigned channel);

	// update system_power ORB topic, only on FMUv2
	void update_system_power(hrt_abstime now);

	void update_adc_report(hrt_abstime now);
};

ADC::ADC(uint32_t channels) :
	CDev("adc", ADC0_DEVICE_PATH),
	_sample_perf(perf_alloc(PC_ELAPSED, "adc_samples")),
	_channel_count(0),
	_samples(nullptr),
	_to_system_power(nullptr),
	_to_adc_report(nullptr)
{
	_debug_enabled = true;

	/* always enable the temperature sensor */
	channels |= 1 << 16;

	/* allocate the sample array */
	for (unsigned i = 0; i < 32; i++) {
		if (channels & (1 << i)) {
			_channel_count++;
		}
	}

	_samples = new adc_msg_s[_channel_count];

	/* prefill the channel numbers in the sample array */
	if (_samples != nullptr) {
		unsigned index = 0;

		for (unsigned i = 0; i < 32; i++) {
			if (channels & (1 << i)) {
				_samples[index].am_channel = i;
				_samples[index].am_data = 0;
				index++;
			}
		}
	}
}

ADC::~ADC()
{
	if (_samples != nullptr) {
		delete _samples;
	}
}

int
ADC::init()
{
	/* do calibration if supported */
#ifdef ADC_CR2_CAL
	rCR2 |= ADC_CR2_CAL;
	usleep(100);

	if (rCR2 & ADC_CR2_CAL) {
		return -1;
	}

#endif

	/* arbitrarily configure all channels for 55 cycle sample time */
	rSMPR1 = 0b00000011011011011011011011011011;
	rSMPR2 = 0b00011011011011011011011011011011;

	/* XXX for F2/4, might want to select 12-bit mode? */
	rCR1 = 0;

	/* enable the temperature sensor / Vrefint channel if supported*/
	rCR2 =
#ifdef ADC_CR2_TSVREFE
		/* enable the temperature sensor in CR2 */
		ADC_CR2_TSVREFE |
#endif
		0;

#ifdef ADC_CCR_TSVREFE
	/* enable temperature sensor in CCR */
	rCCR = ADC_CCR_TSVREFE;
#endif

	/* configure for a single-channel sequence */
	rSQR1 = 0;
	rSQR2 = 0;
	rSQR3 = 0;	/* will be updated with the channel each tick */

	/* power-cycle the ADC and turn it on */
	rCR2 &= ~ADC_CR2_ADON;
	usleep(10);
	rCR2 |= ADC_CR2_ADON;
	usleep(10);
	rCR2 |= ADC_CR2_ADON;
	usleep(10);

	/* kick off a sample and wait for it to complete */
	hrt_abstime now = hrt_absolute_time();
	rCR2 |= ADC_CR2_SWSTART;

	while (!(rSR & ADC_SR_EOC)) {

		/* don't wait for more than 500us, since that means something broke - should reset here if we see this */
		if ((hrt_absolute_time() - now) > 500) {
			DEVICE_LOG("sample timeout");
			return -1;
		}
	}


	DEVICE_DEBUG("init done");

	/* create the device node */
	return CDev::init();
}

int
ADC::ioctl(file *filp, int cmd, unsigned long arg)
{
	return -ENOTTY;
}

ssize_t
ADC::read(file *filp, char *buffer, size_t len)
{
	const size_t maxsize = sizeof(adc_msg_s) * _channel_count;

	if (len > maxsize) {
		len = maxsize;
	}

	/* block interrupts while copying samples to avoid racing with an update */
	irqstate_t flags = enter_critical_section();
	memcpy(buffer, _samples, len);
	leave_critical_section(flags);

	return len;
}

int
ADC::open_first(struct file *filp)
{
	/* get fresh data */
	_tick();

	/* and schedule regular updates */
	hrt_call_every(&_call, _tickrate, _tickrate, _tick_trampoline, this);

	return 0;
}

int
ADC::close_last(struct file *filp)
{
	hrt_cancel(&_call);
	return 0;
}

void
ADC::_tick_trampoline(void *arg)
{
	(reinterpret_cast<ADC *>(arg))->_tick();
}

void
ADC::_tick()
{
	hrt_abstime now = hrt_absolute_time();

	/* scan the channel set and sample each */
	for (unsigned i = 0; i < _channel_count; i++) {
		_samples[i].am_data = _sample(_samples[i].am_channel);
	}

	update_adc_report(now);
	update_system_power(now);
}

void
ADC::update_adc_report(hrt_abstime now)
{
<<<<<<< HEAD
=======
	adc_report_s adc = {};
	adc.timestamp = now;

	unsigned max_num = _channel_count;

	if (max_num > (sizeof(adc.channel_id) / sizeof(adc.channel_id[0]))) {
		max_num = (sizeof(adc.channel_id) / sizeof(adc.channel_id[0]));
	}

	for (unsigned i = 0; i < max_num; i++) {
		adc.channel_id[i] = _samples[i].am_channel;
		adc.channel_value[i] = _samples[i].am_data * 3.3f / 4096.0f;
	}

	int instance;
	orb_publish_auto(ORB_ID(adc_report), &_to_adc_report, &adc, &instance, ORB_PRIO_HIGH);
}

void
ADC::update_system_power(hrt_abstime now)
{
>>>>>>> 18176ea7
#if defined (CONFIG_ARCH_BOARD_PX4FMU_V2) || \
    defined (CONFIG_ARCH_BOARD_MINDPX_V2) || \
    defined (CONFIG_ARCH_BOARD_PX4FMU_V4)
	system_power_s system_power = {};
<<<<<<< HEAD
	system_power.timestamp = hrt_absolute_time();
=======
	system_power.timestamp = now;
>>>>>>> 18176ea7

	system_power.voltage5V_v = 0;

	for (unsigned i = 0; i < _channel_count; i++) {
		if (_samples[i].am_channel == ADC_5V_RAIL_SENSE) {
			// it is 2:1 scaled
			system_power.voltage5V_v = _samples[i].am_data * (6.6f / 4096);
		}
	}

	// these are not ADC related, but it is convenient to
	// publish these to the same topic
	system_power.usb_connected = stm32_gpioread(GPIO_OTGFS_VBUS);

#if defined (CONFIG_ARCH_BOARD_MINDPX_V2)
	// note that the valid pins are active low
	system_power.brick_valid   = 1;
	system_power.servo_valid   = 1;

	// OC pins are active low
	system_power.periph_5V_OC  = 1;
	system_power.hipower_5V_OC = 1;
#elif defined (CONFIG_ARCH_BOARD_PX4FMU_V4)
	// note that the valid pins are active high
	system_power.brick_valid   = stm32_gpioread(GPIO_VDD_BRICK_VALID);
	system_power.servo_valid   = 1;

	// OC pins are not supported
	system_power.periph_5V_OC  = 0;
	system_power.hipower_5V_OC = 0;
#else
	// note that the valid pins are active low
	system_power.brick_valid   = !stm32_gpioread(GPIO_VDD_BRICK_VALID);
	system_power.servo_valid   = !stm32_gpioread(GPIO_VDD_SERVO_VALID);

	// OC pins are active low
	system_power.periph_5V_OC  = !stm32_gpioread(GPIO_VDD_5V_PERIPH_OC);
	system_power.hipower_5V_OC = !stm32_gpioread(GPIO_VDD_5V_HIPOWER_OC);
#endif

	/* lazily publish */
	if (_to_system_power != nullptr) {
		orb_publish(ORB_ID(system_power), _to_system_power, &system_power);

	} else {
		_to_system_power = orb_advertise(ORB_ID(system_power), &system_power);
	}

#endif // CONFIG_ARCH_BOARD_PX4FMU_V2
}

uint16_t
ADC::_sample(unsigned channel)
{
	perf_begin(_sample_perf);

	/* clear any previous EOC */
	if (rSR & ADC_SR_EOC) {
		rSR &= ~ADC_SR_EOC;
	}

	/* run a single conversion right now - should take about 60 cycles (a few microseconds) max */
	rSQR3 = channel;
	rCR2 |= ADC_CR2_SWSTART;

	/* wait for the conversion to complete */
	hrt_abstime now = hrt_absolute_time();

	while (!(rSR & ADC_SR_EOC)) {

		/* don't wait for more than 50us, since that means something broke - should reset here if we see this */
		if ((hrt_absolute_time() - now) > 50) {
			DEVICE_LOG("sample timeout");
			return 0xffff;
		}
	}

	/* read the result and clear EOC */
	uint16_t result = rDR;

	perf_end(_sample_perf);
	return result;
}

/*
 * Driver 'main' command.
 */
extern "C" __EXPORT int adc_main(int argc, char *argv[]);

namespace
{
ADC	*g_adc;

void
test(void)
{

	int fd = open(ADC0_DEVICE_PATH, O_RDONLY);

	if (fd < 0) {
		err(1, "can't open ADC device");
	}

	for (unsigned i = 0; i < 50; i++) {
		adc_msg_s data[12];
		ssize_t count = read(fd, data, sizeof(data));

		if (count < 0) {
			errx(1, "read error");
		}

		unsigned channels = count / sizeof(data[0]);

		for (unsigned j = 0; j < channels; j++) {
			printf("%d: %u  ", data[j].am_channel, data[j].am_data);
		}

		printf("\n");
		usleep(500000);
	}

	exit(0);
}
}

int
adc_main(int argc, char *argv[])
{
	if (g_adc == nullptr) {
		/* XXX this hardcodes the default channel set for the board in board_config.h - should be configurable */
		g_adc = new ADC(ADC_CHANNELS);

		if (g_adc == nullptr) {
			errx(1, "couldn't allocate the ADC driver");
		}

		if (g_adc->init() != OK) {
			delete g_adc;
			errx(1, "ADC init failed");
		}
	}

	if (argc > 1) {
		if (!strcmp(argv[1], "test")) {
			test();
		}
	}

	exit(0);
}
#endif<|MERGE_RESOLUTION|>--- conflicted
+++ resolved
@@ -323,8 +323,6 @@
 void
 ADC::update_adc_report(hrt_abstime now)
 {
-<<<<<<< HEAD
-=======
 	adc_report_s adc = {};
 	adc.timestamp = now;
 
@@ -346,16 +344,12 @@
 void
 ADC::update_system_power(hrt_abstime now)
 {
->>>>>>> 18176ea7
 #if defined (CONFIG_ARCH_BOARD_PX4FMU_V2) || \
     defined (CONFIG_ARCH_BOARD_MINDPX_V2) || \
     defined (CONFIG_ARCH_BOARD_PX4FMU_V4)
+
 	system_power_s system_power = {};
-<<<<<<< HEAD
-	system_power.timestamp = hrt_absolute_time();
-=======
 	system_power.timestamp = now;
->>>>>>> 18176ea7
 
 	system_power.voltage5V_v = 0;
 
