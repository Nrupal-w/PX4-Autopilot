--- conflicted
+++ resolved
@@ -51,12 +51,8 @@
 
 bool WorkItemExample::init()
 {
-<<<<<<< HEAD
-	// ScheduleOnInterval(1000_us); // 1000 us interval, 1000 Hz rate
-	ScheduleOnInterval(100_ms); // 10 Hz rate
-=======
+
 	ScheduleOnInterval(100_ms); // 10Hz rate
->>>>>>> e47ee53a
 
 	return true;
 }
@@ -79,7 +75,6 @@
 
 	// Example
 	// grab latest accelerometer data
-<<<<<<< HEAD
 	// _sensor_accel_sub.update();
 	// const sensor_accel_s &accel = _sensor_accel_sub.get();
 
@@ -91,13 +86,10 @@
 	// data.val = accel.device_id;
 	// _orb_test_pub.publish(data);
 
-	uint64_t time_now = hrt_absolute_time();
-	PX4_INFO("%llu\n", time_now);
-=======
 
 	uint64_t time_now = hrt_absolute_time();
 	PX4_INFO("%llu\n", time_now); // this should print out from syslog
->>>>>>> e47ee53a
+
 
 	perf_end(_loop_perf);
 }
