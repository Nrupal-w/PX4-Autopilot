--- conflicted
+++ resolved
@@ -46,11 +46,6 @@
 #include <fcntl.h>
 #include <errno.h>
 
-<<<<<<< HEAD
-=======
-//#include <nuttx/spi.h>
-
->>>>>>> 484bd3bd
 #include "tests.h"
 
 #include <px4_adc.h>
