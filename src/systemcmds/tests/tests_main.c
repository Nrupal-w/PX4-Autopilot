--- conflicted
+++ resolved
@@ -50,10 +50,6 @@
 #include <errno.h>
 
 #include <arch/board/board.h>
-<<<<<<< HEAD
-
-=======
->>>>>>> 1a5040b9
 #include <systemlib/perf_counter.h>
 
 // Not using Eigen at the moment
