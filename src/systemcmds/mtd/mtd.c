--- conflicted
+++ resolved
@@ -176,18 +176,9 @@
 static void
 ramtron_attach(void)
 {
-<<<<<<< HEAD
-	/* find the right spi */
-#ifdef CONFIG_ARCH_BOARD_AEROCORE
-	struct spi_dev_s *spi = stm32_spibus_initialize(4);
-#else
-	struct spi_dev_s *spi = stm32_spibus_initialize(2);
-#endif
-=======
 	/* initialize the right spi */
-	struct spi_dev_s *spi = up_spiinitialize(PX4_SPI_BUS_RAMTRON);
-
->>>>>>> 1a5040b9
+	struct spi_dev_s *spi = stm32_spibus_initialize(PX4_SPI_BUS_RAMTRON);
+
 	/* this resets the spi bus, set correct bus speed again */
 	SPI_SETFREQUENCY(spi, 10 * 1000 * 1000);
 	SPI_SETBITS(spi, 8);
