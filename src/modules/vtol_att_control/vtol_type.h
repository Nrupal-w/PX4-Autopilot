/****************************************************************************
 *
 *   Copyright (c) 2015 PX4 Development Team. All rights reserved.
 *
 * Redistribution and use in source and binary forms, with or without
 * modification, are permitted provided that the following conditions
 * are met:
 *
 * 1. Redistributions of source code must retain the above copyright
 *    notice, this list of conditions and the following disclaimer.
 * 2. Redistributions in binary form must reproduce the above copyright
 *    notice, this list of conditions and the following disclaimer in
 *    the documentation and/or other materials provided with the
 *    distribution.
 * 3. Neither the name PX4 nor the names of its contributors may be
 *    used to endorse or promote products derived from this software
 *    without specific prior written permission.
 *
 * THIS SOFTWARE IS PROVIDED BY THE COPYRIGHT HOLDERS AND CONTRIBUTORS
 * "AS IS" AND ANY EXPRESS OR IMPLIED WARRANTIES, INCLUDING, BUT NOT
 * LIMITED TO, THE IMPLIED WARRANTIES OF MERCHANTABILITY AND FITNESS
 * FOR A PARTICULAR PURPOSE ARE DISCLAIMED. IN NO EVENT SHALL THE
 * COPYRIGHT OWNER OR CONTRIBUTORS BE LIABLE FOR ANY DIRECT, INDIRECT,
 * INCIDENTAL, SPECIAL, EXEMPLARY, OR CONSEQUENTIAL DAMAGES (INCLUDING,
 * BUT NOT LIMITED TO, PROCUREMENT OF SUBSTITUTE GOODS OR SERVICES; LOSS
 * OF USE, DATA, OR PROFITS; OR BUSINESS INTERRUPTION) HOWEVER CAUSED
 * AND ON ANY THEORY OF LIABILITY, WHETHER IN CONTRACT, STRICT
 * LIABILITY, OR TORT (INCLUDING NEGLIGENCE OR OTHERWISE) ARISING IN
 * ANY WAY OUT OF THE USE OF THIS SOFTWARE, EVEN IF ADVISED OF THE
 * POSSIBILITY OF SUCH DAMAGE.
 *
 ****************************************************************************/

/**
<<<<<<< HEAD
* @file airframe.h
*
* @author Roman Bapst 		<bapstroman@gmail.com>
=======
* @file vtol_type.h
*
* @author Roman Bapst 		<bapstroman@gmail.com>
* @author Sander Smeets		<sander@droneslab.com>
* @author Andreas Antener	<andreas@uaventure.com>
>>>>>>> 1a5040b9
*
*/

#ifndef VTOL_TYPE_H
#define VTOL_TYPE_H

#include <lib/mathlib/mathlib.h>
#include <drivers/drv_hrt.h>

struct Params {
	int idle_pwm_mc;			// pwm value for idle in mc mode
	int vtol_motor_count;		// number of motors
	int vtol_fw_permanent_stab;	// in fw mode stabilize attitude also in manual mode
	float mc_airspeed_min;		// min airspeed in multicoper mode (including prop-wash)
	float mc_airspeed_trim;		// trim airspeed in multicopter mode
	float mc_airspeed_max;		// max airpseed in multicopter mode
	float fw_pitch_trim;		// trim for neutral elevon position in fw mode
	float power_max;			// maximum power of one engine
	float prop_eff;				// factor to calculate prop efficiency
	float arsp_lp_gain;			// total airspeed estimate low pass gain
	int vtol_type;
	int elevons_mc_lock;		// lock elevons in multicopter mode
};

enum mode {
	ROTARY_WING = 0,
	FIXED_WING,
	TRANSITION,
	EXTERNAL
};

enum vtol_type {
	TAILSITTER = 0,
	TILTROTOR,
	STANDARD
};

class VtolAttitudeControl;

class VtolType
{
public:

	VtolType(VtolAttitudeControl *att_controller);

	virtual ~VtolType();

	/**
	 * Update vtol state.
	 */
	virtual void update_vtol_state() = 0;

	/**
	 * Update transition state.
	 */
	virtual void update_transition_state() = 0;

	/**
	 * Update multicopter state.
	 */
	virtual void update_mc_state();

	/**
	 * Update fixed wing state.
	 */
	virtual void update_fw_state();

	/**
	 * Update external state.
	 */
	virtual void update_external_state() {};

	/**
	 * Write control values to actuator output topics.
	 */
	virtual void fill_actuator_outputs() = 0;

	/**
	 * Special handling opportunity for the time right after transition to FW
	 * before TECS is running.
	 */
	virtual void waiting_on_tecs() {};

	void set_idle_mc();
	void set_idle_fw();

	mode get_mode() {return _vtol_mode;};

protected:
	VtolAttitudeControl *_attc;
	mode _vtol_mode;

	struct vehicle_attitude_s		*_v_att;				//vehicle attitude
	struct vehicle_attitude_setpoint_s	*_v_att_sp;			//vehicle attitude setpoint
	struct mc_virtual_attitude_setpoint_s *_mc_virtual_att_sp;	// virtual mc attitude setpoint
	struct fw_virtual_attitude_setpoint_s *_fw_virtual_att_sp;	// virtual fw attitude setpoint
	struct vehicle_rates_setpoint_s 	*_v_rates_sp;		//vehicle rates setpoint
	struct mc_virtual_rates_setpoint_s 	*_mc_virtual_v_rates_sp;		// virtual mc vehicle rates setpoint
	struct fw_virtual_rates_setpoint_s 	*_fw_virtual_v_rates_sp;		// virtual fw vehicle rates setpoint
	struct manual_control_setpoint_s	*_manual_control_sp; //manual control setpoint
	struct vehicle_control_mode_s		*_v_control_mode;	//vehicle control mode
	struct vtol_vehicle_status_s 		*_vtol_vehicle_status;
	struct actuator_controls_s			*_actuators_out_0;			//actuator controls going to the mc mixer
	struct actuator_controls_s			*_actuators_out_1;			//actuator controls going to the fw mixer (used for elevons)
	struct actuator_controls_s			*_actuators_mc_in;			//actuator controls from mc_att_control
	struct actuator_controls_s			*_actuators_fw_in;			//actuator controls from fw_att_control
	struct actuator_armed_s				*_armed;					//actuator arming status
	struct vehicle_local_position_s			*_local_pos;
	struct airspeed_s 				*_airspeed;					// airspeed
	struct battery_status_s 			*_batt_status; 				// battery status
	struct vehicle_status_s 			*_vehicle_status;			// vehicle status from commander app
	struct tecs_status_s				*_tecs_status;

	struct Params 					*_params;

	bool flag_idle_mc = true;		//false = "idle is set for fixed wing mode"; true = "idle is set for multicopter mode"

	bool _pusher_active = false;
	float _mc_roll_weight = 1.0f;	// weight for multicopter attitude controller roll output
	float _mc_pitch_weight = 1.0f;	// weight for multicopter attitude controller pitch output
	float _mc_yaw_weight = 1.0f;	// weight for multicopter attitude controller yaw output
	float _mc_throttle_weight = 1.0f;	// weight for multicopter throttle command. Used to avoid
	// motors spinning up or cutting too fast whend doing transitions.
	float _thrust_transition = 0.0f;	// thrust value applied during a front transition (tailsitter & tiltrotor only)

	bool _flag_was_in_trans_mode = false;	// true if mode has just switched to transition
	hrt_abstime _trans_finished_ts = 0;
	bool _tecs_running = false;
	hrt_abstime _tecs_running_ts = 0;

};

#endif<|MERGE_RESOLUTION|>--- conflicted
+++ resolved
@@ -32,17 +32,11 @@
  ****************************************************************************/
 
 /**
-<<<<<<< HEAD
-* @file airframe.h
-*
-* @author Roman Bapst 		<bapstroman@gmail.com>
-=======
 * @file vtol_type.h
 *
 * @author Roman Bapst 		<bapstroman@gmail.com>
 * @author Sander Smeets		<sander@droneslab.com>
 * @author Andreas Antener	<andreas@uaventure.com>
->>>>>>> 1a5040b9
 *
 */
 
