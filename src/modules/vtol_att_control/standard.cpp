/****************************************************************************
 *
 *   Copyright (c) 2015 PX4 Development Team. All rights reserved.
 *
 * Redistribution and use in source and binary forms, with or without
 * modification, are permitted provided that the following conditions
 * are met:
 *
 * 1. Redistributions of source code must retain the above copyright
 *    notice, this list of conditions and the following disclaimer.
 * 2. Redistributions in binary form must reproduce the above copyright
 *    notice, this list of conditions and the following disclaimer in
 *    the documentation and/or other materials provided with the
 *    distribution.
 * 3. Neither the name PX4 nor the names of its contributors may be
 *    used to endorse or promote products derived from this software
 *    without specific prior written permission.
 *
 * THIS SOFTWARE IS PROVIDED BY THE COPYRIGHT HOLDERS AND CONTRIBUTORS
 * "AS IS" AND ANY EXPRESS OR IMPLIED WARRANTIES, INCLUDING, BUT NOT
 * LIMITED TO, THE IMPLIED WARRANTIES OF MERCHANTABILITY AND FITNESS
 * FOR A PARTICULAR PURPOSE ARE DISCLAIMED. IN NO EVENT SHALL THE
 * COPYRIGHT OWNER OR CONTRIBUTORS BE LIABLE FOR ANY DIRECT, INDIRECT,
 * INCIDENTAL, SPECIAL, EXEMPLARY, OR CONSEQUENTIAL DAMAGES (INCLUDING,
 * BUT NOT LIMITED TO, PROCUREMENT OF SUBSTITUTE GOODS OR SERVICES; LOSS
 * OF USE, DATA, OR PROFITS; OR BUSINESS INTERRUPTION) HOWEVER CAUSED
 * AND ON ANY THEORY OF LIABILITY, WHETHER IN CONTRACT, STRICT
 * LIABILITY, OR TORT (INCLUDING NEGLIGENCE OR OTHERWISE) ARISING IN
 * ANY WAY OUT OF THE USE OF THIS SOFTWARE, EVEN IF ADVISED OF THE
 * POSSIBILITY OF SUCH DAMAGE.
 *
 ****************************************************************************/

/**
 * @file standard.cpp
 *
 * @author Simon Wilks		<simon@uaventure.com>
 * @author Roman Bapst		<bapstroman@gmail.com>
 * @author Andreas Antener	<andreas@uaventure.com>
 * @author Sander Smeets	<sander@droneslab.com>
 *
*/

#include "standard.h"
#include "vtol_att_control_main.h"

Standard::Standard(VtolAttitudeControl *attc) :
	VtolType(attc),
	_flag_enable_mc_motors(true),
	_pusher_throttle(0.0f),
	_airspeed_trans_blend_margin(0.0f)
{
	_vtol_schedule.flight_mode = MC_MODE;
	_vtol_schedule.transition_start = 0;
	_pusher_active = false;

	_mc_roll_weight = 1.0f;
	_mc_pitch_weight = 1.0f;
	_mc_yaw_weight = 1.0f;
	_mc_throttle_weight = 1.0f;

	_params_handles_standard.front_trans_dur = param_find("VT_F_TRANS_DUR");
	_params_handles_standard.back_trans_dur = param_find("VT_B_TRANS_DUR");
	_params_handles_standard.pusher_trans = param_find("VT_TRANS_THR");
	_params_handles_standard.airspeed_blend = param_find("VT_ARSP_BLEND");
	_params_handles_standard.airspeed_trans = param_find("VT_ARSP_TRANS");
<<<<<<< HEAD
=======
	_params_handles_standard.front_trans_timeout = param_find("VT_TRANS_TIMEOUT");
	_params_handles_standard.front_trans_time_min = param_find("VT_TRANS_MIN_TM");
	_params_handles_standard.down_pitch_max = param_find("VT_DWN_PITCH_MAX");
	_params_handles_standard.forward_thurst_scale = param_find("VT_FWD_THRUST_SC");
>>>>>>> 1a5040b9
}

Standard::~Standard()
{
}

int
Standard::parameters_update()
{
	float v;

	/* duration of a forwards transition to fw mode */
	param_get(_params_handles_standard.front_trans_dur, &v);
	_params_standard.front_trans_dur = math::constrain(v, 0.0f, 5.0f);

	/* duration of a back transition to mc mode */
	param_get(_params_handles_standard.back_trans_dur, &v);
	_params_standard.back_trans_dur = math::constrain(v, 0.0f, 5.0f);

	/* target throttle value for pusher motor during the transition to fw mode */
	param_get(_params_handles_standard.pusher_trans, &v);
	_params_standard.pusher_trans = math::constrain(v, 0.0f, 5.0f);

	/* airspeed at which we should switch to fw mode */
	param_get(_params_handles_standard.airspeed_trans, &v);
	_params_standard.airspeed_trans = math::constrain(v, 1.0f, 20.0f);

	/* airspeed at which we start blending mc/fw controls */
	param_get(_params_handles_standard.airspeed_blend, &v);
	_params_standard.airspeed_blend = math::constrain(v, 0.0f, 20.0f);

	_airspeed_trans_blend_margin = _params_standard.airspeed_trans - _params_standard.airspeed_blend;

	/* timeout for transition to fw mode */
	param_get(_params_handles_standard.front_trans_timeout, &_params_standard.front_trans_timeout);

	/* minimum time for transition to fw mode */
	param_get(_params_handles_standard.front_trans_time_min, &_params_standard.front_trans_time_min);

	/* maximum down pitch allowed */
	param_get(_params_handles_standard.down_pitch_max, &v);
	_params_standard.down_pitch_max = math::radians(v);

	/* scale for fixed wing thrust used for forward acceleration in multirotor mode */
	param_get(_params_handles_standard.forward_thurst_scale, &_params_standard.forward_thurst_scale);


	return OK;
}

void Standard::update_vtol_state()
{
	parameters_update();

	/* After flipping the switch the vehicle will start the pusher (or tractor) motor, picking up
	 * forward speed. After the vehicle has picked up enough speed the rotors shutdown.
	 * For the back transition the pusher motor is immediately stopped and rotors reactivated.
	 */

	if (!_attc->is_fixed_wing_requested()) {
		// the transition to fw mode switch is off
		if (_vtol_schedule.flight_mode == MC_MODE) {
			// in mc mode
			_vtol_schedule.flight_mode = MC_MODE;
			_mc_roll_weight = 1.0f;
			_mc_pitch_weight = 1.0f;
			_mc_yaw_weight = 1.0f;
			_mc_throttle_weight = 1.0f;

		} else if (_vtol_schedule.flight_mode == FW_MODE) {
			// transition to mc mode
			_vtol_schedule.flight_mode = TRANSITION_TO_MC;
			_flag_enable_mc_motors = true;
			_vtol_schedule.transition_start = hrt_absolute_time();

		} else if (_vtol_schedule.flight_mode == TRANSITION_TO_FW) {
			// failsafe back to mc mode
			_vtol_schedule.flight_mode = MC_MODE;
			_mc_roll_weight = 1.0f;
			_mc_pitch_weight = 1.0f;
			_mc_yaw_weight = 1.0f;
			_mc_throttle_weight = 1.0f;

		} else if (_vtol_schedule.flight_mode == TRANSITION_TO_MC) {
			// transition to MC mode if transition time has passed
			// XXX: base this on XY hold velocity of MC
			if (hrt_elapsed_time(&_vtol_schedule.transition_start) >
<<<<<<< HEAD
			    (_params_standard.back_trans_dur * 1000000.0f)) {
=======
				(_params_standard.back_trans_dur * 1000000.0f)) {
>>>>>>> 1a5040b9
				_vtol_schedule.flight_mode = MC_MODE;
			}
		}

		// the pusher motor should never be powered when in or transitioning to mc mode
		_pusher_throttle = 0.0f;

	} else {
		// the transition to fw mode switch is on
		if (_vtol_schedule.flight_mode == MC_MODE) {
			// start transition to fw mode
			_vtol_schedule.flight_mode = TRANSITION_TO_FW;
			_vtol_schedule.transition_start = hrt_absolute_time();

		} else if (_vtol_schedule.flight_mode == FW_MODE) {
			// in fw mode
			_vtol_schedule.flight_mode = FW_MODE;
			_mc_roll_weight = 0.0f;
			_mc_pitch_weight = 0.0f;
			_mc_yaw_weight = 0.0f;
			_mc_throttle_weight = 0.0f;

		} else if (_vtol_schedule.flight_mode == TRANSITION_TO_FW) {
			// continue the transition to fw mode while monitoring airspeed for a final switch to fw mode
			if ((_airspeed->indicated_airspeed_m_s >= _params_standard.airspeed_trans &&
			     (float)hrt_elapsed_time(&_vtol_schedule.transition_start)
			     > (_params_standard.front_trans_time_min * 1000000.0f)) ||
			    !_armed->armed) {
				_vtol_schedule.flight_mode = FW_MODE;
				// we can turn off the multirotor motors now
				_flag_enable_mc_motors = false;
				// don't set pusher throttle here as it's being ramped up elsewhere
				_trans_finished_ts = hrt_absolute_time();
			}

		} else if (_vtol_schedule.flight_mode == TRANSITION_TO_MC) {
			// transitioning to mc mode & transition switch on - failsafe back into fw mode
			_vtol_schedule.flight_mode = FW_MODE;
		}
	}

	// map specific control phases to simple control modes
	switch (_vtol_schedule.flight_mode) {
	case MC_MODE:
		_vtol_mode = ROTARY_WING;
		break;

	case FW_MODE:
		_vtol_mode = FIXED_WING;
		break;

	case TRANSITION_TO_FW:
	case TRANSITION_TO_MC:
		_vtol_mode = TRANSITION;
		break;
	}
}

void Standard::update_transition_state()
{
	// copy virtual attitude setpoint to real attitude setpoint
	memcpy(_v_att_sp, _mc_virtual_att_sp, sizeof(vehicle_attitude_setpoint_s));

	if (_vtol_schedule.flight_mode == TRANSITION_TO_FW) {
		if (_params_standard.front_trans_dur <= 0.0f) {
			// just set the final target throttle value
			_pusher_throttle = _params_standard.pusher_trans;

		} else if (_pusher_throttle <= _params_standard.pusher_trans) {
			// ramp up throttle to the target throttle value
			_pusher_throttle = _params_standard.pusher_trans *
					   (float)hrt_elapsed_time(&_vtol_schedule.transition_start) / (_params_standard.front_trans_dur * 1000000.0f);
		}

<<<<<<< HEAD
		// do blending of mc and fw controls if a blending airspeed has been provided
		if (_airspeed_trans_blend_margin > 0.0f && _airspeed->true_airspeed_m_s >= _params_standard.airspeed_blend) {
			float weight = 1.0f - fabsf(_airspeed->true_airspeed_m_s - _params_standard.airspeed_blend) /
				       _airspeed_trans_blend_margin;
			_mc_roll_weight = weight;
			_mc_pitch_weight = weight;
			_mc_yaw_weight = weight;
=======
		// do blending of mc and fw controls if a blending airspeed has been provided and the minimum transition time has passed
		if (_airspeed_trans_blend_margin > 0.0f &&
		    _airspeed->indicated_airspeed_m_s >= _params_standard.airspeed_blend &&
		    (float)hrt_elapsed_time(&_vtol_schedule.transition_start) > (_params_standard.front_trans_time_min * 1000000.0f)
		   ) {
			float weight = 1.0f - fabsf(_airspeed->indicated_airspeed_m_s - _params_standard.airspeed_blend) /
					   _airspeed_trans_blend_margin;
			_mc_roll_weight = weight;
			_mc_pitch_weight = weight;
			_mc_yaw_weight = weight;
			_mc_throttle_weight = weight;
>>>>>>> 1a5040b9

		} else {
			// at low speeds give full weight to mc
			_mc_roll_weight = 1.0f;
			_mc_pitch_weight = 1.0f;
			_mc_yaw_weight = 1.0f;
			_mc_throttle_weight = 1.0f;
		}

		// check front transition timeout
		if (_params_standard.front_trans_timeout > FLT_EPSILON) {
			if ((float)hrt_elapsed_time(&_vtol_schedule.transition_start) > (_params_standard.front_trans_timeout * 1000000.0f)) {
				// transition timeout occured, abort transition
				_attc->abort_front_transition();
			}
		}

	} else if (_vtol_schedule.flight_mode == TRANSITION_TO_MC) {
		// continually increase mc attitude control as we transition back to mc mode
		if (_params_standard.back_trans_dur > 0.0f) {
			float weight = (float)hrt_elapsed_time(&_vtol_schedule.transition_start) / (_params_standard.back_trans_dur *
					1000000.0f);
			_mc_roll_weight = weight;
			_mc_pitch_weight = weight;
			_mc_yaw_weight = weight;
<<<<<<< HEAD
=======
			_mc_throttle_weight = weight;
>>>>>>> 1a5040b9

		} else {
			_mc_roll_weight = 1.0f;
			_mc_pitch_weight = 1.0f;
			_mc_yaw_weight = 1.0f;
			_mc_throttle_weight = 1.0f;
		}

		// in fw mode we need the multirotor motors to stop spinning, in backtransition mode we let them spin up again
		if (_flag_enable_mc_motors) {
			set_max_mc(2000);
			set_idle_mc();
			_flag_enable_mc_motors = false;
		}
	}

	_mc_roll_weight = math::constrain(_mc_roll_weight, 0.0f, 1.0f);
	_mc_pitch_weight = math::constrain(_mc_pitch_weight, 0.0f, 1.0f);
	_mc_yaw_weight = math::constrain(_mc_yaw_weight, 0.0f, 1.0f);
	_mc_throttle_weight = math::constrain(_mc_throttle_weight, 0.0f, 1.0f);
}

void Standard::update_mc_state()
{
	VtolType::update_mc_state();

	// if the thrust scale param is zero then the pusher-for-pitch strategy is disabled and we can return
	if (_params_standard.forward_thurst_scale < FLT_EPSILON) {
		return;
	}

	// get projection of thrust vector on body x axis. This is used to
	// determine the desired forward acceleration which we want to achieve with the pusher
	math::Matrix<3,3> R(&_v_att->R[0]);
	math::Matrix<3,3> R_sp(&_v_att_sp->R_body[0]);
	math::Vector<3> thrust_sp_axis(-R_sp(0,2), -R_sp(1,2), -R_sp(2,2));
	math::Vector<3> euler = R.to_euler();
	R.from_euler(0, 0, euler(2));
	math::Vector<3> body_x_zero_tilt(R(0,0), R(1,0), R(2,0));

	// we are using a parameter to scale the thrust value in order to compensate for highly over/under-powered motors
	_pusher_throttle = body_x_zero_tilt * thrust_sp_axis * _v_att_sp->thrust * _params_standard.forward_thurst_scale;
	_pusher_throttle = _pusher_throttle < 0.0f ? 0.0f : _pusher_throttle;

	float pitch_sp_corrected = _v_att_sp->pitch_body < -_params_standard.down_pitch_max ? -_params_standard.down_pitch_max : _v_att_sp->pitch_body;

	// compute new desired rotation matrix with corrected pitch angle
	// and copy data to attitude setpoint topic
	euler = R_sp.to_euler();
	euler(1) = pitch_sp_corrected;
	R_sp.from_euler(euler(0), euler(1), euler(2));
	memcpy(&_v_att_sp->R_body[0], R_sp.data, sizeof(_v_att_sp->R_body));
	_v_att_sp->pitch_body = pitch_sp_corrected;
	math::Quaternion q_sp;
	q_sp.from_dcm(R_sp);
	memcpy(&_v_att_sp->q_d[0], &q_sp.data[0], sizeof(_v_att_sp->q_d));
}

void Standard::update_fw_state()
{
<<<<<<< HEAD
=======
	VtolType::update_fw_state();

>>>>>>> 1a5040b9
	// in fw mode we need the multirotor motors to stop spinning, in backtransition mode we let them spin up again
	if (!_flag_enable_mc_motors) {
		set_max_mc(950);
		set_idle_fw();  // force them to stop, not just idle
		_flag_enable_mc_motors = true;
	}
<<<<<<< HEAD
}

void Standard::update_external_state()
{
=======
>>>>>>> 1a5040b9
}

/**
 * Prepare message to acutators with data from mc and fw attitude controllers. An mc attitude weighting will determine
 * what proportion of control should be applied to each of the control groups (mc and fw).
 */
void Standard::fill_actuator_outputs()
{
	/* multirotor controls */
<<<<<<< HEAD
	_actuators_out_0->control[actuator_controls_s::INDEX_ROLL] = _actuators_mc_in->control[actuator_controls_s::INDEX_ROLL]
			* _mc_roll_weight;	// roll
	_actuators_out_0->control[actuator_controls_s::INDEX_PITCH] =
		_actuators_mc_in->control[actuator_controls_s::INDEX_PITCH] * _mc_pitch_weight;	// pitch
	_actuators_out_0->control[actuator_controls_s::INDEX_YAW] = _actuators_mc_in->control[actuator_controls_s::INDEX_YAW] *
			_mc_yaw_weight;	// yaw
	_actuators_out_0->control[actuator_controls_s::INDEX_THROTTLE] =
		_actuators_mc_in->control[actuator_controls_s::INDEX_THROTTLE];	// throttle

	/* fixed wing controls */
=======
	_actuators_out_0->timestamp = _actuators_mc_in->timestamp;
	_actuators_out_0->control[actuator_controls_s::INDEX_ROLL] = _actuators_mc_in->control[actuator_controls_s::INDEX_ROLL]
			* _mc_roll_weight;	// roll

	_actuators_out_0->control[actuator_controls_s::INDEX_PITCH] =
		_actuators_mc_in->control[actuator_controls_s::INDEX_PITCH] * _mc_pitch_weight;	// pitch


	_actuators_out_0->control[actuator_controls_s::INDEX_YAW] = _actuators_mc_in->control[actuator_controls_s::INDEX_YAW] *
			_mc_yaw_weight;	// yaw
	_actuators_out_0->control[actuator_controls_s::INDEX_THROTTLE] =
		_actuators_mc_in->control[actuator_controls_s::INDEX_THROTTLE] * _mc_throttle_weight;	// throttle

	/* fixed wing controls */
	_actuators_out_1->timestamp = _actuators_fw_in->timestamp;
>>>>>>> 1a5040b9
	_actuators_out_1->control[actuator_controls_s::INDEX_ROLL] = -_actuators_fw_in->control[actuator_controls_s::INDEX_ROLL]
			* (1 - _mc_roll_weight);	//roll
	_actuators_out_1->control[actuator_controls_s::INDEX_PITCH] =
		(_actuators_fw_in->control[actuator_controls_s::INDEX_PITCH] + _params->fw_pitch_trim) * (1 - _mc_pitch_weight);	//pitch
	_actuators_out_1->control[actuator_controls_s::INDEX_YAW] = _actuators_fw_in->control[actuator_controls_s::INDEX_YAW]
			* (1 - _mc_yaw_weight);	// yaw
<<<<<<< HEAD
=======

	_actuators_out_1->control[actuator_controls_s::INDEX_THROTTLE] = _pusher_throttle;
>>>>>>> 1a5040b9

	// set the fixed wing throttle control
	if (_vtol_schedule.flight_mode == FW_MODE && _armed->armed) {
		// take the throttle value commanded by the fw controller
		_actuators_out_1->control[actuator_controls_s::INDEX_THROTTLE] =
			_actuators_fw_in->control[actuator_controls_s::INDEX_THROTTLE];

	} else {
		// otherwise we may be ramping up the throttle during the transition to fw mode
		_actuators_out_1->control[actuator_controls_s::INDEX_THROTTLE] = _pusher_throttle;
	}
}

void
Standard::waiting_on_tecs()
{
	// keep thrust from transition
	_v_att_sp->thrust = _pusher_throttle;
};

/**
* Disable all multirotor motors when in fw mode.
*/
void
Standard::set_max_mc(unsigned pwm_value)
{
	int ret;
	unsigned servo_count;
	char *dev = PWM_OUTPUT0_DEVICE_PATH;
	int fd = px4_open(dev, 0);

	if (fd < 0) {PX4_WARN("can't open %s", dev);}

	ret = px4_ioctl(fd, PWM_SERVO_GET_COUNT, (unsigned long)&servo_count);
	struct pwm_output_values pwm_values;
	memset(&pwm_values, 0, sizeof(pwm_values));

	for (int i = 0; i < _params->vtol_motor_count; i++) {
		pwm_values.values[i] = pwm_value;
		pwm_values.channel_count = _params->vtol_motor_count;
	}

	ret = px4_ioctl(fd, PWM_SERVO_SET_MAX_PWM, (long unsigned int)&pwm_values);

	if (ret != OK) {PX4_WARN("failed setting max values");}

	px4_close(fd);
}<|MERGE_RESOLUTION|>--- conflicted
+++ resolved
@@ -64,13 +64,10 @@
 	_params_handles_standard.pusher_trans = param_find("VT_TRANS_THR");
 	_params_handles_standard.airspeed_blend = param_find("VT_ARSP_BLEND");
 	_params_handles_standard.airspeed_trans = param_find("VT_ARSP_TRANS");
-<<<<<<< HEAD
-=======
 	_params_handles_standard.front_trans_timeout = param_find("VT_TRANS_TIMEOUT");
 	_params_handles_standard.front_trans_time_min = param_find("VT_TRANS_MIN_TM");
 	_params_handles_standard.down_pitch_max = param_find("VT_DWN_PITCH_MAX");
 	_params_handles_standard.forward_thurst_scale = param_find("VT_FWD_THRUST_SC");
->>>>>>> 1a5040b9
 }
 
 Standard::~Standard()
@@ -158,11 +155,7 @@
 			// transition to MC mode if transition time has passed
 			// XXX: base this on XY hold velocity of MC
 			if (hrt_elapsed_time(&_vtol_schedule.transition_start) >
-<<<<<<< HEAD
-			    (_params_standard.back_trans_dur * 1000000.0f)) {
-=======
 				(_params_standard.back_trans_dur * 1000000.0f)) {
->>>>>>> 1a5040b9
 				_vtol_schedule.flight_mode = MC_MODE;
 			}
 		}
@@ -237,15 +230,6 @@
 					   (float)hrt_elapsed_time(&_vtol_schedule.transition_start) / (_params_standard.front_trans_dur * 1000000.0f);
 		}
 
-<<<<<<< HEAD
-		// do blending of mc and fw controls if a blending airspeed has been provided
-		if (_airspeed_trans_blend_margin > 0.0f && _airspeed->true_airspeed_m_s >= _params_standard.airspeed_blend) {
-			float weight = 1.0f - fabsf(_airspeed->true_airspeed_m_s - _params_standard.airspeed_blend) /
-				       _airspeed_trans_blend_margin;
-			_mc_roll_weight = weight;
-			_mc_pitch_weight = weight;
-			_mc_yaw_weight = weight;
-=======
 		// do blending of mc and fw controls if a blending airspeed has been provided and the minimum transition time has passed
 		if (_airspeed_trans_blend_margin > 0.0f &&
 		    _airspeed->indicated_airspeed_m_s >= _params_standard.airspeed_blend &&
@@ -257,7 +241,6 @@
 			_mc_pitch_weight = weight;
 			_mc_yaw_weight = weight;
 			_mc_throttle_weight = weight;
->>>>>>> 1a5040b9
 
 		} else {
 			// at low speeds give full weight to mc
@@ -283,10 +266,7 @@
 			_mc_roll_weight = weight;
 			_mc_pitch_weight = weight;
 			_mc_yaw_weight = weight;
-<<<<<<< HEAD
-=======
 			_mc_throttle_weight = weight;
->>>>>>> 1a5040b9
 
 		} else {
 			_mc_roll_weight = 1.0f;
@@ -347,24 +327,14 @@
 
 void Standard::update_fw_state()
 {
-<<<<<<< HEAD
-=======
 	VtolType::update_fw_state();
 
->>>>>>> 1a5040b9
 	// in fw mode we need the multirotor motors to stop spinning, in backtransition mode we let them spin up again
 	if (!_flag_enable_mc_motors) {
 		set_max_mc(950);
 		set_idle_fw();  // force them to stop, not just idle
 		_flag_enable_mc_motors = true;
 	}
-<<<<<<< HEAD
-}
-
-void Standard::update_external_state()
-{
-=======
->>>>>>> 1a5040b9
 }
 
 /**
@@ -374,18 +344,6 @@
 void Standard::fill_actuator_outputs()
 {
 	/* multirotor controls */
-<<<<<<< HEAD
-	_actuators_out_0->control[actuator_controls_s::INDEX_ROLL] = _actuators_mc_in->control[actuator_controls_s::INDEX_ROLL]
-			* _mc_roll_weight;	// roll
-	_actuators_out_0->control[actuator_controls_s::INDEX_PITCH] =
-		_actuators_mc_in->control[actuator_controls_s::INDEX_PITCH] * _mc_pitch_weight;	// pitch
-	_actuators_out_0->control[actuator_controls_s::INDEX_YAW] = _actuators_mc_in->control[actuator_controls_s::INDEX_YAW] *
-			_mc_yaw_weight;	// yaw
-	_actuators_out_0->control[actuator_controls_s::INDEX_THROTTLE] =
-		_actuators_mc_in->control[actuator_controls_s::INDEX_THROTTLE];	// throttle
-
-	/* fixed wing controls */
-=======
 	_actuators_out_0->timestamp = _actuators_mc_in->timestamp;
 	_actuators_out_0->control[actuator_controls_s::INDEX_ROLL] = _actuators_mc_in->control[actuator_controls_s::INDEX_ROLL]
 			* _mc_roll_weight;	// roll
@@ -401,18 +359,14 @@
 
 	/* fixed wing controls */
 	_actuators_out_1->timestamp = _actuators_fw_in->timestamp;
->>>>>>> 1a5040b9
 	_actuators_out_1->control[actuator_controls_s::INDEX_ROLL] = -_actuators_fw_in->control[actuator_controls_s::INDEX_ROLL]
 			* (1 - _mc_roll_weight);	//roll
 	_actuators_out_1->control[actuator_controls_s::INDEX_PITCH] =
 		(_actuators_fw_in->control[actuator_controls_s::INDEX_PITCH] + _params->fw_pitch_trim) * (1 - _mc_pitch_weight);	//pitch
 	_actuators_out_1->control[actuator_controls_s::INDEX_YAW] = _actuators_fw_in->control[actuator_controls_s::INDEX_YAW]
 			* (1 - _mc_yaw_weight);	// yaw
-<<<<<<< HEAD
-=======
 
 	_actuators_out_1->control[actuator_controls_s::INDEX_THROTTLE] = _pusher_throttle;
->>>>>>> 1a5040b9
 
 	// set the fixed wing throttle control
 	if (_vtol_schedule.flight_mode == FW_MODE && _armed->armed) {
