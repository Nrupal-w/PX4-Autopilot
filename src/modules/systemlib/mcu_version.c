--- conflicted
+++ resolved
@@ -66,17 +66,10 @@
 /** Copy the 96bit MCU Unique ID into the provided pointer */
 void mcu_unique_id(uint32_t *uid_96_bit)
 {
-<<<<<<< HEAD
 #ifdef __PX4_NUTTX
-        uid_96_bit[0] = getreg32(STM32_SYSMEM_UID);
-        uid_96_bit[1] = getreg32(STM32_SYSMEM_UID+4);
-        uid_96_bit[2] = getreg32(STM32_SYSMEM_UID+8);
-=======
-#ifdef CONFIG_ARCH_CHIP_STM32
-	uid_96_bit[0] = getreg32(UNIQUE_ID);
-	uid_96_bit[1] = getreg32(UNIQUE_ID + 4);
-	uid_96_bit[2] = getreg32(UNIQUE_ID + 8);
->>>>>>> 484bd3bd
+	uid_96_bit[0] = getreg32(STM32_SYSMEM_UID);
+	uid_96_bit[1] = getreg32(STM32_SYSMEM_UID+4);
+	uid_96_bit[2] = getreg32(STM32_SYSMEM_UID+8);
 #else
 	uid_96_bit[0] = 0;
 	uid_96_bit[1] = 1;
@@ -86,42 +79,35 @@
 
 int mcu_version(char *rev, char **revstr)
 {
-#ifdef CONFIG_ARCH_CHIP_STM32
+#ifdef __PX4_NUTTX
 	uint32_t abc = getreg32(STM32_DEBUGMCU_BASE);
 
 	int32_t chip_version = abc & DEVID_MASK;
 	enum MCU_REV revid = (abc & REVID_MASK) >> 16;
 
 	switch (chip_version) {
+
 	case STM32F40x_41x:
 		*revstr = "STM32F40x";
 		break;
-<<<<<<< HEAD
-        case STM32F42x_43x:
-                *revstr = "STM32F42x";
-                break;
-        case STM32F103_LD:
-                *revstr = "STM32F1xx Low";
-                break;
-        case STM32F103_MD:
-                *revstr = "STM32F1xx Med";
-                break;
-        case STM32F103_HD:
-              *revstr = "STM32F1xx Hi";
-              break;
-        case STM32F103_XLD:
-              *revstr = "STM32F1xx XL";
-              break;
-        case STM32F103_CON:
-              *revstr = "STM32F1xx Con";
-               break;
-=======
-
 	case STM32F42x_43x:
 		*revstr = "STM32F42x";
 		break;
-
->>>>>>> 484bd3bd
+	case STM32F103_LD:
+		*revstr = "STM32F1xx Low";
+		break;
+	case STM32F103_MD:
+		*revstr = "STM32F1xx Med";
+		break;
+	case STM32F103_HD:
+	  *revstr = "STM32F1xx Hi";
+	  break;
+	case STM32F103_XLD:
+	  *revstr = "STM32F1xx XL";
+	  break;
+	case STM32F103_CON:
+	  *revstr = "STM32F1xx Con";
+	   break;
 	default:
 		*revstr = "STM32F???";
 		break;
@@ -129,53 +115,26 @@
 
 	switch (revid) {
 
-<<<<<<< HEAD
-		case MCU_REV_STM32F4_REV_A:
-			*rev = 'A';
-			break;
-		case MCU_REV_STM32F4_REV_Z:
-			*rev = 'Z';
-			break;
-		case MCU_REV_STM32F4_REV_Y:
-			*rev = 'Y';
-			break;
-		case MCU_REV_STM32F4_REV_1:
-			*rev = '1';
-			break;
-		case MCU_REV_STM32F4_REV_3:
-			*rev = '3';
-			break;
-		default:
-		  // todo add rev for 103 - if needed
-			*rev = '?';
-			revid = -1;
-			break;
-=======
 	case MCU_REV_STM32F4_REV_A:
 		*rev = 'A';
 		break;
-
 	case MCU_REV_STM32F4_REV_Z:
 		*rev = 'Z';
 		break;
-
 	case MCU_REV_STM32F4_REV_Y:
 		*rev = 'Y';
 		break;
-
 	case MCU_REV_STM32F4_REV_1:
 		*rev = '1';
 		break;
-
 	case MCU_REV_STM32F4_REV_3:
 		*rev = '3';
 		break;
-
 	default:
+	  // todo add rev for 103 - if needed
 		*rev = '?';
 		revid = -1;
 		break;
->>>>>>> 484bd3bd
 	}
 
 	return revid;
