--- conflicted
+++ resolved
@@ -71,9 +71,6 @@
   - topic: /fmu/out/vehicle_trajectory_waypoint_desired
     type: px4_msgs::msg::VehicleTrajectoryWaypoint
 
-<<<<<<< HEAD
-# Create uORB::Publication
-=======
   - topic: /fmu/out/actuator_motors
     type: px4_msgs::msg::ActuatorMotors
 
@@ -85,7 +82,7 @@
 
   - topic: /fmu/out/vehicle_thrust_setpoint
     type: px4_msgs::msg::VehicleThrustSetpoint
-  
+
   - topic: /fmu/out/vehicle_attitude_setpoint
     type: px4_msgs::msg::VehicleAttitudeSetpoint
 
@@ -98,7 +95,6 @@
   - topic: /fmu/out/rc_channels
     type: px4_msgs::msg::RcChannels
 
->>>>>>> 4f880a11
 subscriptions:
   - topic: /fmu/in/register_ext_component_request
     type: px4_msgs::msg::RegisterExtComponentRequest
@@ -172,7 +168,6 @@
   - topic: /fmu/in/vehicle_trajectory_waypoint
     type: px4_msgs::msg::VehicleTrajectoryWaypoint
 
-<<<<<<< HEAD
   - topic: /fmu/in/vehicle_thrust_setpoint
     type: px4_msgs::msg::VehicleThrustSetpoint
 
@@ -189,17 +184,4 @@
     type: px4_msgs::msg::VehicleGlobalPosition
 
 # Create uORB::PublicationMulti
-subscriptions_multi:
-=======
-  - topic: /fmu/in/actuator_motors
-    type: px4_msgs::msg::ActuatorMotors
-
-  - topic: /fmu/in/thruster_command
-    type: px4_msgs::msg::ThrusterCommand
-
-  - topic: /fmu/in/vehicle_torque_setpoint
-    type: px4_msgs::msg::VehicleTorqueSetpoint
-
-  - topic: /fmu/in/vehicle_thrust_setpoint
-    type: px4_msgs::msg::VehicleThrustSetpoint
->>>>>>> 4f880a11
+subscriptions_multi: