/****************************************************************************
 *
 *   Copyright (c) 2016 PX4 Development Team. All rights reserved.
 *
 * Redistribution and use in source and binary forms, with or without
 * modification, are permitted provided that the following conditions
 * are met:
 *
 * 1. Redistributions of source code must retain the above copyright
 *    notice, this list of conditions and the following disclaimer.
 * 2. Redistributions in binary form must reproduce the above copyright
 *    notice, this list of conditions and the following disclaimer in
 *    the documentation and/or other materials provided with the
 *    distribution.
 * 3. Neither the name PX4 nor the names of its contributors may be
 *    used to endorse or promote products derived from this software
 *    without specific prior written permission.
 *
 * THIS SOFTWARE IS PROVIDED BY THE COPYRIGHT HOLDERS AND CONTRIBUTORS
 * "AS IS" AND ANY EXPRESS OR IMPLIED WARRANTIES, INCLUDING, BUT NOT
 * LIMITED TO, THE IMPLIED WARRANTIES OF MERCHANTABILITY AND FITNESS
 * FOR A PARTICULAR PURPOSE ARE DISCLAIMED. IN NO EVENT SHALL THE
 * COPYRIGHT OWNER OR CONTRIBUTORS BE LIABLE FOR ANY DIRECT, INDIRECT,
 * INCIDENTAL, SPECIAL, EXEMPLARY, OR CONSEQUENTIAL DAMAGES (INCLUDING,
 * BUT NOT LIMITED TO, PROCUREMENT OF SUBSTITUTE GOODS OR SERVICES; LOSS
 * OF USE, DATA, OR PROFITS; OR BUSINESS INTERRUPTION) HOWEVER CAUSED
 * AND ON ANY THEORY OF LIABILITY, WHETHER IN CONTRACT, STRICT
 * LIABILITY, OR TORT (INCLUDING NEGLIGENCE OR OTHERWISE) ARISING IN
 * ANY WAY OUT OF THE USE OF THIS SOFTWARE, EVEN IF ADVISED OF THE
 * POSSIBILITY OF SUCH DAMAGE.
 *
 ****************************************************************************/

#pragma once

#include "log_writer.h"
#include "messages.h"
#include <containers/Array.hpp>
#include "util.h"
#include <px4_platform_common/defines.h>
#include <drivers/drv_hrt.h>
#include <version/version.h>
#include <parameters/param.h>
#include <systemlib/printload.h>
#include <px4_platform_common/module.h>

#include <uORB/Subscription.hpp>
#include <uORB/SubscriptionInterval.hpp>
#include <uORB/topics/log_message.h>
#include <uORB/topics/manual_control_setpoint.h>
#include <uORB/topics/vehicle_command.h>
#include <uORB/topics/vehicle_status.h>

extern "C" __EXPORT int logger_main(int argc, char *argv[]);

static constexpr hrt_abstime TRY_SUBSCRIBE_INTERVAL{1000 * 1000};	// interval in microseconds at which we try to subscribe to a topic
// if we haven't succeeded before

namespace px4
{
namespace logger
{

static constexpr uint8_t MSG_ID_INVALID = UINT8_MAX;

struct LoggerSubscription : public uORB::SubscriptionInterval {

	uint8_t msg_id{MSG_ID_INVALID};

	LoggerSubscription() = default;

	LoggerSubscription(const orb_metadata *meta, uint32_t interval_ms = 0, uint8_t instance = 0) :
		uORB::SubscriptionInterval(meta, interval_ms * 1000, instance)
	{}
};

class Logger : public ModuleBase<Logger>
{
public:
	enum class LogMode {
		while_armed = 0,
		boot_until_disarm,
		boot_until_shutdown,
		rc_aux1
	};

	Logger(LogWriter::Backend backend, size_t buffer_size, uint32_t log_interval, const char *poll_topic_name,
	       LogMode log_mode, bool log_name_timestamp);

	~Logger();

	/** @see ModuleBase */
	static int task_spawn(int argc, char *argv[]);

	/** @see ModuleBase */
	static Logger *instantiate(int argc, char *argv[]);

	/** @see ModuleBase */
	static int custom_command(int argc, char *argv[]);

	/** @see ModuleBase */
	static int print_usage(const char *reason = nullptr);

	/** @see ModuleBase::run() */
	void run() override;

	/** @see ModuleBase::print_status() */
	int print_status() override;

	/**
	 * Tell the logger that we're in replay mode. This must be called
	 * before starting the logger.
	 * @param file_name file name of the used log replay file. Will be copied.
	 */
	void setReplayFile(const char *file_name);

	/**
	 * request the logger thread to stop (this method does not block).
	 * @return true if the logger is stopped, false if (still) running
	 */
	static bool request_stop_static();

	void print_statistics(LogType type);

	void set_arm_override(bool override) { _manually_logging_override = override; }

private:

	enum class PrintLoadReason {
		Preflight,
		Postflight,
		Watchdog
	};

<<<<<<< HEAD
	static constexpr size_t 	MAX_TOPICS_NUM = 120; /**< Maximum number of logged topics */
=======
>>>>>>> 1edfee4f
	static constexpr int		MAX_MISSION_TOPICS_NUM = 5; /**< Maximum number of mission topics */
	static constexpr unsigned	MAX_NO_LOGFILE = 999;	/**< Maximum number of log files */
	static constexpr const char	*LOG_ROOT[(int)LogType::Count] = {
		PX4_STORAGEDIR "/log",
		PX4_STORAGEDIR "/mission_log"
	};

	struct LogFileName {
		char log_dir[12];           ///< e.g. "2018-01-01" or "sess001"
		int sess_dir_index{1};      ///< search starting index for 'sess<i>' directory name
		char log_file_name[31];     ///< e.g. "log001.ulg" or "12_09_00_replayed.ulg"
		bool has_log_dir{false};
	};

	struct Statistics {
		hrt_abstime start_time_file{0};				///< Time when logging started, file backend (not the logger thread)
		hrt_abstime dropout_start{0};				///< start of current dropout (0 = no dropout)
		float max_dropout_duration{0.0f};			///< max duration of dropout [s]
		size_t write_dropouts{0};				///< failed buffer writes due to buffer overflow
		size_t high_water{0};					///< maximum used write buffer
	};

	struct MissionSubscription {
		unsigned min_delta_ms{0};        ///< minimum time between 2 topic writes [ms]
		unsigned next_write_time{0};     ///< next time to write in 0.1 seconds
	};

	/**
	 * Write an ADD_LOGGED_MSG to the log for a all current subscriptions and instances
	 */
	void write_all_add_logged_msg(LogType type);

	/**
	 * Write an ADD_LOGGED_MSG to the log for a given subscription and instance.
	 * _writer.lock() must be held when calling this.
	 */
	void write_add_logged_msg(LogType type, LoggerSubscription &subscription);

	/**
	 * Create logging directory
	 * @param type
	 * @param tt if not null, use it for the directory name
	 * @param log_dir returned log directory path
	 * @param log_dir_len log_dir buffer length
	 * @return string length of log_dir (excluding terminating null-char), <0 on error
	 */
	int create_log_dir(LogType type, tm *tt, char *log_dir, int log_dir_len);

	/**
	 * Get log file name with directory (create it if necessary)
	 */
	int get_log_file_name(LogType type, char *file_name, size_t file_name_size);

	void start_log_file(LogType type);

	void stop_log_file(LogType type);

	void start_log_mavlink();

	void stop_log_mavlink();

	/** check if mavlink logging can be started */
	bool can_start_mavlink_log() const
	{
		return !_writer.is_started(LogType::Full, LogWriter::BackendMavlink)
		       && (_writer.backend() & LogWriter::BackendMavlink) != 0;
	}

	/** get the configured backend as string */
	const char *configured_backend_mode() const;

	/**
	 * write the file header with file magic and timestamp.
	 */
	void write_header(LogType type);

	/// Array to store written formats for nested definitions (only)
	using WrittenFormats = Array < const orb_metadata *, 20 >;

	void write_format(LogType type, const orb_metadata &meta, WrittenFormats &written_formats, ulog_message_format_s &msg,
			  int subscription_index, int level = 1);
	void write_formats(LogType type);

	/**
	 * write performance counters
	 * @param preflight preflight if true, postflight otherwise
	 */
	void write_perf_data(bool preflight);

	/**
	 * write bootup console output
	 */
	void write_console_output();

	/**
	 * callback to write the performance counters
	 */
	static void perf_iterate_callback(perf_counter_t handle, void *user);

	/**
	 * callback for print_load_buffer() to print the process load
	 */
	static void print_load_callback(void *user);

	void write_version(LogType type);

	void write_info(LogType type, const char *name, const char *value);
	void write_info_multiple(LogType type, const char *name, const char *value, bool is_continued);
	void write_info(LogType type, const char *name, int32_t value);
	void write_info(LogType type, const char *name, uint32_t value);

	/** generic common template method for write_info variants */
	template<typename T>
	void write_info_template(LogType type, const char *name, T value, const char *type_str);

	void write_parameters(LogType type);

	void write_changed_parameters(LogType type);

	inline bool copy_if_updated(int sub_idx, void *buffer, bool try_to_subscribe);

	/**
	 * Write exactly one ulog message to the logger and handle dropouts.
	 * Must be called with _writer.lock() held.
	 * @return true if data written, false otherwise (on overflow)
	 */
	bool write_message(LogType type, void *ptr, size_t size);

	/**
	 * Add topic subscriptions from SD file if it exists, otherwise add topics based on the configured profile.
	 * This must be called before start_log() (because it does not write an ADD_LOGGED_MSG message).
	 * @return true on success
	 */
	bool initialize_topics(MissionLogType mission_log_mode);

	/**
	 * check current arming state or aux channel and start/stop logging if state changed and according to
	 * configured params.
	 * @param vehicle_status_sub
	 * @param manual_control_sp_sub
	 * @param mission_log_type
	 * @return true if log started
	 */
	bool start_stop_logging(MissionLogType mission_log_type);

	void handle_vehicle_command_update();
	void ack_vehicle_command(vehicle_command_s *cmd, uint32_t result);

	/**
	 * initialize the output for the process load, so that ~1 second later it will be written to the log
	 */
	void initialize_load_output(PrintLoadReason reason);

	/**
	 * write the process load, which was previously initialized with initialize_load_output()
	 */
	void write_load_output();

	/**
	 * Regularly print the buffer fill state (only if DBGPRINT is set)
	 * @param total_bytes total written bytes (to the full file), will be reset on each print
	 * @param timer_start time since last print
	 */
	inline void debug_print_buffer(uint32_t &total_bytes, hrt_abstime &timer_start);


	uint8_t						*_msg_buffer{nullptr};
	int						_msg_buffer_len{0};

	LogFileName					_file_name[(int)LogType::Count];

	bool						_prev_state{false}; ///< previous state depending on logging mode (arming or aux1 state)
	bool						_manually_logging_override{false};

	Statistics					_statistics[(int)LogType::Count];
	hrt_abstime					_last_sync_time{0}; ///< last time a sync msg was sent

	LogMode						_log_mode;
	const bool					_log_name_timestamp;

	LoggerSubscription	 			*_subscriptions{nullptr}; ///< all subscriptions for full & mission log (in front)
	int						_num_subscriptions{0};
	MissionSubscription 				_mission_subscriptions[MAX_MISSION_TOPICS_NUM] {}; ///< additional data for mission subscriptions
	int						_num_mission_subs{0};

	LogWriter					_writer;
	uint32_t					_log_interval{0};
	const orb_metadata				*_polling_topic_meta{nullptr}; ///< if non-null, poll on this topic instead of sleeping
	orb_advert_t					_mavlink_log_pub{nullptr};
	uint8_t						_next_topic_id{0}; ///< id of next subscribed ulog topic
	char						*_replay_file_name{nullptr};
	bool						_should_stop_file_log{false}; /**< if true _next_load_print is set and file logging
											will be stopped after load printing (for the full log) */
	print_load_s					_load{}; ///< process load data
	hrt_abstime					_next_load_print{0}; ///< timestamp when to print the process load
	PrintLoadReason					_print_load_reason {PrintLoadReason::Preflight};

	uORB::Subscription				_manual_control_sp_sub{ORB_ID(manual_control_setpoint)};
	uORB::Subscription				_vehicle_command_sub{ORB_ID(vehicle_command)};
	uORB::Subscription				_vehicle_status_sub{ORB_ID(vehicle_status)};
	uORB::SubscriptionInterval			_log_message_sub{ORB_ID(log_message), 20};

	param_t						_sdlog_profile_handle{PARAM_INVALID};
	param_t						_log_utc_offset{PARAM_INVALID};
	param_t						_log_dirs_max{PARAM_INVALID};
	param_t						_mission_log{PARAM_INVALID};
};

} //namespace logger
} //namespace px4<|MERGE_RESOLUTION|>--- conflicted
+++ resolved
@@ -132,10 +132,6 @@
 		Watchdog
 	};
 
-<<<<<<< HEAD
-	static constexpr size_t 	MAX_TOPICS_NUM = 120; /**< Maximum number of logged topics */
-=======
->>>>>>> 1edfee4f
 	static constexpr int		MAX_MISSION_TOPICS_NUM = 5; /**< Maximum number of mission topics */
 	static constexpr unsigned	MAX_NO_LOGFILE = 999;	/**< Maximum number of log files */
 	static constexpr const char	*LOG_ROOT[(int)LogType::Count] = {
