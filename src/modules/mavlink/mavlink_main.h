/****************************************************************************
 *
 *   Copyright (c) 2012-2018 PX4 Development Team. All rights reserved.
 *
 * Redistribution and use in source and binary forms, with or without
 * modification, are permitted provided that the following conditions
 * are met:
 *
 * 1. Redistributions of source code must retain the above copyright
 *    notice, this list of conditions and the following disclaimer.
 * 2. Redistributions in binary form must reproduce the above copyright
 *    notice, this list of conditions and the following disclaimer in
 *    the documentation and/or other materials provided with the
 *    distribution.
 * 3. Neither the name PX4 nor the names of its contributors may be
 *    used to endorse or promote products derived from this software
 *    without specific prior written permission.
 *
 * THIS SOFTWARE IS PROVIDED BY THE COPYRIGHT HOLDERS AND CONTRIBUTORS
 * "AS IS" AND ANY EXPRESS OR IMPLIED WARRANTIES, INCLUDING, BUT NOT
 * LIMITED TO, THE IMPLIED WARRANTIES OF MERCHANTABILITY AND FITNESS
 * FOR A PARTICULAR PURPOSE ARE DISCLAIMED. IN NO EVENT SHALL THE
 * COPYRIGHT OWNER OR CONTRIBUTORS BE LIABLE FOR ANY DIRECT, INDIRECT,
 * INCIDENTAL, SPECIAL, EXEMPLARY, OR CONSEQUENTIAL DAMAGES (INCLUDING,
 * BUT NOT LIMITED TO, PROCUREMENT OF SUBSTITUTE GOODS OR SERVICES; LOSS
 * OF USE, DATA, OR PROFITS; OR BUSINESS INTERRUPTION) HOWEVER CAUSED
 * AND ON ANY THEORY OF LIABILITY, WHETHER IN CONTRACT, STRICT
 * LIABILITY, OR TORT (INCLUDING NEGLIGENCE OR OTHERWISE) ARISING IN
 * ANY WAY OUT OF THE USE OF THIS SOFTWARE, EVEN IF ADVISED OF THE
 * POSSIBILITY OF SUCH DAMAGE.
 *
 ****************************************************************************/

/**
 * @file mavlink_main.h
 *
 * MAVLink 2.0 protocol interface definition.
 *
 * @author Lorenz Meier <lorenz@px4.io>
 * @author Anton Babushkin <anton.babushkin@me.com>
 */

#pragma once

#include <pthread.h>
#include <stdbool.h>

#ifdef __PX4_NUTTX
#include <nuttx/fs/fs.h>
#else
#include <arpa/inet.h>
#include <drivers/device/device.h>
#include <sys/socket.h>
#endif

#if defined(CONFIG_NET) || !defined(__PX4_NUTTX)
#include <net/if.h>
#include <netinet/in.h>
#endif

#include <containers/List.hpp>
#include <drivers/device/ringbuffer.h>
#include <parameters/param.h>
#include <perf/perf_counter.h>
#include <px4_cli.h>
#include <px4_config.h>
#include <px4_defines.h>
#include <px4_getopt.h>
#include <px4_module.h>
#include <px4_module_params.h>
#include <px4_posix.h>
#include <systemlib/mavlink_log.h>
#include <systemlib/uthash/utlist.h>
#include <uORB/PublicationQueued.hpp>
#include <uORB/topics/mavlink_log.h>
#include <uORB/topics/mission_result.h>
#include <uORB/topics/radio_status.h>
#include <uORB/topics/telemetry_status.h>
<<<<<<< HEAD
=======
#include <uORB/topics/dg_mission.h>
#include <uORB/uORB.h>
>>>>>>> 31375700

#include "mavlink_command_sender.h"
#include "mavlink_messages.h"
#include "mavlink_orb_subscription.h"
#include "mavlink_shell.h"
#include "mavlink_ulog.h"
#include "mavlink_mission.h"

#define DEFAULT_BAUD_RATE       57600
#define DEFAULT_REMOTE_PORT_UDP 14550 ///< GCS port per MAVLink spec
#define DEFAULT_DEVICE_NAME     "/dev/ttyS1"
#define HASH_PARAM              "_HASH_CHECK"

enum Protocol {
	SERIAL = 0,
	UDP,
	TCP,
};

using namespace time_literals;

class Mavlink : public ModuleParams
{

public:
	/**
	 * Constructor
	 */
	Mavlink();

	/**
	 * Destructor, also kills the mavlinks task.
	 */
	~Mavlink();

	/**
	* Start the mavlink task.
	 *
	 * @return OK on success.
	 */
	static int		start(int argc, char *argv[]);

	/**
	 * Display the mavlink status.
	 */
	void			display_status();

	/**
	 * Display the status of all enabled streams.
	 */
	void			display_status_streams();

	static int		stream_command(int argc, char *argv[]);

	static int		instance_count();

	static Mavlink		*new_instance();

	static Mavlink		*get_instance(int instance);

	static Mavlink 		*get_instance_for_device(const char *device_name);

	static Mavlink 		*get_instance_for_network_port(unsigned long port);

	mavlink_message_t 	*get_buffer() { return &_mavlink_buffer; }

	mavlink_status_t 	*get_status() { return &_mavlink_status; }

	/**
	 * Set the MAVLink version
	 *
	 * Currently supporting v1 and v2
	 *
	 * @param version MAVLink version
	 */
	void			set_proto_version(unsigned version);

	static int		destroy_all_instances();

	static int		get_status_all_instances(bool show_streams_status);

	static bool		serial_instance_exists(const char *device_name, Mavlink *self);

	static void		forward_message(const mavlink_message_t *msg, Mavlink *self);

	static int		get_uart_fd(unsigned index);

	int			get_uart_fd() const { return _uart_fd; }

	/**
	 * Get the MAVLink system id.
	 *
	 * @return The system ID of this vehicle
	 */
	int			get_system_id() const { return mavlink_system.sysid; }

	/**
	 * Get the MAVLink component id.
	 *
	 * @return The component ID of this vehicle
	 */
	int			get_component_id() const { return mavlink_system.compid; }

	const char *_device_name{DEFAULT_DEVICE_NAME};

	enum MAVLINK_MODE {
		MAVLINK_MODE_NORMAL = 0,
		MAVLINK_MODE_CUSTOM,
		MAVLINK_MODE_ONBOARD,
		MAVLINK_MODE_OSD,
		MAVLINK_MODE_MAGIC,
		MAVLINK_MODE_CONFIG,
		MAVLINK_MODE_IRIDIUM,
		MAVLINK_MODE_MINIMAL,
		MAVLINK_MODE_EXTVISION,
		MAVLINK_MODE_EXTVISIONMIN,

		MAVLINK_MODE_COUNT
	};

	enum BROADCAST_MODE {
		BROADCAST_MODE_OFF = 0,
		BROADCAST_MODE_ON,
		BROADCAST_MODE_MULTICAST
	};

	enum FLOW_CONTROL_MODE {
		FLOW_CONTROL_OFF = 0,
		FLOW_CONTROL_AUTO,
		FLOW_CONTROL_ON
	};

	static const char *mavlink_mode_str(enum MAVLINK_MODE mode)
	{
		switch (mode) {
		case MAVLINK_MODE_NORMAL:
			return "Normal";

		case MAVLINK_MODE_CUSTOM:
			return "Custom";

		case MAVLINK_MODE_ONBOARD:
			return "Onboard";

		case MAVLINK_MODE_OSD:
			return "OSD";

		case MAVLINK_MODE_MAGIC:
			return "Magic";

		case MAVLINK_MODE_CONFIG:
			return "Config";

		case MAVLINK_MODE_IRIDIUM:
			return "Iridium";

		case MAVLINK_MODE_MINIMAL:
			return "Minimal";

		case MAVLINK_MODE_EXTVISION:
			return "ExtVision";

		case MAVLINK_MODE_EXTVISIONMIN:
			return "ExtVisionMin";

		default:
			return "Unknown";
		}
	}

	enum MAVLINK_MODE	get_mode() { return _mode; }

	bool			get_hil_enabled() { return _hil_enabled; }

	bool			get_use_hil_gps() { return _param_mav_usehilgps.get(); }

	bool			get_forward_externalsp() { return _param_mav_fwdextsp.get(); }

	bool			get_flow_control_enabled() { return _flow_control_mode; }

	bool			get_forwarding_on() { return _forwarding_on; }

	bool			is_connected() { return (hrt_elapsed_time(&_tstatus.heartbeat_time) < 3_s); }

#if defined(CONFIG_NET) || defined(__PX4_POSIX)
	bool			broadcast_enabled() { return _param_mav_broadcast.get() == BROADCAST_MODE_ON; }
#endif

	/**
	 * Set the boot complete flag on all instances
	 *
	 * Setting the flag unblocks parameter transmissions, which are gated
	 * beforehand to ensure that the system is fully initialized.
	 */
	static void		set_boot_complete();

	/**
	 * Get the free space in the transmit buffer
	 *
	 * @return free space in the UART TX buffer
	 */
	unsigned		get_free_tx_buf();

	static int		start_helper(int argc, char *argv[]);

	/**
	 * Enable / disable Hardware in the Loop simulation mode.
	 *
	 * @param hil_enabled	The new HIL enable/disable state.
	 * @return		OK if the HIL state changed, ERROR if the
	 *			requested change could not be made or was
	 *			redundant.
	 */
	int			set_hil_enabled(bool hil_enabled);

	/**
	 * Set manual input generation mode
	 *
	 * Set to true to generate RC_INPUT messages on the system bus from
	 * MAVLink messages.
	 *
	 * @param generation_enabled If set to true, generate RC_INPUT messages
	 */
    //void			set_manual_input_mode_generation(bool generation_enabled) { _generate_rc = generation_enabled; }
    void			set_manual_input_mode_generation(uint8_t generation_enabled) { _generate_rc = generation_enabled; }

	/**
	 * Set communication protocol for this mavlink instance
	 */
	void 			set_protocol(Protocol p) { _protocol = p; }

	/**
	 * Get the manual input generation mode
	 *
	 * @return true if manual inputs should generate RC data
	 */
    //bool			get_manual_input_mode_generation() { return _generate_rc; }
    uint8_t			get_manual_input_mode_generation() { return _generate_rc; }

	/**
	 * This is the beginning of a MAVLINK_START_UART_SEND/MAVLINK_END_UART_SEND transaction
	 */
	void 			begin_send() { pthread_mutex_lock(&_send_mutex); }

	/**
	 * Send bytes out on the link.
	 *
	 * On a network port these might actually get buffered to form a packet.
	 */
	void			send_bytes(const uint8_t *buf, unsigned packet_len);

	/**
	 * Flush the transmit buffer and send one MAVLink packet
	 *
	 * @return the number of bytes sent or -1 in case of error
	 */
	int             	send_packet();

	/**
	 * Resend message as is, don't change sequence number and CRC.
	 */
	void			resend_message(mavlink_message_t *msg) { _mavlink_resend_uart(_channel, msg); }

	void			handle_message(const mavlink_message_t *msg);

	/**
	 * Add a mavlink orb topic subscription while ensuring that only a single object exists
	 * for a given topic id and instance.
	 * @param topic orb topic id
	 * @param instance topic instance
	 * @param disable_sharing if true, force creating a new instance
	 */
	MavlinkOrbSubscription *add_orb_subscription(const orb_id_t topic, int instance = 0, bool disable_sharing = false);

	int			get_instance_id() const { return _instance_id; }

	/**
	 * Enable / disable hardware flow control.
	 *
	 * @param enabled	True if hardware flow control should be enabled
	 */
	int			enable_flow_control(enum FLOW_CONTROL_MODE enabled);

	mavlink_channel_t	get_channel() const { return _channel; }

	void			configure_stream_threadsafe(const char *stream_name, float rate = -1.0f);

	orb_advert_t		*get_mavlink_log_pub() { return &_mavlink_log_pub; }

	/**
	 * Send a status text with loglevel INFO
	 *
	 * @param string the message to send (will be capped by mavlink max string length)
	 */
	void			send_statustext_info(const char *string);

	/**
	 * Send a status text with loglevel CRITICAL
	 *
	 * @param string the message to send (will be capped by mavlink max string length)
	 */
	void			send_statustext_critical(const char *string);

	/**
	 * Send a status text with loglevel EMERGENCY
	 *
	 * @param string the message to send (will be capped by mavlink max string length)
	 */
	void			send_statustext_emergency(const char *string);

	/**
	 * Send a status text with loglevel, the difference from mavlink_log_xxx() is that message sent
	 * only on this mavlink connection. Useful for reporting communication specific, not system-wide info
	 * only to client interested in it. Message will be not sent immediately but queued in buffer as
	 * for mavlink_log_xxx().
	 *
	 * @param string the message to send (will be capped by mavlink max string length)
	 * @param severity the log level
	 */
	void			send_statustext(unsigned char severity, const char *string);

	/**
	 * Send the capabilities of this autopilot in terms of the MAVLink spec
	 */
	void 			send_autopilot_capabilites();

	/**
	 * Send the protocol version of MAVLink
	 */
	void			send_protocol_version();

	List<MavlinkStream *> &get_streams() { return _streams; }

	float			get_rate_mult() const { return _rate_mult; }

	float			get_baudrate() { return _baudrate; }

	/* Functions for waiting to start transmission until message received. */
	void			set_has_received_messages(bool received_messages) { _received_messages = received_messages; }
	bool			get_has_received_messages() { return _received_messages; }
	void			set_wait_to_transmit(bool wait) { _wait_to_transmit = wait; }
	bool			get_wait_to_transmit() { return _wait_to_transmit; }
	bool			should_transmit() { return (_transmitting_enabled && _boot_complete && (!_wait_to_transmit || (_wait_to_transmit && _received_messages))); }

	bool			message_buffer_write(const void *ptr, int size);

	void			lockMessageBufferMutex(void) { pthread_mutex_lock(&_message_buffer_mutex); }
	void			unlockMessageBufferMutex(void) { pthread_mutex_unlock(&_message_buffer_mutex); }

	/**
	 * Count transmitted bytes
	 */
	void			count_txbytes(unsigned n) { _bytes_tx += n; };

	/**
	 * Count bytes not transmitted because of errors
	 */
	void			count_txerrbytes(unsigned n) { _bytes_txerr += n; };

	/**
	 * Count received bytes
	 */
	void			count_rxbytes(unsigned n) { _bytes_rx += n; };

	/**
	 * Get the receive status of this MAVLink link
	 */
	telemetry_status_s	&get_telemetry_status() { return _tstatus; }

	void			set_telemetry_status_type(uint8_t type) { _tstatus.type = type; }

	void			update_radio_status(const radio_status_s &radio_status);

	ringbuffer::RingBuffer	*get_logbuffer() { return &_logbuffer; }

	unsigned		get_system_type() { return _param_mav_type.get(); }

	Protocol 		get_protocol() { return _protocol; }

	unsigned short		get_network_port() { return _network_port; }

	unsigned short		get_remote_port() { return _remote_port; }

	int 			get_socket_fd() { return _socket_fd; };

	bool			_task_should_exit{false};	/**< Mavlink task should exit iff true. */

#ifdef __PX4_POSIX
	const in_addr		query_netmask_addr(const int socket_fd, const ifreq &ifreq);

	const in_addr		compute_broadcast_addr(const in_addr &host_addr, const in_addr &netmask_addr);
#endif

#if defined(CONFIG_NET) || defined(__PX4_POSIX)
	struct sockaddr_in 	&get_client_source_address() { return _src_addr; }

	void			set_client_source_initialized() { _src_addr_initialized = true; }

	bool			get_client_source_initialized() { return _src_addr_initialized; }
#else
	bool			get_client_source_initialized() { return true; }
#endif

	uint64_t		get_start_time() { return _mavlink_start_time; }

	static bool		boot_complete() { return _boot_complete; }

	bool			is_usb_uart() { return _is_usb_uart; }

	int			get_data_rate()		{ return _datarate; }
	void			set_data_rate(int rate) { if (rate > 0) { _datarate = rate; } }

	unsigned		get_main_loop_delay() const { return _main_loop_delay; }

	/** get the Mavlink shell. Create a new one if there isn't one. It is *always* created via MavlinkReceiver thread.
	 *  Returns nullptr if shell cannot be created */
	MavlinkShell		*get_shell();
	/** close the Mavlink shell if it is open */
	void			close_shell();

	/** get ulog streaming if active, nullptr otherwise */
	MavlinkULog		*get_ulog_streaming() { return _mavlink_ulog; }
	void			try_start_ulog_streaming(uint8_t target_system, uint8_t target_component)
	{
		if (_mavlink_ulog) { return; }

		_mavlink_ulog = MavlinkULog::try_start(_datarate, 0.7f, target_system, target_component);
	}
	void			request_stop_ulog_streaming()
	{
		if (_mavlink_ulog) { _mavlink_ulog_stop_requested = true; }
	}


	void set_uorb_main_fd(int fd, unsigned int interval);

	bool ftp_enabled() const { return _ftp_on; }

	bool hash_check_enabled() const { return _param_mav_hash_chk_en.get(); }
	bool forward_heartbeats_enabled() const { return _param_mav_hb_forw_en.get(); }
	bool odometry_loopback_enabled() const { return _param_mav_odom_lp.get(); }

	struct ping_statistics_s {
		uint64_t last_ping_time;
		uint32_t last_ping_seq;
		uint32_t dropped_packets;
		float last_rtt;
		float mean_rtt;
		float max_rtt;
		float min_rtt;
	};

	/**
	 * Get the ping statistics of this MAVLink link
	 */
	struct ping_statistics_s &get_ping_statistics() { return _ping_stats; }

protected:
	Mavlink			*next{nullptr};

private:
	int			_instance_id{0};

	bool			_transmitting_enabled{true};
	bool			_transmitting_enabled_commanded{false};
	bool			_first_heartbeat_sent{false};

    bool          _dg_mission_updated{false};
    int            _dg_mission_sub{orb_subscribe(ORB_ID(dg_mission))};

	orb_advert_t		_mavlink_log_pub{nullptr};

	uORB::PublicationQueued<telemetry_status_s>	_telem_status_pub{ORB_ID(telemetry_status)};

	bool			_task_running{false};
	static bool		_boot_complete;
	static constexpr int	MAVLINK_MAX_INSTANCES{4};
	static constexpr int	MAVLINK_MIN_INTERVAL{1500};
	static constexpr int	MAVLINK_MAX_INTERVAL{10000};
	static constexpr float	MAVLINK_MIN_MULTIPLIER{0.0005f};

	mavlink_message_t	_mavlink_buffer {};
	mavlink_status_t	_mavlink_status {};

	/* states */
	bool			_hil_enabled{false};		/**< Hardware In the Loop mode */
    //bool			_generate_rc{false};		/**< Generate RC messages from manual input MAVLink messages */
    uint8_t      _generate_rc{0};
	bool			_is_usb_uart{false};		/**< Port is USB */
	bool			_wait_to_transmit{false};  	/**< Wait to transmit until received messages. */
	bool			_received_messages{false};	/**< Whether we've received valid mavlink messages. */

	unsigned		_main_loop_delay{1000};	/**< mainloop delay, depends on data rate */

	List<MavlinkOrbSubscription *>	_subscriptions;
	List<MavlinkStream *>		_streams;

	MavlinkShell		*_mavlink_shell{nullptr};
	MavlinkULog		*_mavlink_ulog{nullptr};

	volatile bool		_mavlink_ulog_stop_requested{false};

	MAVLINK_MODE 		_mode{MAVLINK_MODE_NORMAL};

	mavlink_channel_t	_channel{MAVLINK_COMM_0};

	ringbuffer::RingBuffer	_logbuffer{5, sizeof(mavlink_log_s)};

	pthread_t		_receive_thread {};

	bool			_forwarding_on{false};
	bool			_ftp_on{false};

	int			_uart_fd{-1};

	int			_baudrate{57600};
	int			_datarate{1000};		///< data rate for normal streams (attitude, position, etc.)
	float			_rate_mult{1.0f};

	bool			_radio_status_available{false};
	bool			_radio_status_critical{false};
	float			_radio_status_mult{1.0f};

	/**
	 * If the queue index is not at 0, the queue sending
	 * logic will send parameters from the current index
	 * to len - 1, the end of the param list.
	 */
	unsigned int		_mavlink_param_queue_index{0};

	bool			_mavlink_link_termination_allowed{false};

	char			*_subscribe_to_stream{nullptr};
	float			_subscribe_to_stream_rate{0.0f};  ///< rate of stream to subscribe to (0=disable, -1=unlimited, -2=default)
	bool			_udp_initialised{false};

	FLOW_CONTROL_MODE	_flow_control_mode{Mavlink::FLOW_CONTROL_OFF};

	uint64_t		_last_write_success_time{0};
	uint64_t		_last_write_try_time{0};
	uint64_t		_mavlink_start_time{0};
	int32_t			_protocol_version_switch{-1};
	int32_t			_protocol_version{0};

	unsigned		_bytes_tx{0};
	unsigned		_bytes_txerr{0};
	unsigned		_bytes_rx{0};
	uint64_t		_bytes_timestamp{0};

#if defined(CONFIG_NET) || defined(__PX4_POSIX)
	sockaddr_in		_myaddr {};
	sockaddr_in		_src_addr {};
	sockaddr_in		_bcast_addr {};

	bool			_src_addr_initialized{false};
	bool			_broadcast_address_found{false};
	bool			_broadcast_address_not_found_warned{false};
	bool			_broadcast_failed_warned{false};
	uint8_t			_network_buf[MAVLINK_MAX_PACKET_LEN] {};
	unsigned		_network_buf_len{0};
#endif

	const char 		*_interface_name{nullptr};

	int			_socket_fd{-1};
	Protocol		_protocol{SERIAL};
	unsigned short		_network_port{14556};
	unsigned short		_remote_port{DEFAULT_REMOTE_PORT_UDP};

	radio_status_s		_rstatus {};
	telemetry_status_s	_tstatus {};

	ping_statistics_s	_ping_stats {};

	struct mavlink_message_buffer {
		int write_ptr;
		int read_ptr;
		int size;
		char *data;
	};

	mavlink_message_buffer	_message_buffer {};

	pthread_mutex_t		_message_buffer_mutex {};
	pthread_mutex_t		_send_mutex {};

	DEFINE_PARAMETERS(
		(ParamInt<px4::params::MAV_SYS_ID>) _param_mav_sys_id,
		(ParamInt<px4::params::MAV_COMP_ID>) _param_mav_comp_id,
		(ParamInt<px4::params::MAV_PROTO_VER>) _param_mav_proto_ver,
		(ParamInt<px4::params::MAV_RADIO_ID>) _param_mav_radio_id,
		(ParamInt<px4::params::MAV_TYPE>) _param_mav_type,
		(ParamBool<px4::params::MAV_USEHILGPS>) _param_mav_usehilgps,
		(ParamBool<px4::params::MAV_FWDEXTSP>) _param_mav_fwdextsp,
#if defined(CONFIG_NET) || defined(__PX4_POSIX)
		(ParamInt<px4::params::MAV_BROADCAST>) _param_mav_broadcast,
#endif
		(ParamBool<px4::params::MAV_HASH_CHK_EN>) _param_mav_hash_chk_en,
		(ParamBool<px4::params::MAV_HB_FORW_EN>) _param_mav_hb_forw_en,
		(ParamBool<px4::params::MAV_ODOM_LP>) _param_mav_odom_lp,
		(ParamInt<px4::params::SYS_HITL>) _param_sys_hitl
	)

	perf_counter_t		_loop_perf{perf_alloc(PC_ELAPSED, "mavlink_el")};		/**< loop performance counter */
	perf_counter_t		_loop_interval_perf{perf_alloc(PC_INTERVAL, "mavlink_int")};	/**< loop interval performance counter */

	void			mavlink_update_parameters();

	int mavlink_open_uart(const int baudrate = DEFAULT_BAUD_RATE,
			      const char *uart_name = DEFAULT_DEVICE_NAME,
			      const bool force_flow_control = false);

	static constexpr unsigned RADIO_BUFFER_CRITICAL_LOW_PERCENTAGE = 25;
	static constexpr unsigned RADIO_BUFFER_LOW_PERCENTAGE = 35;
	static constexpr unsigned RADIO_BUFFER_HALF_PERCENTAGE = 50;

	/**
	 * Configure a single stream.
	 * @param stream_name
	 * @param rate streaming rate in Hz, -1 = unlimited rate
	 * @return 0 on success, <0 on error
	 */
	int configure_stream(const char *stream_name, const float rate = -1.0f);

	/**
	 * Configure default streams according to _mode for either all streams or only a single
	 * stream.
	 * @param configure_single_stream: if nullptr, configure all streams, else only a single stream
	 * @return 0 on success, <0 on error
	 */
	int configure_streams_to_default(const char *configure_single_stream = nullptr);

	int message_buffer_init(int size);

	void message_buffer_destroy();

	int message_buffer_count();

	int message_buffer_is_empty() const { return (_message_buffer.read_ptr == _message_buffer.write_ptr); }

	int message_buffer_get_ptr(void **ptr, bool *is_part);

	void message_buffer_mark_read(int n) { _message_buffer.read_ptr = (_message_buffer.read_ptr + n) % _message_buffer.size; }

	void pass_message(const mavlink_message_t *msg);

	void publish_telemetry_status();

	/**
	 * Check the configuration of a connected radio
	 *
	 * This convenience function allows to re-configure a connected
	 * radio without removing it from the main system harness.
	 */
	void check_radio_config();

	/**
	 * Update rate mult so total bitrate will be equal to _datarate.
	 */
	void update_rate_mult();

	void find_broadcast_address();

	void init_udp();

	void set_channel();

	void set_instance_id();

	/**
	 * Main mavlink task.
	 */
	int task_main(int argc, char *argv[]);

	// Disallow copy construction and move assignment.
	Mavlink(const Mavlink &) = delete;
	Mavlink operator=(const Mavlink &) = delete;
};<|MERGE_RESOLUTION|>--- conflicted
+++ resolved
@@ -71,16 +71,12 @@
 #include <px4_posix.h>
 #include <systemlib/mavlink_log.h>
 #include <systemlib/uthash/utlist.h>
-#include <uORB/PublicationQueued.hpp>
 #include <uORB/topics/mavlink_log.h>
 #include <uORB/topics/mission_result.h>
 #include <uORB/topics/radio_status.h>
 #include <uORB/topics/telemetry_status.h>
-<<<<<<< HEAD
-=======
 #include <uORB/topics/dg_mission.h>
 #include <uORB/uORB.h>
->>>>>>> 31375700
 
 #include "mavlink_command_sender.h"
 #include "mavlink_messages.h"
@@ -89,7 +85,6 @@
 #include "mavlink_ulog.h"
 #include "mavlink_mission.h"
 
-#define DEFAULT_BAUD_RATE       57600
 #define DEFAULT_REMOTE_PORT_UDP 14550 ///< GCS port per MAVLink spec
 #define DEFAULT_DEVICE_NAME     "/dev/ttyS1"
 #define HASH_PARAM              "_HASH_CHECK"
@@ -162,7 +157,7 @@
 
 	static int		get_status_all_instances(bool show_streams_status);
 
-	static bool		serial_instance_exists(const char *device_name, Mavlink *self);
+	static bool		instance_exists(const char *device_name, Mavlink *self);
 
 	static void		forward_message(const mavlink_message_t *msg, Mavlink *self);
 
@@ -196,7 +191,6 @@
 		MAVLINK_MODE_IRIDIUM,
 		MAVLINK_MODE_MINIMAL,
 		MAVLINK_MODE_EXTVISION,
-		MAVLINK_MODE_EXTVISIONMIN,
 
 		MAVLINK_MODE_COUNT
 	};
@@ -243,9 +237,6 @@
 		case MAVLINK_MODE_EXTVISION:
 			return "ExtVision";
 
-		case MAVLINK_MODE_EXTVISIONMIN:
-			return "ExtVisionMin";
-
 		default:
 			return "Unknown";
 		}
@@ -265,9 +256,7 @@
 
 	bool			is_connected() { return (hrt_elapsed_time(&_tstatus.heartbeat_time) < 3_s); }
 
-#if defined(CONFIG_NET) || defined(__PX4_POSIX)
 	bool			broadcast_enabled() { return _param_mav_broadcast.get() == BROADCAST_MODE_ON; }
-#endif
 
 	/**
 	 * Set the boot complete flag on all instances
@@ -552,8 +541,7 @@
     int            _dg_mission_sub{orb_subscribe(ORB_ID(dg_mission))};
 
 	orb_advert_t		_mavlink_log_pub{nullptr};
-
-	uORB::PublicationQueued<telemetry_status_s>	_telem_status_pub{ORB_ID(telemetry_status)};
+	orb_advert_t		_telem_status_pub{nullptr};
 
 	bool			_task_running{false};
 	static bool		_boot_complete;
@@ -619,41 +607,41 @@
 
 	FLOW_CONTROL_MODE	_flow_control_mode{Mavlink::FLOW_CONTROL_OFF};
 
-	uint64_t		_last_write_success_time{0};
-	uint64_t		_last_write_try_time{0};
-	uint64_t		_mavlink_start_time{0};
-	int32_t			_protocol_version_switch{-1};
-	int32_t			_protocol_version{0};
-
-	unsigned		_bytes_tx{0};
-	unsigned		_bytes_txerr{0};
-	unsigned		_bytes_rx{0};
-	uint64_t		_bytes_timestamp{0};
+	uint64_t		_last_write_success_time;
+	uint64_t		_last_write_try_time;
+	uint64_t		_mavlink_start_time;
+	int32_t			_protocol_version_switch;
+	int32_t			_protocol_version;
+
+	unsigned		_bytes_tx;
+	unsigned		_bytes_txerr;
+	unsigned		_bytes_rx;
+	uint64_t		_bytes_timestamp;
 
 #if defined(CONFIG_NET) || defined(__PX4_POSIX)
-	sockaddr_in		_myaddr {};
-	sockaddr_in		_src_addr {};
-	sockaddr_in		_bcast_addr {};
-
-	bool			_src_addr_initialized{false};
-	bool			_broadcast_address_found{false};
-	bool			_broadcast_address_not_found_warned{false};
-	bool			_broadcast_failed_warned{false};
-	uint8_t			_network_buf[MAVLINK_MAX_PACKET_LEN] {};
-	unsigned		_network_buf_len{0};
+	sockaddr_in		_myaddr;
+	sockaddr_in		_src_addr;
+	sockaddr_in		_bcast_addr;
+
+	bool			_src_addr_initialized;
+	bool			_broadcast_address_found;
+	bool			_broadcast_address_not_found_warned;
+	bool			_broadcast_failed_warned;
+	uint8_t			_network_buf[MAVLINK_MAX_PACKET_LEN];
+	unsigned		_network_buf_len;
 #endif
 
-	const char 		*_interface_name{nullptr};
-
-	int			_socket_fd{-1};
-	Protocol		_protocol{SERIAL};
-	unsigned short		_network_port{14556};
-	unsigned short		_remote_port{DEFAULT_REMOTE_PORT_UDP};
-
-	radio_status_s		_rstatus {};
-	telemetry_status_s	_tstatus {};
-
-	ping_statistics_s	_ping_stats {};
+	const char 		*_interface_name;
+
+	int			_socket_fd;
+	Protocol		_protocol;
+	unsigned short		_network_port;
+	unsigned short		_remote_port;
+
+	radio_status_s		_rstatus{};
+	telemetry_status_s	_tstatus{};
+
+	ping_statistics_s	_ping_stats{};
 
 	struct mavlink_message_buffer {
 		int write_ptr;
@@ -675,23 +663,19 @@
 		(ParamInt<px4::params::MAV_TYPE>) _param_mav_type,
 		(ParamBool<px4::params::MAV_USEHILGPS>) _param_mav_usehilgps,
 		(ParamBool<px4::params::MAV_FWDEXTSP>) _param_mav_fwdextsp,
-#if defined(CONFIG_NET) || defined(__PX4_POSIX)
 		(ParamInt<px4::params::MAV_BROADCAST>) _param_mav_broadcast,
-#endif
 		(ParamBool<px4::params::MAV_HASH_CHK_EN>) _param_mav_hash_chk_en,
 		(ParamBool<px4::params::MAV_HB_FORW_EN>) _param_mav_hb_forw_en,
 		(ParamBool<px4::params::MAV_ODOM_LP>) _param_mav_odom_lp,
 		(ParamInt<px4::params::SYS_HITL>) _param_sys_hitl
 	)
 
-	perf_counter_t		_loop_perf{perf_alloc(PC_ELAPSED, "mavlink_el")};		/**< loop performance counter */
-	perf_counter_t		_loop_interval_perf{perf_alloc(PC_INTERVAL, "mavlink_int")};	/**< loop interval performance counter */
+	perf_counter_t		_loop_perf;			/**< loop performance counter */
+	perf_counter_t		_loop_interval_perf;		/**< loop interval performance counter */
 
 	void			mavlink_update_parameters();
 
-	int mavlink_open_uart(const int baudrate = DEFAULT_BAUD_RATE,
-			      const char *uart_name = DEFAULT_DEVICE_NAME,
-			      const bool force_flow_control = false);
+	int			mavlink_open_uart(int baudrate, const char *uart_name, bool force_flow_control);
 
 	static constexpr unsigned RADIO_BUFFER_CRITICAL_LOW_PERCENTAGE = 25;
 	static constexpr unsigned RADIO_BUFFER_LOW_PERCENTAGE = 35;
@@ -746,14 +730,10 @@
 
 	void init_udp();
 
-	void set_channel();
-
-	void set_instance_id();
-
 	/**
 	 * Main mavlink task.
 	 */
-	int task_main(int argc, char *argv[]);
+	int		task_main(int argc, char *argv[]);
 
 	// Disallow copy construction and move assignment.
 	Mavlink(const Mavlink &) = delete;
