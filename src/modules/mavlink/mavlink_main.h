/****************************************************************************
 *
 *   Copyright (c) 2012-2016 PX4 Development Team. All rights reserved.
 *
 * Redistribution and use in source and binary forms, with or without
 * modification, are permitted provided that the following conditions
 * are met:
 *
 * 1. Redistributions of source code must retain the above copyright
 *    notice, this list of conditions and the following disclaimer.
 * 2. Redistributions in binary form must reproduce the above copyright
 *    notice, this list of conditions and the following disclaimer in
 *    the documentation and/or other materials provided with the
 *    distribution.
 * 3. Neither the name PX4 nor the names of its contributors may be
 *    used to endorse or promote products derived from this software
 *    without specific prior written permission.
 *
 * THIS SOFTWARE IS PROVIDED BY THE COPYRIGHT HOLDERS AND CONTRIBUTORS
 * "AS IS" AND ANY EXPRESS OR IMPLIED WARRANTIES, INCLUDING, BUT NOT
 * LIMITED TO, THE IMPLIED WARRANTIES OF MERCHANTABILITY AND FITNESS
 * FOR A PARTICULAR PURPOSE ARE DISCLAIMED. IN NO EVENT SHALL THE
 * COPYRIGHT OWNER OR CONTRIBUTORS BE LIABLE FOR ANY DIRECT, INDIRECT,
 * INCIDENTAL, SPECIAL, EXEMPLARY, OR CONSEQUENTIAL DAMAGES (INCLUDING,
 * BUT NOT LIMITED TO, PROCUREMENT OF SUBSTITUTE GOODS OR SERVICES; LOSS
 * OF USE, DATA, OR PROFITS; OR BUSINESS INTERRUPTION) HOWEVER CAUSED
 * AND ON ANY THEORY OF LIABILITY, WHETHER IN CONTRACT, STRICT
 * LIABILITY, OR TORT (INCLUDING NEGLIGENCE OR OTHERWISE) ARISING IN
 * ANY WAY OUT OF THE USE OF THIS SOFTWARE, EVEN IF ADVISED OF THE
 * POSSIBILITY OF SUCH DAMAGE.
 *
 ****************************************************************************/

/**
 * @file mavlink_main.h
 * MAVLink 1.0 protocol interface definition.
 *
 * @author Lorenz Meier <lm@inf.ethz.ch>
 * @author Anton Babushkin <anton.babushkin@me.com>
 */

#pragma once

#include <stdbool.h>
#ifdef __PX4_NUTTX
#include <nuttx/fs/fs.h>
#else
#include <sys/socket.h>
#include <netinet/in.h>
#include <arpa/inet.h>
#include <drivers/device/device.h>
#endif
#include <systemlib/param/param.h>
#include <systemlib/perf_counter.h>
#include <pthread.h>
#include <systemlib/mavlink_log.h>
#include <drivers/device/ringbuffer.h>

#include <uORB/uORB.h>
#include <uORB/topics/mission.h>
#include <uORB/topics/mission_result.h>
#include <uORB/topics/telemetry_status.h>

#include "mavlink_bridge_header.h"
#include "mavlink_orb_subscription.h"
#include "mavlink_stream.h"
#include "mavlink_messages.h"
#include "mavlink_mission.h"
#include "mavlink_parameters.h"
#include "mavlink_ftp.h"
#include "mavlink_log_handler.h"

enum Protocol {
	SERIAL = 0,
	UDP,
	TCP,
};

class Mavlink
{

public:
	/**
	 * Constructor
	 */
	Mavlink();

	/**
	 * Destructor, also kills the mavlinks task.
	 */
	~Mavlink();

	/**
	* Start the mavlink task.
	 *
	 * @return		OK on success.
	 */
	static int		start(int argc, char *argv[]);

	/**
	 * Display the mavlink status.
	 */
	void			display_status();

	static int		stream_command(int argc, char *argv[]);

	static int		instance_count();

	static Mavlink		*new_instance();

	static Mavlink		*get_instance(unsigned instance);

	static Mavlink 		*get_instance_for_device(const char *device_name);

	static Mavlink 		*get_instance_for_network_port(unsigned long port);

	static int		destroy_all_instances();

	static int		get_status_all_instances();

	static bool		instance_exists(const char *device_name, Mavlink *self);

	static void		forward_message(const mavlink_message_t *msg, Mavlink *self);

	static int		get_uart_fd(unsigned index);

	int			get_uart_fd();

	/**
	 * Get the MAVLink system id.
	 *
	 * @return		The system ID of this vehicle
	 */
	int			get_system_id();

	/**
	 * Get the MAVLink component id.
	 *
	 * @return		The component ID of this vehicle
	 */
	int			get_component_id();

	const char *_device_name;

	enum MAVLINK_MODE {
		MAVLINK_MODE_NORMAL = 0,
		MAVLINK_MODE_CUSTOM,
		MAVLINK_MODE_ONBOARD,
		MAVLINK_MODE_OSD,
		MAVLINK_MODE_MAGIC,
		MAVLINK_MODE_CONFIG
	};

	void			set_mode(enum MAVLINK_MODE);
	enum MAVLINK_MODE	get_mode() { return _mode; }

	bool			get_hil_enabled() { return _hil_enabled; }

	bool			get_use_hil_gps() { return _use_hil_gps; }

	bool			get_forward_externalsp() { return _forward_externalsp; }

	bool			get_flow_control_enabled() { return _flow_control_enabled; }

	bool			get_forwarding_on() { return _forwarding_on; }

	bool			get_config_link_on() { return _config_link_on; }

	void			set_config_link_on(bool on) { _config_link_on = on; }

	/**
	 * Set the boot complete flag on all instances
	 *
	 * Setting the flag unblocks parameter transmissions, which are gated
	 * beforehand to ensure that the system is fully initialized.
	 */
	static void		set_boot_complete() { _boot_complete = true; }

	/**
	 * Get the free space in the transmit buffer
	 *
	 * @return free space in the UART TX buffer
	 */
	unsigned		get_free_tx_buf();

	static int		start_helper(int argc, char *argv[]);

	/**
	 * Handle parameter related messages.
	 */
	void			mavlink_pm_message_handler(const mavlink_channel_t chan, const mavlink_message_t *msg);

	void			get_mavlink_mode_and_state(struct vehicle_status_s *status, struct position_setpoint_triplet_s *pos_sp_triplet, uint8_t *mavlink_state, uint8_t *mavlink_base_mode, uint32_t *mavlink_custom_mode);

	/**
	 * Enable / disable Hardware in the Loop simulation mode.
	 *
	 * @param hil_enabled	The new HIL enable/disable state.
	 * @return		OK if the HIL state changed, ERROR if the
	 *			requested change could not be made or was
	 *			redundant.
	 */
	int			set_hil_enabled(bool hil_enabled);

	/**
	 * Set manual input generation mode
	 *
	 * Set to true to generate RC_INPUT messages on the system bus from
	 * MAVLink messages.
	 *
	 * @param generation_enabled If set to true, generate RC_INPUT messages
	 */
	void			set_manual_input_mode_generation(bool generation_enabled) { _generate_rc = generation_enabled; }

	/**
	 * Set communication protocol for this mavlink instance
	 */
	void 		set_protocol(Protocol p) {_protocol = p;};

	/**
	 * Get the manual input generation mode
	 *
	 * @return true if manual inputs should generate RC data
	 */
	bool			get_manual_input_mode_generation() { return _generate_rc; }

	void			send_message(const uint8_t msgid, const void *msg, uint8_t component_ID = 0);

	/**
	 * Resend message as is, don't change sequence number and CRC.
	 */
	void			resend_message(mavlink_message_t *msg);

	void			handle_message(const mavlink_message_t *msg);

	MavlinkOrbSubscription *add_orb_subscription(const orb_id_t topic, int instance=0);

	int			get_instance_id();

#ifndef __PX4_QURT
	/**
	 * Enable / disable hardware flow control.
	 *
	 * @param enabled	True if hardware flow control should be enabled
	 */
	int			enable_flow_control(bool enabled);
#endif

	mavlink_channel_t	get_channel();

	void			configure_stream_threadsafe(const char *stream_name, float rate);

	bool			_task_should_exit;	/**< if true, mavlink task should exit */

	orb_advert_t		*get_mavlink_log_pub() { return &_mavlink_log_pub; }

	/**
	 * Send a status text with loglevel INFO
	 *
	 * @param string the message to send (will be capped by mavlink max string length)
	 */
	void			send_statustext_info(const char *string);

	/**
	 * Send a status text with loglevel CRITICAL
	 *
	 * @param string the message to send (will be capped by mavlink max string length)
	 */
	void			send_statustext_critical(const char *string);

	/**
	 * Send a status text with loglevel EMERGENCY
	 *
	 * @param string the message to send (will be capped by mavlink max string length)
	 */
	void			send_statustext_emergency(const char *string);

	/**
	 * Send a status text with loglevel, the difference from mavlink_log_xxx() is that message sent
	 * only on this mavlink connection. Useful for reporting communication specific, not system-wide info
	 * only to client interested in it. Message will be not sent immediately but queued in buffer as
	 * for mavlink_log_xxx().
	 *
	 * @param string the message to send (will be capped by mavlink max string length)
	 * @param severity the log level
	 */
	void			send_statustext(unsigned char severity, const char *string);
	void 			send_autopilot_capabilites();

	MavlinkStream *		get_streams() const { return _streams; }

	float			get_rate_mult();

	float			get_baudrate() { return _baudrate; }

	/* Functions for waiting to start transmission until message received. */
	void			set_has_received_messages(bool received_messages) { _received_messages = received_messages; }
	bool			get_has_received_messages() { return _received_messages; }
	void			set_wait_to_transmit(bool wait) { _wait_to_transmit = wait; }
	bool			get_wait_to_transmit() { return _wait_to_transmit; }
	bool			should_transmit() { return (!_wait_to_transmit || (_wait_to_transmit && _received_messages)); }

	bool			message_buffer_write(const void *ptr, int size);

	void			lockMessageBufferMutex(void) { pthread_mutex_lock(&_message_buffer_mutex); }
	void			unlockMessageBufferMutex(void) { pthread_mutex_unlock(&_message_buffer_mutex); }

	/**
	 * Count a transmision error
	 */
	void			count_txerr();

	/**
	 * Count transmitted bytes
	 */
	void			count_txbytes(unsigned n) { _bytes_tx += n; };

	/**
	 * Count bytes not transmitted because of errors
	 */
	void			count_txerrbytes(unsigned n) { _bytes_txerr += n; };

	/**
	 * Count received bytes
	 */
	void			count_rxbytes(unsigned n) { _bytes_rx += n; };

	/**
	 * Get the receive status of this MAVLink link
	 */
	struct telemetry_status_s&	get_rx_status() { return _rstatus; }

	ringbuffer::RingBuffer	*get_logbuffer() { return &_logbuffer; }

	unsigned		get_system_type() { return _system_type; }

	Protocol 		get_protocol() { return _protocol; }

	unsigned short		get_network_port() { return _network_port; }

	unsigned short		get_remote_port() { return _remote_port; }

	int 			get_socket_fd () { return _socket_fd; };
#ifdef __PX4_POSIX
	struct sockaddr_in *	get_client_source_address() { return &_src_addr; }

	void			set_client_source_initialized() { _src_addr_initialized = true; }

	bool			get_client_source_initialized() { return _src_addr_initialized; }
#else
	bool			get_client_source_initialized() { return true; }
#endif

	uint64_t		get_start_time() { return _mavlink_start_time; }

	static bool		boot_complete() { return _boot_complete; }

	bool			is_usb_uart() { return _is_usb_uart; }

<<<<<<< HEAD
=======
	bool			accepting_commands() { return ((!_config_link_on) || (_mode == MAVLINK_MODE_CONFIG)); }

>>>>>>> 18176ea7
	/**
	 * Wether or not the system should be logging
	 */
	bool			get_logging_enabled() { return _logging_enabled; }

	void			set_logging_enabled(bool logging) { _logging_enabled = logging; }

protected:
	Mavlink			*next;

private:
	int			_instance_id;

	orb_advert_t		_mavlink_log_pub;
	bool			_task_running;
	static bool		_boot_complete;

	/* states */
	bool			_hil_enabled;		/**< Hardware In the Loop mode */
	bool			_generate_rc;		/**< Generate RC messages from manual input MAVLink messages */
	bool			_use_hil_gps;		/**< Accept GPS HIL messages (for example from an external motion capturing system to fake indoor gps) */
	bool			_forward_externalsp;	/**< Forward external setpoint messages to controllers directly if in offboard mode */
	bool			_is_usb_uart;		/**< Port is USB */
	bool			_wait_to_transmit;  	/**< Wait to transmit until received messages. */
	bool			_received_messages;	/**< Whether we've received valid mavlink messages. */

	unsigned		_main_loop_delay;	/**< mainloop delay, depends on data rate */

	MavlinkOrbSubscription	*_subscriptions;
	MavlinkStream		*_streams;

	MavlinkMissionManager		*_mission_manager;
	MavlinkParametersManager	*_parameters_manager;
	MavlinkFTP			*_mavlink_ftp;
	MavlinkLogHandler		*_mavlink_log_handler;

	MAVLINK_MODE 		_mode;

	mavlink_channel_t	_channel;
	int32_t			_radio_id;

	ringbuffer::RingBuffer		_logbuffer;
	unsigned int		_total_counter;

	pthread_t		_receive_thread;

	bool			_verbose;
	bool			_forwarding_on;
	bool			_ftp_on;
#ifndef __PX4_QURT
	int			_uart_fd;
#endif
	int			_baudrate;
	int			_datarate;		///< data rate for normal streams (attitude, position, etc.)
	int			_datarate_events;	///< data rate for params, waypoints, text messages
	float			_rate_mult;
	hrt_abstime		_last_hw_rate_timestamp;

	/**
	 * If the queue index is not at 0, the queue sending
	 * logic will send parameters from the current index
	 * to len - 1, the end of the param list.
	 */
	unsigned int		_mavlink_param_queue_index;

	bool			mavlink_link_termination_allowed;

	char 			*_subscribe_to_stream;
	float			_subscribe_to_stream_rate;
	bool 			_udp_initialised;

	bool			_flow_control_enabled;
	uint64_t		_last_write_success_time;
	uint64_t		_last_write_try_time;
	uint64_t		_mavlink_start_time;

	unsigned		_bytes_tx;
	unsigned		_bytes_txerr;
	unsigned		_bytes_rx;
	uint64_t		_bytes_timestamp;
	float			_rate_tx;
	float			_rate_txerr;
	float			_rate_rx;

#ifdef __PX4_POSIX
	struct sockaddr_in _myaddr;
	struct sockaddr_in _src_addr;
	struct sockaddr_in _bcast_addr;
	bool _src_addr_initialized;
	bool _broadcast_address_found;

#endif
	int _socket_fd;
	Protocol	_protocol;
	unsigned short _network_port;
	unsigned short _remote_port;

	struct telemetry_status_s	_rstatus;			///< receive status

	struct mavlink_message_buffer {
		int write_ptr;
		int read_ptr;
		int size;
		char *data;
	};

	mavlink_message_buffer	_message_buffer;

	pthread_mutex_t		_message_buffer_mutex;
	pthread_mutex_t		_send_mutex;

	bool			_param_initialized;
	bool			_logging_enabled;

	param_t			_param_system_id;
	param_t			_param_component_id;
	param_t			_param_radio_id;
	param_t			_param_system_type;
	param_t			_param_use_hil_gps;
	param_t			_param_forward_externalsp;

	unsigned		_system_type;
	static bool		_config_link_on;

	perf_counter_t		_loop_perf;			/**< loop performance counter */
	perf_counter_t		_txerr_perf;			/**< TX error counter */

	void			mavlink_update_system();

#ifndef __PX4_QURT
	int			mavlink_open_uart(int baudrate, const char *uart_name, struct termios *uart_config_original);
#endif

	static unsigned int	interval_from_rate(float rate);

	static constexpr unsigned RADIO_BUFFER_CRITICAL_LOW_PERCENTAGE = 25;
	static constexpr unsigned RADIO_BUFFER_LOW_PERCENTAGE = 35;
	static constexpr unsigned RADIO_BUFFER_HALF_PERCENTAGE = 50;

	int configure_stream(const char *stream_name, const float rate);

	/**
	 * Adjust the stream rates based on the current rate
	 *
	 * @param multiplier if greater than 1, the transmission rate will increase, if smaller than one decrease
	 */
	void adjust_stream_rates(const float multiplier);

	int message_buffer_init(int size);

	void message_buffer_destroy();

	int message_buffer_count();

	int message_buffer_is_empty();

	int message_buffer_get_ptr(void **ptr, bool *is_part);

	void message_buffer_mark_read(int n);

	void pass_message(const mavlink_message_t *msg);

	/**
	 * Update rate mult so total bitrate will be equal to _datarate.
	 */
	void update_rate_mult();

	void find_broadcast_address();

	void init_udp();

	/**
	 * Main mavlink task.
	 */
	int		task_main(int argc, char *argv[]);

	/* do not allow copying this class */
	Mavlink(const Mavlink&);
	Mavlink operator=(const Mavlink&);
};<|MERGE_RESOLUTION|>--- conflicted
+++ resolved
@@ -357,11 +357,8 @@
 
 	bool			is_usb_uart() { return _is_usb_uart; }
 
-<<<<<<< HEAD
-=======
 	bool			accepting_commands() { return ((!_config_link_on) || (_mode == MAVLINK_MODE_CONFIG)); }
 
->>>>>>> 18176ea7
 	/**
 	 * Wether or not the system should be logging
 	 */
