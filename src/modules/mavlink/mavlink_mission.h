--- conflicted
+++ resolved
@@ -46,13 +46,8 @@
 #pragma once
 
 #include <dataman/dataman.h>
-<<<<<<< HEAD
-#include <uORB/Subscription.hpp>
-#include <uORB/topics/mission_result.h>
-=======
 #include <uORB/uORB.h>
 #include <uORB/topics/dg_mission.h>
->>>>>>> 31375700
 
 #include "mavlink_bridge_header.h"
 #include "mavlink_rate_limiter.h"
@@ -142,7 +137,8 @@
 
 	static bool		_transfer_in_progress;			///< Global variable checking for current transmission
 
-	uORB::Subscription	_mission_result_sub{ORB_ID(mission_result)};
+	int			_offboard_mission_sub{-1};
+	int			_mission_result_sub{-1};
 
 	orb_advert_t		_offboard_mission_pub{nullptr};
 
