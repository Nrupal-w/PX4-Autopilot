/****************************************************************************
 *
 *   Copyright (c) 2012-2015 PX4 Development Team. All rights reserved.
 *
 * Redistribution and use in source and binary forms, with or without
 * modification, are permitted provided that the following conditions
 * are met:
 *
 * 1. Redistributions of source code must retain the above copyright
 *    notice, this list of conditions and the following disclaimer.
 * 2. Redistributions in binary form must reproduce the above copyright
 *    notice, this list of conditions and the following disclaimer in
 *    the documentation and/or other materials provided with the
 *    distribution.
 * 3. Neither the name PX4 nor the names of its contributors may be
 *    used to endorse or promote products derived from this software
 *    without specific prior written permission.
 *
 * THIS SOFTWARE IS PROVIDED BY THE COPYRIGHT HOLDERS AND CONTRIBUTORS
 * "AS IS" AND ANY EXPRESS OR IMPLIED WARRANTIES, INCLUDING, BUT NOT
 * LIMITED TO, THE IMPLIED WARRANTIES OF MERCHANTABILITY AND FITNESS
 * FOR A PARTICULAR PURPOSE ARE DISCLAIMED. IN NO EVENT SHALL THE
 * COPYRIGHT OWNER OR CONTRIBUTORS BE LIABLE FOR ANY DIRECT, INDIRECT,
 * INCIDENTAL, SPECIAL, EXEMPLARY, OR CONSEQUENTIAL DAMAGES (INCLUDING,
 * BUT NOT LIMITED TO, PROCUREMENT OF SUBSTITUTE GOODS OR SERVICES; LOSS
 * OF USE, DATA, OR PROFITS; OR BUSINESS INTERRUPTION) HOWEVER CAUSED
 * AND ON ANY THEORY OF LIABILITY, WHETHER IN CONTRACT, STRICT
 * LIABILITY, OR TORT (INCLUDING NEGLIGENCE OR OTHERWISE) ARISING IN
 * ANY WAY OUT OF THE USE OF THIS SOFTWARE, EVEN IF ADVISED OF THE
 * POSSIBILITY OF SUCH DAMAGE.
 *
 ****************************************************************************/

/**
 * @file mavlink_messages.cpp
 * MAVLink 1.0 message formatters implementation.
 *
 * @author Lorenz Meier <lorenz@px4.io>
 * @author Anton Babushkin <anton.babushkin@me.com>
 */

#include <px4_time.h>
#include <stdio.h>
#include <errno.h>

#include <commander/px4_custom_mode.h>
#include <lib/geo/geo.h>
#include <uORB/uORB.h>
#include <uORB/topics/sensor_combined.h>
#include <uORB/topics/vehicle_attitude.h>
#include <uORB/topics/vehicle_gps_position.h>
#include <uORB/topics/vehicle_global_position.h>
#include <uORB/topics/vehicle_local_position.h>
#include <uORB/topics/home_position.h>
#include <uORB/topics/vehicle_status.h>
#include <uORB/topics/vtol_vehicle_status.h>
#include <uORB/topics/vehicle_command.h>
#include <uORB/topics/vehicle_local_position_setpoint.h>
#include <uORB/topics/att_pos_mocap.h>
#include <uORB/topics/vehicle_attitude_setpoint.h>
#include <uORB/topics/vehicle_rates_setpoint.h>
#include <uORB/topics/position_setpoint_triplet.h>
#include <uORB/topics/optical_flow.h>
#include <uORB/topics/actuator_outputs.h>
#include <uORB/topics/actuator_controls.h>
#include <uORB/topics/actuator_armed.h>
#include <uORB/topics/manual_control_setpoint.h>
#include <uORB/topics/telemetry_status.h>
#include <uORB/topics/debug_key_value.h>
#include <uORB/topics/airspeed.h>
#include <uORB/topics/battery_status.h>
#include <uORB/topics/navigation_capabilities.h>
#include <uORB/topics/distance_sensor.h>
#include <uORB/topics/landing_target.h>
#include <uORB/topics/camera_trigger.h>
#include <drivers/drv_rc_input.h>
#include <drivers/drv_pwm_output.h>
#include <systemlib/err.h>
#include <mavlink/mavlink_log.h>

#include "mavlink_messages.h"
#include "mavlink_main.h"

static uint16_t cm_uint16_from_m_float(float m);
static void get_mavlink_mode_state(struct vehicle_status_s *status, struct position_setpoint_triplet_s *pos_sp_triplet,
				   uint8_t *mavlink_state, uint8_t *mavlink_base_mode, uint32_t *mavlink_custom_mode);

uint16_t
cm_uint16_from_m_float(float m)
{
	if (m < 0.0f) {
		return 0;

	} else if (m > 655.35f) {
		return 65535;
	}

	return (uint16_t)(m * 100.0f);
}

void get_mavlink_mode_state(struct vehicle_status_s *status, struct position_setpoint_triplet_s *pos_sp_triplet,
			    uint8_t *mavlink_state, uint8_t *mavlink_base_mode, uint32_t *mavlink_custom_mode)
{
	*mavlink_state = 0;
	*mavlink_base_mode = 0;
	*mavlink_custom_mode = 0;

	/* HIL */
	if (status->hil_state == vehicle_status_s::HIL_STATE_ON) {
		*mavlink_base_mode |= MAV_MODE_FLAG_HIL_ENABLED;
	}

	/* arming state */
	if (status->arming_state == vehicle_status_s::ARMING_STATE_ARMED
	    || status->arming_state == vehicle_status_s::ARMING_STATE_ARMED_ERROR) {
		*mavlink_base_mode |= MAV_MODE_FLAG_SAFETY_ARMED;
	}

	/* main state */
	*mavlink_base_mode |= MAV_MODE_FLAG_CUSTOM_MODE_ENABLED;

	union px4_custom_mode custom_mode;
	custom_mode.data = 0;

	switch (status->nav_state) {

		case vehicle_status_s::NAVIGATION_STATE_MANUAL:
			*mavlink_base_mode |= MAV_MODE_FLAG_MANUAL_INPUT_ENABLED
			                      | (status->is_rotary_wing ? MAV_MODE_FLAG_STABILIZE_ENABLED : 0);
			custom_mode.main_mode = PX4_CUSTOM_MAIN_MODE_MANUAL;
			break;

		case vehicle_status_s::NAVIGATION_STATE_ACRO:
			*mavlink_base_mode |= MAV_MODE_FLAG_MANUAL_INPUT_ENABLED;
			custom_mode.main_mode = PX4_CUSTOM_MAIN_MODE_ACRO;
			break;

		case vehicle_status_s::NAVIGATION_STATE_STAB:
			*mavlink_base_mode |= MAV_MODE_FLAG_MANUAL_INPUT_ENABLED
								  | MAV_MODE_FLAG_STABILIZE_ENABLED;
			custom_mode.main_mode = PX4_CUSTOM_MAIN_MODE_STABILIZED;
			break;

		case vehicle_status_s::NAVIGATION_STATE_ALTCTL:
			*mavlink_base_mode |= MAV_MODE_FLAG_MANUAL_INPUT_ENABLED
			                      | MAV_MODE_FLAG_STABILIZE_ENABLED;
			custom_mode.main_mode = PX4_CUSTOM_MAIN_MODE_ALTCTL;
			break;

		case vehicle_status_s::NAVIGATION_STATE_POSCTL:
			*mavlink_base_mode |= MAV_MODE_FLAG_MANUAL_INPUT_ENABLED
			                      | MAV_MODE_FLAG_STABILIZE_ENABLED
					      | MAV_MODE_FLAG_GUIDED_ENABLED;
			custom_mode.main_mode = PX4_CUSTOM_MAIN_MODE_POSCTL;
			break;

		case vehicle_status_s::NAVIGATION_STATE_AUTO_MISSION:
			*mavlink_base_mode |= MAV_MODE_FLAG_AUTO_ENABLED
			                      | MAV_MODE_FLAG_STABILIZE_ENABLED
					      | MAV_MODE_FLAG_GUIDED_ENABLED;
			custom_mode.main_mode = PX4_CUSTOM_MAIN_MODE_AUTO;
			custom_mode.sub_mode = PX4_CUSTOM_SUB_MODE_AUTO_MISSION;
			break;

		case vehicle_status_s::NAVIGATION_STATE_AUTO_LOITER:
			*mavlink_base_mode |= MAV_MODE_FLAG_AUTO_ENABLED
			                      | MAV_MODE_FLAG_STABILIZE_ENABLED
					      | MAV_MODE_FLAG_GUIDED_ENABLED;
			custom_mode.main_mode = PX4_CUSTOM_MAIN_MODE_AUTO;
			custom_mode.sub_mode = PX4_CUSTOM_SUB_MODE_AUTO_LOITER;
			break;

		case vehicle_status_s::NAVIGATION_STATE_AUTO_RTL:
			/* fallthrough */
		case vehicle_status_s::NAVIGATION_STATE_AUTO_RCRECOVER:
			*mavlink_base_mode |= MAV_MODE_FLAG_AUTO_ENABLED
			                      | MAV_MODE_FLAG_STABILIZE_ENABLED
					      | MAV_MODE_FLAG_GUIDED_ENABLED;
			custom_mode.main_mode = PX4_CUSTOM_MAIN_MODE_AUTO;
			custom_mode.sub_mode = PX4_CUSTOM_SUB_MODE_AUTO_RTL;
			break;

		case vehicle_status_s::NAVIGATION_STATE_LAND:
		case vehicle_status_s::NAVIGATION_STATE_AUTO_LANDENGFAIL:
		case vehicle_status_s::NAVIGATION_STATE_AUTO_LANDGPSFAIL:
			/* fallthrough */
		case vehicle_status_s::NAVIGATION_STATE_DESCEND:
			*mavlink_base_mode |= MAV_MODE_FLAG_AUTO_ENABLED
			                      | MAV_MODE_FLAG_STABILIZE_ENABLED
					      | MAV_MODE_FLAG_GUIDED_ENABLED;
			custom_mode.main_mode = PX4_CUSTOM_MAIN_MODE_AUTO;
			custom_mode.sub_mode = PX4_CUSTOM_SUB_MODE_AUTO_LAND;
			break;

		case vehicle_status_s::NAVIGATION_STATE_AUTO_RTGS:
			*mavlink_base_mode |= MAV_MODE_FLAG_AUTO_ENABLED
			                      | MAV_MODE_FLAG_STABILIZE_ENABLED
					      | MAV_MODE_FLAG_GUIDED_ENABLED;
			custom_mode.main_mode = PX4_CUSTOM_MAIN_MODE_AUTO;
			custom_mode.sub_mode = PX4_CUSTOM_SUB_MODE_AUTO_RTGS;
			break;

		case vehicle_status_s::NAVIGATION_STATE_TERMINATION:
			*mavlink_base_mode |= MAV_MODE_FLAG_MANUAL_INPUT_ENABLED;
			custom_mode.main_mode = PX4_CUSTOM_MAIN_MODE_MANUAL;
			break;

		case vehicle_status_s::NAVIGATION_STATE_OFFBOARD:
			*mavlink_base_mode |= MAV_MODE_FLAG_AUTO_ENABLED
			                      | MAV_MODE_FLAG_STABILIZE_ENABLED
					      | MAV_MODE_FLAG_GUIDED_ENABLED;
			custom_mode.main_mode = PX4_CUSTOM_MAIN_MODE_OFFBOARD;
			break;

		case vehicle_status_s::NAVIGATION_STATE_MAX:
			/* this is an unused case, ignore */
			break;

	}

	*mavlink_custom_mode = custom_mode.data;

	/* set system state */
	if (status->arming_state == vehicle_status_s::ARMING_STATE_INIT
	    || status->arming_state == vehicle_status_s::ARMING_STATE_IN_AIR_RESTORE
	    || status->arming_state == vehicle_status_s::ARMING_STATE_STANDBY_ERROR) {	// TODO review
		*mavlink_state = MAV_STATE_UNINIT;

	} else if (status->arming_state == vehicle_status_s::ARMING_STATE_ARMED) {
		*mavlink_state = MAV_STATE_ACTIVE;

	} else if (status->arming_state == vehicle_status_s::ARMING_STATE_ARMED_ERROR) {
		*mavlink_state = MAV_STATE_CRITICAL;

	} else if (status->arming_state == vehicle_status_s::ARMING_STATE_STANDBY) {
		*mavlink_state = MAV_STATE_STANDBY;

	} else if (status->arming_state == vehicle_status_s::ARMING_STATE_REBOOT) {
		*mavlink_state = MAV_STATE_POWEROFF;

	} else {
		*mavlink_state = MAV_STATE_CRITICAL;
	}
}


class MavlinkStreamHeartbeat : public MavlinkStream
{
public:
	const char *get_name() const
	{
		return MavlinkStreamHeartbeat::get_name_static();
	}

	static const char *get_name_static()
	{
		return "HEARTBEAT";
	}

	uint8_t get_id()
	{
		return MAVLINK_MSG_ID_HEARTBEAT;
	}

	static MavlinkStream *new_instance(Mavlink *mavlink)
	{
		return new MavlinkStreamHeartbeat(mavlink);
	}

	unsigned get_size()
	{
		return MAVLINK_MSG_ID_HEARTBEAT_LEN + MAVLINK_NUM_NON_PAYLOAD_BYTES;
	}

	bool const_rate() {
		return true;
	}

private:
	MavlinkOrbSubscription *_status_sub;
	MavlinkOrbSubscription *_pos_sp_triplet_sub;

	/* do not allow top copying this class */
	MavlinkStreamHeartbeat(MavlinkStreamHeartbeat &);
	MavlinkStreamHeartbeat& operator = (const MavlinkStreamHeartbeat &);

protected:
	explicit MavlinkStreamHeartbeat(Mavlink *mavlink) : MavlinkStream(mavlink),
		_status_sub(_mavlink->add_orb_subscription(ORB_ID(vehicle_status))),
		_pos_sp_triplet_sub(_mavlink->add_orb_subscription(ORB_ID(position_setpoint_triplet)))
	{}

	void send(const hrt_abstime t)
	{
		struct vehicle_status_s status;
		struct position_setpoint_triplet_s pos_sp_triplet;

		/* always send the heartbeat, independent of the update status of the topics */
		if (!_status_sub->update(&status)) {
			/* if topic update failed fill it with defaults */
			memset(&status, 0, sizeof(status));
		}

		if (!_pos_sp_triplet_sub->update(&pos_sp_triplet)) {
			/* if topic update failed fill it with defaults */
			memset(&pos_sp_triplet, 0, sizeof(pos_sp_triplet));
		}

		mavlink_heartbeat_t msg;

		msg.base_mode = 0;
		msg.custom_mode = 0;
		get_mavlink_mode_state(&status, &pos_sp_triplet, &msg.system_status, &msg.base_mode, &msg.custom_mode);
		msg.type = _mavlink->get_system_type();
		msg.autopilot = MAV_AUTOPILOT_PX4;
		msg.mavlink_version = 3;

		_mavlink->send_message(MAVLINK_MSG_ID_HEARTBEAT, &msg);
	}
};

class MavlinkStreamStatustext : public MavlinkStream
{
public:
	const char *get_name() const
	{
		return MavlinkStreamStatustext::get_name_static();
	}

	static const char *get_name_static()
	{
		return "STATUSTEXT";
	}

	uint8_t get_id()
	{
		return MAVLINK_MSG_ID_STATUSTEXT;
	}

	static MavlinkStream *new_instance(Mavlink *mavlink)
	{
		return new MavlinkStreamStatustext(mavlink);
	}

	unsigned get_size() {
		return mavlink_logbuffer_is_empty(_mavlink->get_logbuffer()) ? 0 : (MAVLINK_MSG_ID_STATUSTEXT_LEN + MAVLINK_NUM_NON_PAYLOAD_BYTES);
	}

private:
	/* do not allow top copying this class */
	MavlinkStreamStatustext(MavlinkStreamStatustext &);
	MavlinkStreamStatustext& operator = (const MavlinkStreamStatustext &);
	FILE *fp = nullptr;
	unsigned write_err_count = 0;
	static const unsigned write_err_threshold = 5;

protected:
	explicit MavlinkStreamStatustext(Mavlink *mavlink) : MavlinkStream(mavlink)
	{}

	~MavlinkStreamStatustext() {
		if (fp) {
			fclose(fp);
		}
	}

#ifndef __PX4_QURT
	void send(const hrt_abstime t)
	{
		if (!mavlink_logbuffer_is_empty(_mavlink->get_logbuffer())) {
			struct mavlink_logmessage logmsg;
			int lb_ret = mavlink_logbuffer_read(_mavlink->get_logbuffer(), &logmsg);

			if (lb_ret == OK) {
				mavlink_statustext_t msg;

				msg.severity = logmsg.severity;
				strncpy(msg.text, logmsg.text, sizeof(msg.text));

				_mavlink->send_message(MAVLINK_MSG_ID_STATUSTEXT, &msg);

				/* write log messages in first instance to disk */
				if (_mavlink->get_instance_id() == 0) {
					if (fp) {
						if (EOF == fputs(msg.text, fp)) {
							write_err_count++;
						} else {
							write_err_count = 0;
						}

						if (write_err_count >= write_err_threshold) {
							(void)fclose(fp);
							fp = nullptr;
						} else {
							(void)fputs("\n", fp);
							(void)fsync(fileno(fp));
						}

					} else if (write_err_count < write_err_threshold) {
						/* string to hold the path to the log */
						char log_file_name[32] = "";
						char log_file_path[70] = "";

						timespec ts;
						px4_clock_gettime(CLOCK_REALTIME, &ts);
						/* use GPS time for log file naming, e.g. /fs/microsd/2014-01-19/19_37_52.bin */
						time_t gps_time_sec = ts.tv_sec + (ts.tv_nsec / 1e9);
						struct tm tt;
						gmtime_r(&gps_time_sec, &tt);

						// XXX we do not want to interfere here with the SD log app
						strftime(log_file_name, sizeof(log_file_name), "msgs_%Y_%m_%d_%H_%M_%S.txt", &tt);
						snprintf(log_file_path, sizeof(log_file_path), PX4_ROOTFSDIR"/fs/microsd/%s", log_file_name);
						fp = fopen(log_file_path, "ab");

						if (fp != NULL) {
							/* write first message */
							fputs(msg.text, fp);
							fputs("\n", fp);
						}
						else {
							warn("Failed to open %s errno=%d", log_file_path, errno);
						}
					}
				}
			}
		}
	}
#endif
};

class MavlinkStreamCommandLong : public MavlinkStream
{
public:
	const char *get_name() const
	{
		return MavlinkStreamCommandLong::get_name_static();
	}

	static const char *get_name_static()
	{
		return "COMMAND_LONG";
	}

	uint8_t get_id()
	{
		return MAVLINK_MSG_ID_COMMAND_LONG;
	}

	static MavlinkStream *new_instance(Mavlink *mavlink)
	{
		return new MavlinkStreamCommandLong(mavlink);
	}

	unsigned get_size() {
		return 0;	// commands stream is not regular and not predictable
	}

private:
	MavlinkOrbSubscription *_cmd_sub;
	uint64_t _cmd_time;

	/* do not allow top copying this class */
	MavlinkStreamCommandLong(MavlinkStreamCommandLong &);
	MavlinkStreamCommandLong& operator = (const MavlinkStreamCommandLong &);

protected:
	explicit MavlinkStreamCommandLong(Mavlink *mavlink) : MavlinkStream(mavlink),
		_cmd_sub(_mavlink->add_orb_subscription(ORB_ID(vehicle_command))),
		_cmd_time(0)
	{}

	void send(const hrt_abstime t)
	{
		struct vehicle_command_s cmd;

		if (_cmd_sub->update(&_cmd_time, &cmd)) {
			/* only send commands for other systems/components */
			if (cmd.target_system != mavlink_system.sysid || cmd.target_component != mavlink_system.compid) {
				mavlink_command_long_t msg;

				msg.target_system = cmd.target_system;
				msg.target_component = cmd.target_component;
				msg.command = cmd.command;
				msg.confirmation = cmd.confirmation;
				msg.param1 = cmd.param1;
				msg.param2 = cmd.param2;
				msg.param3 = cmd.param3;
				msg.param4 = cmd.param4;
				msg.param5 = cmd.param5;
				msg.param6 = cmd.param6;
				msg.param7 = cmd.param7;

				_mavlink->send_message(MAVLINK_MSG_ID_COMMAND_LONG, &msg);
			}
		}
	}
};

class MavlinkStreamSysStatus : public MavlinkStream
{
public:
	const char *get_name() const
	{
		return MavlinkStreamSysStatus::get_name_static();
	}

	static const char *get_name_static()
	{
		return "SYS_STATUS";
	}

	uint8_t get_id()
	{
		return MAVLINK_MSG_ID_SYS_STATUS;
	}

	static MavlinkStream *new_instance(Mavlink *mavlink)
	{
		return new MavlinkStreamSysStatus(mavlink);
	}

	unsigned get_size()
	{
		return MAVLINK_MSG_ID_SYS_STATUS_LEN + MAVLINK_NUM_NON_PAYLOAD_BYTES;
	}

private:
	MavlinkOrbSubscription *_status_sub;

	/* do not allow top copying this class */
	MavlinkStreamSysStatus(MavlinkStreamSysStatus &);
	MavlinkStreamSysStatus& operator = (const MavlinkStreamSysStatus &);

protected:
	explicit MavlinkStreamSysStatus(Mavlink *mavlink) : MavlinkStream(mavlink),
		_status_sub(_mavlink->add_orb_subscription(ORB_ID(vehicle_status)))
	{}

	void send(const hrt_abstime t)
	{
		struct vehicle_status_s status;

		if (_status_sub->update(&status)) {
			mavlink_sys_status_t msg;

			msg.onboard_control_sensors_present = status.onboard_control_sensors_present;
			msg.onboard_control_sensors_enabled = status.onboard_control_sensors_enabled;
			msg.onboard_control_sensors_health = status.onboard_control_sensors_health;
			msg.load = status.load * 1000.0f;
			msg.voltage_battery = status.battery_voltage * 1000.0f;
			msg.current_battery = status.battery_current * 100.0f;
			msg.drop_rate_comm = status.drop_rate_comm;
			msg.errors_comm = status.errors_comm;
			msg.errors_count1 = status.errors_count1;
			msg.errors_count2 = status.errors_count2;
			msg.errors_count3 = status.errors_count3;
			msg.errors_count4 = status.errors_count4;
			msg.battery_remaining = (msg.voltage_battery > 0) ?
							status.battery_remaining * 100.0f : -1;

			_mavlink->send_message(MAVLINK_MSG_ID_SYS_STATUS, &msg);

			/* battery status message with higher resolution */
			mavlink_battery_status_t bat_msg;
			bat_msg.id = 0;
			bat_msg.battery_function = MAV_BATTERY_FUNCTION_ALL;
			bat_msg.type = MAV_BATTERY_TYPE_LIPO;
			bat_msg.temperature = INT16_MAX;
			for (unsigned i = 0; i < (sizeof(bat_msg.voltages) / sizeof(bat_msg.voltages[0])); i++) {
				if (i < status.battery_cell_count) {
					bat_msg.voltages[i] = (status.battery_voltage / status.battery_cell_count) * 1000.0f;
				} else {
					bat_msg.voltages[i] = 0;
				}
			}
			bat_msg.current_battery = status.battery_current * 100.0f;
			bat_msg.current_consumed = status.battery_discharged_mah;
			bat_msg.energy_consumed = -1.0f;
			bat_msg.battery_remaining = (status.battery_voltage > 0) ?
							status.battery_remaining * 100.0f : -1;

			_mavlink->send_message(MAVLINK_MSG_ID_BATTERY_STATUS, &bat_msg);
		}
	}
};


class MavlinkStreamHighresIMU : public MavlinkStream
{
public:
	const char *get_name() const
	{
		return MavlinkStreamHighresIMU::get_name_static();
	}

	static const char *get_name_static()
	{
		return "HIGHRES_IMU";
	}

	uint8_t get_id()
	{
		return MAVLINK_MSG_ID_HIGHRES_IMU;
	}

	static MavlinkStream *new_instance(Mavlink *mavlink)
	{
		return new MavlinkStreamHighresIMU(mavlink);
	}

	unsigned get_size()
	{
		return MAVLINK_MSG_ID_HIGHRES_IMU_LEN + MAVLINK_NUM_NON_PAYLOAD_BYTES;
	}

private:
	MavlinkOrbSubscription *_sensor_sub;
	uint64_t _sensor_time;

	uint64_t _accel_timestamp;
	uint64_t _gyro_timestamp;
	uint64_t _mag_timestamp;
	uint64_t _baro_timestamp;

	/* do not allow top copying this class */
	MavlinkStreamHighresIMU(MavlinkStreamHighresIMU &);
	MavlinkStreamHighresIMU& operator = (const MavlinkStreamHighresIMU &);

protected:
	explicit MavlinkStreamHighresIMU(Mavlink *mavlink) : MavlinkStream(mavlink),
		_sensor_sub(_mavlink->add_orb_subscription(ORB_ID(sensor_combined))),
		_sensor_time(0),
		_accel_timestamp(0),
		_gyro_timestamp(0),
		_mag_timestamp(0),
		_baro_timestamp(0)
	{}

	void send(const hrt_abstime t)
	{
		struct sensor_combined_s sensor;

		if (_sensor_sub->update(&_sensor_time, &sensor)) {
			uint16_t fields_updated = 0;

			if (_accel_timestamp != sensor.accelerometer_timestamp) {
				/* mark first three dimensions as changed */
				fields_updated |= (1 << 0) | (1 << 1) | (1 << 2);
				_accel_timestamp = sensor.accelerometer_timestamp;
			}

			if (_gyro_timestamp != sensor.timestamp) {
				/* mark second group dimensions as changed */
				fields_updated |= (1 << 3) | (1 << 4) | (1 << 5);
				_gyro_timestamp = sensor.timestamp;
			}

			if (_mag_timestamp != sensor.magnetometer_timestamp) {
				/* mark third group dimensions as changed */
				fields_updated |= (1 << 6) | (1 << 7) | (1 << 8);
				_mag_timestamp = sensor.magnetometer_timestamp;
			}

			if (_baro_timestamp != sensor.baro_timestamp) {
				/* mark last group dimensions as changed */
				fields_updated |= (1 << 9) | (1 << 11) | (1 << 12);
				_baro_timestamp = sensor.baro_timestamp;
			}

			mavlink_highres_imu_t msg;

			msg.time_usec = sensor.timestamp;
			msg.xacc = sensor.accelerometer_m_s2[0];
			msg.yacc = sensor.accelerometer_m_s2[1];
			msg.zacc = sensor.accelerometer_m_s2[2];
			msg.xgyro = sensor.gyro_rad_s[0];
			msg.ygyro = sensor.gyro_rad_s[1];
			msg.zgyro = sensor.gyro_rad_s[2];
			msg.xmag = sensor.magnetometer_ga[0];
			msg.ymag = sensor.magnetometer_ga[1];
			msg.zmag = sensor.magnetometer_ga[2];
			msg.abs_pressure = sensor.baro_pres_mbar;
			msg.diff_pressure = sensor.differential_pressure_pa;
			msg.pressure_alt = sensor.baro_alt_meter;
			msg.temperature = sensor.baro_temp_celcius;
			msg.fields_updated = fields_updated;

			_mavlink->send_message(MAVLINK_MSG_ID_HIGHRES_IMU, &msg);
		}
	}
};


class MavlinkStreamAttitude : public MavlinkStream
{
public:
	const char *get_name() const
	{
		return MavlinkStreamAttitude::get_name_static();
	}

	static const char *get_name_static()
	{
		return "ATTITUDE";
	}

	uint8_t get_id()
	{
		return MAVLINK_MSG_ID_ATTITUDE;
	}

	static MavlinkStream *new_instance(Mavlink *mavlink)
	{
		return new MavlinkStreamAttitude(mavlink);
	}

	unsigned get_size()
	{
		return MAVLINK_MSG_ID_ATTITUDE_LEN + MAVLINK_NUM_NON_PAYLOAD_BYTES;
	}

private:
	MavlinkOrbSubscription *_att_sub;
	uint64_t _att_time;

	/* do not allow top copying this class */
	MavlinkStreamAttitude(MavlinkStreamAttitude &);
	MavlinkStreamAttitude& operator = (const MavlinkStreamAttitude &);


protected:
	explicit MavlinkStreamAttitude(Mavlink *mavlink) : MavlinkStream(mavlink),
		_att_sub(_mavlink->add_orb_subscription(ORB_ID(vehicle_attitude))),
		_att_time(0)
	{}

	void send(const hrt_abstime t)
	{
		struct vehicle_attitude_s att;

		if (_att_sub->update(&_att_time, &att)) {
			mavlink_attitude_t msg;

			msg.time_boot_ms = att.timestamp / 1000;
			msg.roll = att.roll;
			msg.pitch = att.pitch;
			msg.yaw = att.yaw;
			msg.rollspeed = att.rollspeed;
			msg.pitchspeed = att.pitchspeed;
			msg.yawspeed = att.yawspeed;

			_mavlink->send_message(MAVLINK_MSG_ID_ATTITUDE, &msg);
		}
	}
};


class MavlinkStreamAttitudeQuaternion : public MavlinkStream
{
public:
	const char *get_name() const
	{
		return MavlinkStreamAttitudeQuaternion::get_name_static();
	}

	static const char *get_name_static()
	{
		return "ATTITUDE_QUATERNION";
	}

	uint8_t get_id()
	{
		return MAVLINK_MSG_ID_ATTITUDE_QUATERNION;
	}

	static MavlinkStream *new_instance(Mavlink *mavlink)
	{
		return new MavlinkStreamAttitudeQuaternion(mavlink);
	}

	unsigned get_size()
	{
		return MAVLINK_MSG_ID_ATTITUDE_QUATERNION_LEN + MAVLINK_NUM_NON_PAYLOAD_BYTES;
	}

private:
	MavlinkOrbSubscription *_att_sub;
	uint64_t _att_time;

	/* do not allow top copying this class */
	MavlinkStreamAttitudeQuaternion(MavlinkStreamAttitudeQuaternion &);
	MavlinkStreamAttitudeQuaternion& operator = (const MavlinkStreamAttitudeQuaternion &);

protected:
	explicit MavlinkStreamAttitudeQuaternion(Mavlink *mavlink) : MavlinkStream(mavlink),
		_att_sub(_mavlink->add_orb_subscription(ORB_ID(vehicle_attitude))),
		_att_time(0)
	{}

	void send(const hrt_abstime t)
	{
		struct vehicle_attitude_s att;

		if (_att_sub->update(&_att_time, &att)) {
			mavlink_attitude_quaternion_t msg;

			msg.time_boot_ms = att.timestamp / 1000;
			msg.q1 = att.q[0];
			msg.q2 = att.q[1];
			msg.q3 = att.q[2];
			msg.q4 = att.q[3];
			msg.rollspeed = att.rollspeed;
			msg.pitchspeed = att.pitchspeed;
			msg.yawspeed = att.yawspeed;

			_mavlink->send_message(MAVLINK_MSG_ID_ATTITUDE_QUATERNION, &msg);
		}
	}
};


class MavlinkStreamVFRHUD : public MavlinkStream
{
public:

	const char *get_name() const
	{
		return MavlinkStreamVFRHUD::get_name_static();
	}

	static const char *get_name_static()
	{
		return "VFR_HUD";
	}

	uint8_t get_id()
	{
		return MAVLINK_MSG_ID_VFR_HUD;
	}

	static MavlinkStream *new_instance(Mavlink *mavlink)
	{
		return new MavlinkStreamVFRHUD(mavlink);
	}

	unsigned get_size()
	{
		return MAVLINK_MSG_ID_VFR_HUD_LEN + MAVLINK_NUM_NON_PAYLOAD_BYTES;
	}

private:
	MavlinkOrbSubscription *_att_sub;
	uint64_t _att_time;

	MavlinkOrbSubscription *_pos_sub;
	uint64_t _pos_time;

	MavlinkOrbSubscription *_armed_sub;
	uint64_t _armed_time;

	MavlinkOrbSubscription *_act_sub;
	uint64_t _act_time;

	MavlinkOrbSubscription *_airspeed_sub;
	uint64_t _airspeed_time;

	/* do not allow top copying this class */
	MavlinkStreamVFRHUD(MavlinkStreamVFRHUD &);
	MavlinkStreamVFRHUD& operator = (const MavlinkStreamVFRHUD &);

protected:
	explicit MavlinkStreamVFRHUD(Mavlink *mavlink) : MavlinkStream(mavlink),
		_att_sub(_mavlink->add_orb_subscription(ORB_ID(vehicle_attitude))),
		_att_time(0),
		_pos_sub(_mavlink->add_orb_subscription(ORB_ID(vehicle_global_position))),
		_pos_time(0),
		_armed_sub(_mavlink->add_orb_subscription(ORB_ID(actuator_armed))),
		_armed_time(0),
		_act_sub(_mavlink->add_orb_subscription(ORB_ID(actuator_controls_0))),
		_act_time(0),
		_airspeed_sub(_mavlink->add_orb_subscription(ORB_ID(airspeed))),
		_airspeed_time(0)
	{}

	void send(const hrt_abstime t)
	{
		struct vehicle_attitude_s att;
		struct vehicle_global_position_s pos;
		struct actuator_armed_s armed;
		struct actuator_controls_s act;
		struct airspeed_s airspeed;

		bool updated = _att_sub->update(&_att_time, &att);
		updated |= _pos_sub->update(&_pos_time, &pos);
		updated |= _armed_sub->update(&_armed_time, &armed);
		updated |= _act_sub->update(&_act_time, &act);
		updated |= _airspeed_sub->update(&_airspeed_time, &airspeed);

		if (updated) {
			mavlink_vfr_hud_t msg;

			msg.airspeed = airspeed.true_airspeed_m_s;
			msg.groundspeed = sqrtf(pos.vel_n * pos.vel_n + pos.vel_e * pos.vel_e);
			msg.heading = _wrap_2pi(att.yaw) * M_RAD_TO_DEG_F;
			msg.throttle = armed.armed ? act.control[3] * 100.0f : 0.0f;
			msg.alt = pos.alt;
			msg.climb = -pos.vel_d;

			_mavlink->send_message(MAVLINK_MSG_ID_VFR_HUD, &msg);
		}
	}
};


class MavlinkStreamGPSRawInt : public MavlinkStream
{
public:
	const char *get_name() const
	{
		return MavlinkStreamGPSRawInt::get_name_static();
	}

	static const char *get_name_static()
	{
		return "GPS_RAW_INT";
	}

	uint8_t get_id()
	{
		return MAVLINK_MSG_ID_GPS_RAW_INT;
	}

	static MavlinkStream *new_instance(Mavlink *mavlink)
	{
		return new MavlinkStreamGPSRawInt(mavlink);
	}

	unsigned get_size()
	{
		return MAVLINK_MSG_ID_GPS_RAW_INT_LEN + MAVLINK_NUM_NON_PAYLOAD_BYTES;
	}

private:
	MavlinkOrbSubscription *_gps_sub;
	uint64_t _gps_time;

	/* do not allow top copying this class */
	MavlinkStreamGPSRawInt(MavlinkStreamGPSRawInt &);
	MavlinkStreamGPSRawInt& operator = (const MavlinkStreamGPSRawInt &);

protected:
	explicit MavlinkStreamGPSRawInt(Mavlink *mavlink) : MavlinkStream(mavlink),
		_gps_sub(_mavlink->add_orb_subscription(ORB_ID(vehicle_gps_position))),
		_gps_time(0)
	{}

	void send(const hrt_abstime t)
	{
		struct vehicle_gps_position_s gps;

		if (_gps_sub->update(&_gps_time, &gps)) {
			mavlink_gps_raw_int_t msg;

			msg.time_usec = gps.timestamp_position;
			msg.fix_type = gps.fix_type;
			msg.lat = gps.lat;
			msg.lon = gps.lon;
			msg.alt = gps.alt;
			msg.eph = cm_uint16_from_m_float(gps.eph);
			msg.epv = cm_uint16_from_m_float(gps.epv);
			msg.vel = cm_uint16_from_m_float(gps.vel_m_s),
			msg.cog = _wrap_2pi(gps.cog_rad) * M_RAD_TO_DEG_F * 1e2f,
			msg.satellites_visible = gps.satellites_used;

			_mavlink->send_message(MAVLINK_MSG_ID_GPS_RAW_INT, &msg);
		}
	}
};

class MavlinkStreamSystemTime : public MavlinkStream
{
public:
	const char *get_name() const {
		return MavlinkStreamSystemTime::get_name_static();
	}

	static const char *get_name_static() {
		return "SYSTEM_TIME";
	}

	uint8_t get_id() {
		return MAVLINK_MSG_ID_SYSTEM_TIME;
	}

	static MavlinkStream *new_instance(Mavlink *mavlink) {
		return new MavlinkStreamSystemTime(mavlink);
	}

	unsigned get_size() {
		return MAVLINK_MSG_ID_SYSTEM_TIME_LEN + MAVLINK_NUM_NON_PAYLOAD_BYTES;
	}

private:
	/* do not allow top copying this class */
	MavlinkStreamSystemTime(MavlinkStreamSystemTime &);
	MavlinkStreamSystemTime &operator = (const MavlinkStreamSystemTime &);

protected:
	explicit MavlinkStreamSystemTime(Mavlink *mavlink) : MavlinkStream(mavlink)
	{}

	void send(const hrt_abstime t) {
		mavlink_system_time_t msg;
		timespec tv;

		px4_clock_gettime(CLOCK_REALTIME, &tv);

		msg.time_boot_ms = hrt_absolute_time() / 1000;
		msg.time_unix_usec = (uint64_t)tv.tv_sec * 1000000 + tv.tv_nsec / 1000;

		_mavlink->send_message(MAVLINK_MSG_ID_SYSTEM_TIME, &msg);
	}
};

class MavlinkStreamTimesync : public MavlinkStream
{
public:
	const char *get_name() const {
		return MavlinkStreamTimesync::get_name_static();
	}

	static const char *get_name_static() {
		return "TIMESYNC";
	}

	uint8_t get_id() {
		return MAVLINK_MSG_ID_TIMESYNC;
	}

	static MavlinkStream *new_instance(Mavlink *mavlink) {
		return new MavlinkStreamTimesync(mavlink);
	}

	unsigned get_size() {
		return MAVLINK_MSG_ID_TIMESYNC_LEN + MAVLINK_NUM_NON_PAYLOAD_BYTES;
	}

private:
	/* do not allow top copying this class */
	MavlinkStreamTimesync(MavlinkStreamTimesync &);
	MavlinkStreamTimesync &operator = (const MavlinkStreamTimesync &);

protected:
	explicit MavlinkStreamTimesync(Mavlink *mavlink) : MavlinkStream(mavlink)
	{}

	void send(const hrt_abstime t) {
		mavlink_timesync_t msg;

		msg.tc1 = 0;
		msg.ts1 = hrt_absolute_time() * 1000; // boot time in nanoseconds

		_mavlink->send_message(MAVLINK_MSG_ID_TIMESYNC, &msg);
	}
};


class MavlinkStreamCameraTrigger : public MavlinkStream
{
public:
	const char *get_name() const
	{
		return MavlinkStreamCameraTrigger::get_name_static();
	}

	static const char *get_name_static()
	{
		return "CAMERA_TRIGGER";
	}

	uint8_t get_id()
	{
		return MAVLINK_MSG_ID_CAMERA_TRIGGER;
	}

	static MavlinkStream *new_instance(Mavlink *mavlink)
	{
		return new MavlinkStreamCameraTrigger(mavlink);
	}

	unsigned get_size()
	{
		return MAVLINK_MSG_ID_CAMERA_TRIGGER_LEN + MAVLINK_NUM_NON_PAYLOAD_BYTES;
	}

private:
	MavlinkOrbSubscription *_trigger_sub;
	uint64_t _trigger_time;

	/* do not allow top copying this class */
	MavlinkStreamCameraTrigger(MavlinkStreamCameraTrigger &);
	MavlinkStreamCameraTrigger& operator = (const MavlinkStreamCameraTrigger &);

protected:
	explicit MavlinkStreamCameraTrigger(Mavlink *mavlink) : MavlinkStream(mavlink),
		_trigger_sub(_mavlink->add_orb_subscription(ORB_ID(camera_trigger))),
		_trigger_time(0)
	{}

	void send(const hrt_abstime t)
	{
		struct camera_trigger_s trigger;

		if (_trigger_sub->update(&_trigger_time, &trigger)) {
			mavlink_camera_trigger_t msg;

			msg.time_usec = trigger.timestamp;
			msg.seq = trigger.seq;

			/* ensure that only active trigger events are sent */
			if (trigger.timestamp > 0) {
				_mavlink->send_message(MAVLINK_MSG_ID_CAMERA_TRIGGER, &msg);
			}
		}
	}
};

class MavlinkStreamGlobalPositionInt : public MavlinkStream
{
public:
	const char *get_name() const
	{
		return MavlinkStreamGlobalPositionInt::get_name_static();
	}

	static const char *get_name_static()
	{
		return "GLOBAL_POSITION_INT";
	}

	uint8_t get_id()
	{
		return MAVLINK_MSG_ID_GLOBAL_POSITION_INT;
	}

	static MavlinkStream *new_instance(Mavlink *mavlink)
	{
		return new MavlinkStreamGlobalPositionInt(mavlink);
	}

	unsigned get_size()
	{
		return MAVLINK_MSG_ID_GLOBAL_POSITION_INT_LEN + MAVLINK_NUM_NON_PAYLOAD_BYTES;
	}

private:
	MavlinkOrbSubscription *_pos_sub;
	uint64_t _pos_time;

	MavlinkOrbSubscription *_home_sub;
	uint64_t _home_time;

	/* do not allow top copying this class */
	MavlinkStreamGlobalPositionInt(MavlinkStreamGlobalPositionInt &);
	MavlinkStreamGlobalPositionInt& operator = (const MavlinkStreamGlobalPositionInt &);

protected:
	explicit MavlinkStreamGlobalPositionInt(Mavlink *mavlink) : MavlinkStream(mavlink),
		_pos_sub(_mavlink->add_orb_subscription(ORB_ID(vehicle_global_position))),
		_pos_time(0),
		_home_sub(_mavlink->add_orb_subscription(ORB_ID(home_position))),
		_home_time(0)
	{}

	void send(const hrt_abstime t)
	{
		struct vehicle_global_position_s pos;
		struct home_position_s home;

		bool updated = _pos_sub->update(&_pos_time, &pos);
		updated |= _home_sub->update(&_home_time, &home);

		if (updated) {
			mavlink_global_position_int_t msg;

			msg.time_boot_ms = pos.timestamp / 1000;
			msg.lat = pos.lat * 1e7;
			msg.lon = pos.lon * 1e7;
			msg.alt = pos.alt * 1000.0f;
			msg.relative_alt = (pos.alt - home.alt) * 1000.0f;
			msg.vx = pos.vel_n * 100.0f;
			msg.vy = pos.vel_e * 100.0f;
			msg.vz = pos.vel_d * 100.0f;
			msg.hdg = _wrap_2pi(pos.yaw) * M_RAD_TO_DEG_F * 100.0f;

			_mavlink->send_message(MAVLINK_MSG_ID_GLOBAL_POSITION_INT, &msg);
		}
	}
};


class MavlinkStreamLocalPositionNED : public MavlinkStream
{
public:
	const char *get_name() const
	{
		return MavlinkStreamLocalPositionNED::get_name_static();
	}

	static const char *get_name_static()
	{
		return "LOCAL_POSITION_NED";
	}

	uint8_t get_id()
	{
		return MAVLINK_MSG_ID_LOCAL_POSITION_NED;
	}

	static MavlinkStream *new_instance(Mavlink *mavlink)
	{
		return new MavlinkStreamLocalPositionNED(mavlink);
	}

	unsigned get_size()
	{
		return MAVLINK_MSG_ID_LOCAL_POSITION_NED_LEN + MAVLINK_NUM_NON_PAYLOAD_BYTES;
	}

private:
	MavlinkOrbSubscription *_pos_sub;
	uint64_t _pos_time;

	/* do not allow top copying this class */
	MavlinkStreamLocalPositionNED(MavlinkStreamLocalPositionNED &);
	MavlinkStreamLocalPositionNED& operator = (const MavlinkStreamLocalPositionNED &);

protected:
	explicit MavlinkStreamLocalPositionNED(Mavlink *mavlink) : MavlinkStream(mavlink),
		_pos_sub(_mavlink->add_orb_subscription(ORB_ID(vehicle_local_position))),
		_pos_time(0)
	{}

	void send(const hrt_abstime t)
	{
		struct vehicle_local_position_s pos;

		if (_pos_sub->update(&_pos_time, &pos)) {
			mavlink_local_position_ned_t msg;

			msg.time_boot_ms = pos.timestamp / 1000;
			msg.x = pos.x;
			msg.y = pos.y;
			msg.z = pos.z;
			msg.vx = pos.vx;
			msg.vy = pos.vy;
			msg.vz = pos.vz;

			_mavlink->send_message(MAVLINK_MSG_ID_LOCAL_POSITION_NED, &msg);
		}
	}
};


class MavlinkStreamAttPosMocap : public MavlinkStream
{
public:
	const char *get_name() const
	{
		return MavlinkStreamAttPosMocap::get_name_static();
	}

	static const char *get_name_static()
	{
		return "ATT_POS_MOCAP";
	}

	uint8_t get_id()
	{
		return MAVLINK_MSG_ID_ATT_POS_MOCAP;
	}

	static MavlinkStream *new_instance(Mavlink *mavlink)
	{
		return new MavlinkStreamAttPosMocap(mavlink);
	}

	unsigned get_size()
	{
		return MAVLINK_MSG_ID_ATT_POS_MOCAP_LEN + MAVLINK_NUM_NON_PAYLOAD_BYTES;
	}

private:
	MavlinkOrbSubscription *_mocap_sub;
	uint64_t _mocap_time;

	/* do not allow top copying this class */
	MavlinkStreamAttPosMocap(MavlinkStreamAttPosMocap &);
	MavlinkStreamAttPosMocap& operator = (const MavlinkStreamAttPosMocap &);

protected:
	explicit MavlinkStreamAttPosMocap(Mavlink *mavlink) : MavlinkStream(mavlink),
		_mocap_sub(_mavlink->add_orb_subscription(ORB_ID(att_pos_mocap))),
		_mocap_time(0)
	{}

	void send(const hrt_abstime t)
	{
		struct att_pos_mocap_s mocap;

		if (_mocap_sub->update(&_mocap_time, &mocap)) {
			mavlink_att_pos_mocap_t msg;

			msg.time_usec = mocap.timestamp_boot;
			msg.q[0] = mocap.q[0];
			msg.q[1] = mocap.q[1];
			msg.q[2] = mocap.q[2];
			msg.q[3] = mocap.q[3];
			msg.x = mocap.x;
			msg.y = mocap.y;
			msg.z = mocap.z;

			_mavlink->send_message(MAVLINK_MSG_ID_ATT_POS_MOCAP, &msg);
		}
	}
};


class MavlinkStreamGPSGlobalOrigin : public MavlinkStream
{
public:
	const char *get_name() const
	{
		return MavlinkStreamGPSGlobalOrigin::get_name_static();
	}

	static const char *get_name_static()
	{
		return "GPS_GLOBAL_ORIGIN";
	}

	uint8_t get_id()
	{
		return MAVLINK_MSG_ID_GPS_GLOBAL_ORIGIN;
	}

	static MavlinkStream *new_instance(Mavlink *mavlink)
	{
		return new MavlinkStreamGPSGlobalOrigin(mavlink);
	}

	unsigned get_size()
	{
		return _home_sub->is_published() ? (MAVLINK_MSG_ID_GPS_GLOBAL_ORIGIN_LEN + MAVLINK_NUM_NON_PAYLOAD_BYTES) : 0;
	}

private:
	MavlinkOrbSubscription *_home_sub;

	/* do not allow top copying this class */
	MavlinkStreamGPSGlobalOrigin(MavlinkStreamGPSGlobalOrigin &);
	MavlinkStreamGPSGlobalOrigin& operator = (const MavlinkStreamGPSGlobalOrigin &);

protected:
	explicit MavlinkStreamGPSGlobalOrigin(Mavlink *mavlink) : MavlinkStream(mavlink),
		_home_sub(_mavlink->add_orb_subscription(ORB_ID(home_position)))
	{}

	void send(const hrt_abstime t)
	{
		/* we're sending the GPS home periodically to ensure the
		 * the GCS does pick it up at one point */
		if (_home_sub->is_published()) {
			struct home_position_s home;

			if (_home_sub->update(&home)) {
				mavlink_gps_global_origin_t msg;

				msg.latitude = home.lat * 1e7;
				msg.longitude = home.lon * 1e7;
				msg.altitude = home.alt * 1e3f;

				_mavlink->send_message(MAVLINK_MSG_ID_GPS_GLOBAL_ORIGIN, &msg);
			}
		}
	}
};


template <int N>
class MavlinkStreamServoOutputRaw : public MavlinkStream
{
public:
	const char *get_name() const
	{
		return MavlinkStreamServoOutputRaw<N>::get_name_static();
	}

	uint8_t get_id()
	{
		return MAVLINK_MSG_ID_SERVO_OUTPUT_RAW;
	}

	static const char *get_name_static()
	{
		switch (N) {
			case 0:
			return "SERVO_OUTPUT_RAW_0";

			case 1:
			return "SERVO_OUTPUT_RAW_1";

			case 2:
			return "SERVO_OUTPUT_RAW_2";

			case 3:
			return "SERVO_OUTPUT_RAW_3";
		}
	}

	static MavlinkStream *new_instance(Mavlink *mavlink)
	{
		return new MavlinkStreamServoOutputRaw<N>(mavlink);
	}

	unsigned get_size()
	{
		return MAVLINK_MSG_ID_SERVO_OUTPUT_RAW_LEN + MAVLINK_NUM_NON_PAYLOAD_BYTES;
	}

private:
	MavlinkOrbSubscription *_act_sub;
	uint64_t _act_time;

	/* do not allow top copying this class */
	MavlinkStreamServoOutputRaw(MavlinkStreamServoOutputRaw &);
	MavlinkStreamServoOutputRaw& operator = (const MavlinkStreamServoOutputRaw &);

protected:
	explicit MavlinkStreamServoOutputRaw(Mavlink *mavlink) : MavlinkStream(mavlink),
		_act_sub(nullptr),
		_act_time(0)
	{
		_act_sub = _mavlink->add_orb_subscription(ORB_ID(actuator_outputs), N);
	}

	void send(const hrt_abstime t)
	{
		struct actuator_outputs_s act;

		if (_act_sub->update(&_act_time, &act)) {
			mavlink_servo_output_raw_t msg;

			msg.time_usec = act.timestamp;
			msg.port = N;
			msg.servo1_raw = act.output[0];
			msg.servo2_raw = act.output[1];
			msg.servo3_raw = act.output[2];
			msg.servo4_raw = act.output[3];
			msg.servo5_raw = act.output[4];
			msg.servo6_raw = act.output[5];
			msg.servo7_raw = act.output[6];
			msg.servo8_raw = act.output[7];

			_mavlink->send_message(MAVLINK_MSG_ID_SERVO_OUTPUT_RAW, &msg);
		}
	}
};

template <int N>
class MavlinkStreamActuatorControlTarget : public MavlinkStream
{
public:
	const char *get_name() const
	{
		return MavlinkStreamActuatorControlTarget<N>::get_name_static();
	}

	static const char *get_name_static()
	{
		switch (N) {
			case 0:
			return "ACTUATOR_CONTROL_TARGET0";

			case 1:
			return "ACTUATOR_CONTROL_TARGET1";

			case 2:
			return "ACTUATOR_CONTROL_TARGET2";

			case 3:
			return "ACTUATOR_CONTROL_TARGET3";
		}
	}

	uint8_t get_id()
	{
		return MAVLINK_MSG_ID_ACTUATOR_CONTROL_TARGET;
	}

	static MavlinkStream *new_instance(Mavlink *mavlink)
	{
		return new MavlinkStreamActuatorControlTarget<N>(mavlink);
	}

	unsigned get_size()
	{
		return _att_ctrl_sub->is_published() ? (MAVLINK_MSG_ID_ACTUATOR_CONTROL_TARGET_LEN + MAVLINK_NUM_NON_PAYLOAD_BYTES) : 0;
	}

private:
	MavlinkOrbSubscription *_att_ctrl_sub;
	uint64_t _att_ctrl_time;

	/* do not allow top copying this class */
	MavlinkStreamActuatorControlTarget(MavlinkStreamActuatorControlTarget &);
	MavlinkStreamActuatorControlTarget& operator = (const MavlinkStreamActuatorControlTarget &);

protected:
	explicit MavlinkStreamActuatorControlTarget(Mavlink *mavlink) : MavlinkStream(mavlink),
		_att_ctrl_sub(nullptr),
		_att_ctrl_time(0)
	{
		// XXX this can be removed once the multiplatform system remaps topics
		switch (N) {
			case 0:
			_att_ctrl_sub = _mavlink->add_orb_subscription(ORB_ID(actuator_controls_0));
			break;

			case 1:
			_att_ctrl_sub = _mavlink->add_orb_subscription(ORB_ID(actuator_controls_1));
			break;

			case 2:
			_att_ctrl_sub = _mavlink->add_orb_subscription(ORB_ID(actuator_controls_2));
			break;

			case 3:
			_att_ctrl_sub = _mavlink->add_orb_subscription(ORB_ID(actuator_controls_3));
			break;
		}
	}

	void send(const hrt_abstime t)
	{
		struct actuator_controls_s att_ctrl;

		if (_att_ctrl_sub->update(&_att_ctrl_time, &att_ctrl)) {
			mavlink_actuator_control_target_t msg;

			msg.time_usec = att_ctrl.timestamp;
			msg.group_mlx = N;

			for (unsigned i = 0; i < sizeof(msg.controls) / sizeof(msg.controls[0]); i++) {
				msg.controls[i] = att_ctrl.control[i];
			}

			_mavlink->send_message(MAVLINK_MSG_ID_ACTUATOR_CONTROL_TARGET, &msg);
		}
	}
};


class MavlinkStreamHILControls : public MavlinkStream
{
public:
	const char *get_name() const
	{
		return MavlinkStreamHILControls::get_name_static();
	}

	static const char *get_name_static()
	{
		return "HIL_CONTROLS";
	}

	uint8_t get_id()
	{
		return MAVLINK_MSG_ID_HIL_CONTROLS;
	}

	static MavlinkStream *new_instance(Mavlink *mavlink)
	{
		return new MavlinkStreamHILControls(mavlink);
	}

	unsigned get_size()
	{
		return MAVLINK_MSG_ID_HIL_CONTROLS_LEN + MAVLINK_NUM_NON_PAYLOAD_BYTES;
	}

private:
	MavlinkOrbSubscription *_status_sub;
	uint64_t _status_time;

	MavlinkOrbSubscription *_pos_sp_triplet_sub;
	uint64_t _pos_sp_triplet_time;

	MavlinkOrbSubscription *_act_sub;
	uint64_t _act_time;

	/* do not allow top copying this class */
	MavlinkStreamHILControls(MavlinkStreamHILControls &);
	MavlinkStreamHILControls& operator = (const MavlinkStreamHILControls &);

protected:
	explicit MavlinkStreamHILControls(Mavlink *mavlink) : MavlinkStream(mavlink),
		_status_sub(_mavlink->add_orb_subscription(ORB_ID(vehicle_status))),
		_status_time(0),
		_pos_sp_triplet_sub(_mavlink->add_orb_subscription(ORB_ID(position_setpoint_triplet))),
		_pos_sp_triplet_time(0),
		_act_sub(_mavlink->add_orb_subscription(ORB_ID(actuator_outputs))),
		_act_time(0)
	{}

	void send(const hrt_abstime t)
	{
		struct vehicle_status_s status;
		struct position_setpoint_triplet_s pos_sp_triplet;
		struct actuator_outputs_s act;

		bool updated = _act_sub->update(&_act_time, &act);
		updated |= _pos_sp_triplet_sub->update(&_pos_sp_triplet_time, &pos_sp_triplet);
		updated |= _status_sub->update(&_status_time, &status);

		if (updated && (status.arming_state == vehicle_status_s::ARMING_STATE_ARMED)) {
			/* translate the current syste state to mavlink state and mode */
			uint8_t mavlink_state;
			uint8_t mavlink_base_mode;
			uint32_t mavlink_custom_mode;
			get_mavlink_mode_state(&status, &pos_sp_triplet, &mavlink_state, &mavlink_base_mode, &mavlink_custom_mode);

			float out[8];

			const float pwm_center = (PWM_HIGHEST_MAX + PWM_LOWEST_MIN) / 2;

			unsigned system_type = _mavlink->get_system_type();

			/* scale outputs depending on system type */
			if (system_type == MAV_TYPE_QUADROTOR ||
				system_type == MAV_TYPE_HEXAROTOR ||
				system_type == MAV_TYPE_OCTOROTOR ||
				system_type == MAV_TYPE_VTOL_DUOROTOR ||
				system_type == MAV_TYPE_VTOL_QUADROTOR) {

				/* multirotors: set number of rotor outputs depending on type */

				unsigned n;

				switch (system_type) {
				case MAV_TYPE_QUADROTOR:
					n = 4;
					break;

				case MAV_TYPE_HEXAROTOR:
					n = 6;
					break;

				case MAV_TYPE_VTOL_DUOROTOR:
					n = 2;
					break;

				case MAV_TYPE_VTOL_QUADROTOR:
					n = 4;
					break;

				default:
					n = 8;
					break;
				}

				for (unsigned i = 0; i < 8; i++) {
					if (act.output[i] > PWM_LOWEST_MIN / 2) {
						if (i < n) {
							/* scale PWM out 900..2100 us to 0..1 for rotors */
							out[i] = (act.output[i] - PWM_LOWEST_MIN) / (PWM_HIGHEST_MAX - PWM_LOWEST_MIN);

						} else {
							/* scale PWM out 900..2100 us to -1..1 for other channels */
							out[i] = (act.output[i] - pwm_center) / ((PWM_HIGHEST_MAX - PWM_LOWEST_MIN) / 2);
						}

					} else {
						/* send 0 when disarmed and for disabled channels */
						out[i] = 0.0f;
					}
				}

			} else {
				/* fixed wing: scale throttle to 0..1 and other channels to -1..1 */

				for (unsigned i = 0; i < 8; i++) {
					if (act.output[i] > PWM_LOWEST_MIN / 2) {
						if (i != 3) {
							/* scale PWM out 900..2100 us to -1..1 for normal channels */
							out[i] = (act.output[i] - pwm_center) / ((PWM_HIGHEST_MAX - PWM_LOWEST_MIN) / 2);

						} else {
							/* scale PWM out 900..2100 us to 0..1 for throttle */
							out[i] = (act.output[i] - PWM_LOWEST_MIN) / (PWM_HIGHEST_MAX - PWM_LOWEST_MIN);
						}

					} else {
						/* set 0 for disabled channels */
						out[i] = 0.0f;
					}
				}
			}

			mavlink_hil_controls_t msg;

			msg.time_usec = hrt_absolute_time();
			msg.roll_ailerons = out[0];
			msg.pitch_elevator = out[1];
			msg.yaw_rudder = out[2];
			msg.throttle = out[3];
			msg.aux1 = out[4];
			msg.aux2 = out[5];
			msg.aux3 = out[6];
			msg.aux4 = out[7];
			msg.mode = mavlink_base_mode;
			msg.nav_mode = 0;

			_mavlink->send_message(MAVLINK_MSG_ID_HIL_CONTROLS, &msg);
		}
	}
};


class MavlinkStreamPositionTargetGlobalInt : public MavlinkStream
{
public:
	const char *get_name() const
	{
		return MavlinkStreamPositionTargetGlobalInt::get_name_static();
	}

	static const char *get_name_static()
	{
		return "POSITION_TARGET_GLOBAL_INT";
	}

	uint8_t get_id()
	{
		return MAVLINK_MSG_ID_POSITION_TARGET_GLOBAL_INT;
	}

	static MavlinkStream *new_instance(Mavlink *mavlink)
	{
		return new MavlinkStreamPositionTargetGlobalInt(mavlink);
	}

	unsigned get_size()
	{
		return MAVLINK_MSG_ID_POSITION_TARGET_GLOBAL_INT_LEN + MAVLINK_NUM_NON_PAYLOAD_BYTES;
	}

private:
	MavlinkOrbSubscription *_pos_sp_triplet_sub;

	/* do not allow top copying this class */
	MavlinkStreamPositionTargetGlobalInt(MavlinkStreamPositionTargetGlobalInt &);
	MavlinkStreamPositionTargetGlobalInt& operator = (const MavlinkStreamPositionTargetGlobalInt &);

protected:
	explicit MavlinkStreamPositionTargetGlobalInt(Mavlink *mavlink) : MavlinkStream(mavlink),
		_pos_sp_triplet_sub(_mavlink->add_orb_subscription(ORB_ID(position_setpoint_triplet)))
	{}

	void send(const hrt_abstime t)
	{
		struct position_setpoint_triplet_s pos_sp_triplet;

		if (_pos_sp_triplet_sub->update(&pos_sp_triplet)) {
			mavlink_position_target_global_int_t msg{};

			msg.time_boot_ms = hrt_absolute_time()/1000;
			msg.coordinate_frame = MAV_FRAME_GLOBAL;
			msg.lat_int = pos_sp_triplet.current.lat * 1e7;
			msg.lon_int = pos_sp_triplet.current.lon * 1e7;
			msg.alt = pos_sp_triplet.current.alt;

			_mavlink->send_message(MAVLINK_MSG_ID_POSITION_TARGET_GLOBAL_INT, &msg);
		}
	}
};


class MavlinkStreamLocalPositionSetpoint : public MavlinkStream
{
public:
	const char *get_name() const
	{
		return MavlinkStreamLocalPositionSetpoint::get_name_static();
	}

	static const char *get_name_static()
	{
		return "POSITION_TARGET_LOCAL_NED";
	}

	uint8_t get_id()
	{
		return MAVLINK_MSG_ID_POSITION_TARGET_LOCAL_NED;
	}

	static MavlinkStream *new_instance(Mavlink *mavlink)
	{
		return new MavlinkStreamLocalPositionSetpoint(mavlink);
	}

	unsigned get_size()
	{
		return MAVLINK_MSG_ID_POSITION_TARGET_LOCAL_NED_LEN + MAVLINK_NUM_NON_PAYLOAD_BYTES;
	}

private:
	MavlinkOrbSubscription *_pos_sp_sub;
	uint64_t _pos_sp_time;

	/* do not allow top copying this class */
	MavlinkStreamLocalPositionSetpoint(MavlinkStreamLocalPositionSetpoint &);
	MavlinkStreamLocalPositionSetpoint& operator = (const MavlinkStreamLocalPositionSetpoint &);

protected:
	explicit MavlinkStreamLocalPositionSetpoint(Mavlink *mavlink) : MavlinkStream(mavlink),
		_pos_sp_sub(_mavlink->add_orb_subscription(ORB_ID(vehicle_local_position_setpoint))),
		_pos_sp_time(0)
	{}

	void send(const hrt_abstime t)
	{
		struct vehicle_local_position_setpoint_s pos_sp;

		if (_pos_sp_sub->update(&_pos_sp_time, &pos_sp)) {
			mavlink_position_target_local_ned_t msg{};

			msg.time_boot_ms = pos_sp.timestamp / 1000;
			msg.coordinate_frame = MAV_FRAME_LOCAL_NED;
			msg.x = pos_sp.x;
			msg.y = pos_sp.y;
			msg.z = pos_sp.z;
			msg.yaw = pos_sp.yaw;
			msg.vx = pos_sp.vx;
			msg.vy = pos_sp.vy;
			msg.vz = pos_sp.vz;

			_mavlink->send_message(MAVLINK_MSG_ID_POSITION_TARGET_LOCAL_NED, &msg);
		}
	}
};


class MavlinkStreamAttitudeTarget : public MavlinkStream
{
public:
	const char *get_name() const
	{
		return MavlinkStreamAttitudeTarget::get_name_static();
	}

	static const char *get_name_static()
	{
		return "ATTITUDE_TARGET";
	}

	uint8_t get_id()
	{
		return MAVLINK_MSG_ID_ATTITUDE_TARGET;
	}

	static MavlinkStream *new_instance(Mavlink *mavlink)
	{
		return new MavlinkStreamAttitudeTarget(mavlink);
	}

	unsigned get_size()
	{
		return MAVLINK_MSG_ID_ATTITUDE_TARGET_LEN + MAVLINK_NUM_NON_PAYLOAD_BYTES;
	}

private:
	MavlinkOrbSubscription *_att_sp_sub;
	MavlinkOrbSubscription *_att_rates_sp_sub;
	uint64_t _att_sp_time;
	uint64_t _att_rates_sp_time;

	/* do not allow top copying this class */
	MavlinkStreamAttitudeTarget(MavlinkStreamAttitudeTarget &);
	MavlinkStreamAttitudeTarget& operator = (const MavlinkStreamAttitudeTarget &);

protected:
	explicit MavlinkStreamAttitudeTarget(Mavlink *mavlink) : MavlinkStream(mavlink),
		_att_sp_sub(_mavlink->add_orb_subscription(ORB_ID(vehicle_attitude_setpoint))),
		_att_rates_sp_sub(_mavlink->add_orb_subscription(ORB_ID(vehicle_rates_setpoint))),
		_att_sp_time(0),
		_att_rates_sp_time(0)
	{}

	void send(const hrt_abstime t)
	{
		struct vehicle_attitude_setpoint_s att_sp;

		if (_att_sp_sub->update(&_att_sp_time, &att_sp)) {

			struct vehicle_rates_setpoint_s att_rates_sp;
			(void)_att_rates_sp_sub->update(&_att_rates_sp_time, &att_rates_sp);

			mavlink_attitude_target_t msg{};

			msg.time_boot_ms = att_sp.timestamp / 1000;
			mavlink_euler_to_quaternion(att_sp.roll_body, att_sp.pitch_body, att_sp.yaw_body, msg.q);

			msg.body_roll_rate = att_rates_sp.roll;
			msg.body_pitch_rate = att_rates_sp.pitch;
			msg.body_yaw_rate = att_rates_sp.yaw;

			msg.thrust = att_sp.thrust;

			_mavlink->send_message(MAVLINK_MSG_ID_ATTITUDE_TARGET, &msg);
		}
	}
};


class MavlinkStreamRCChannels : public MavlinkStream
{
public:
	const char *get_name() const
	{
		return MavlinkStreamRCChannels::get_name_static();
	}

	static const char *get_name_static()
	{
		return "RC_CHANNELS";
	}

	uint8_t get_id()
	{
		return MAVLINK_MSG_ID_RC_CHANNELS;
	}

	static MavlinkStream *new_instance(Mavlink *mavlink)
	{
		return new MavlinkStreamRCChannels(mavlink);
	}

	unsigned get_size()
	{
		return _rc_sub->is_published() ? (MAVLINK_MSG_ID_RC_CHANNELS_LEN + MAVLINK_NUM_NON_PAYLOAD_BYTES) : 0;
	}

private:
	MavlinkOrbSubscription *_rc_sub;
	uint64_t _rc_time;

	/* do not allow top copying this class */
	MavlinkStreamRCChannels(MavlinkStreamRCChannels &);
	MavlinkStreamRCChannels& operator = (const MavlinkStreamRCChannels &);

protected:
	explicit MavlinkStreamRCChannels(Mavlink *mavlink) : MavlinkStream(mavlink),
		_rc_sub(_mavlink->add_orb_subscription(ORB_ID(input_rc))),
		_rc_time(0)
	{}

	void send(const hrt_abstime t)
	{
		struct rc_input_values rc;

		if (_rc_sub->update(&_rc_time, &rc)) {

			/* send RC channel data and RSSI */
			mavlink_rc_channels_t msg;

			msg.time_boot_ms = rc.timestamp_publication / 1000;
			msg.chancount = rc.channel_count;
			msg.chan1_raw = (rc.channel_count > 0) ? rc.values[0] : UINT16_MAX;
			msg.chan2_raw = (rc.channel_count > 1) ? rc.values[1] : UINT16_MAX;
			msg.chan3_raw = (rc.channel_count > 2) ? rc.values[2] : UINT16_MAX;
			msg.chan4_raw = (rc.channel_count > 3) ? rc.values[3] : UINT16_MAX;
			msg.chan5_raw = (rc.channel_count > 4) ? rc.values[4] : UINT16_MAX;
			msg.chan6_raw = (rc.channel_count > 5) ? rc.values[5] : UINT16_MAX;
			msg.chan7_raw = (rc.channel_count > 6) ? rc.values[6] : UINT16_MAX;
			msg.chan8_raw = (rc.channel_count > 7) ? rc.values[7] : UINT16_MAX;
			msg.chan9_raw = (rc.channel_count > 8) ? rc.values[8] : UINT16_MAX;
			msg.chan10_raw = (rc.channel_count > 9) ? rc.values[9] : UINT16_MAX;
			msg.chan11_raw = (rc.channel_count > 10) ? rc.values[10] : UINT16_MAX;
			msg.chan12_raw = (rc.channel_count > 11) ? rc.values[11] : UINT16_MAX;
			msg.chan13_raw = (rc.channel_count > 12) ? rc.values[12] : UINT16_MAX;
			msg.chan14_raw = (rc.channel_count > 13) ? rc.values[13] : UINT16_MAX;
			msg.chan15_raw = (rc.channel_count > 14) ? rc.values[14] : UINT16_MAX;
			msg.chan16_raw = (rc.channel_count > 15) ? rc.values[15] : UINT16_MAX;
			msg.chan17_raw = (rc.channel_count > 16) ? rc.values[16] : UINT16_MAX;
			msg.chan18_raw = (rc.channel_count > 17) ? rc.values[17] : UINT16_MAX;

			msg.rssi = rc.rssi;

			_mavlink->send_message(MAVLINK_MSG_ID_RC_CHANNELS, &msg);
		}
	}
};


class MavlinkStreamManualControl : public MavlinkStream
{
public:
	const char *get_name() const
	{
		return MavlinkStreamManualControl::get_name_static();
	}

	static const char *get_name_static()
	{
		return "MANUAL_CONTROL";
	}

	uint8_t get_id()
	{
		return MAVLINK_MSG_ID_MANUAL_CONTROL;
	}

	static MavlinkStream *new_instance(Mavlink *mavlink)
	{
		return new MavlinkStreamManualControl(mavlink);
	}

	unsigned get_size()
	{
		return _manual_sub->is_published() ? (MAVLINK_MSG_ID_MANUAL_CONTROL_LEN + MAVLINK_NUM_NON_PAYLOAD_BYTES) : 0;
	}

private:
	MavlinkOrbSubscription *_manual_sub;
	uint64_t _manual_time;

	/* do not allow top copying this class */
	MavlinkStreamManualControl(MavlinkStreamManualControl &);
	MavlinkStreamManualControl& operator = (const MavlinkStreamManualControl &);

protected:
	explicit MavlinkStreamManualControl(Mavlink *mavlink) : MavlinkStream(mavlink),
		_manual_sub(_mavlink->add_orb_subscription(ORB_ID(manual_control_setpoint))),
		_manual_time(0)
	{}

	void send(const hrt_abstime t)
	{
		struct manual_control_setpoint_s manual;

		if (_manual_sub->update(&_manual_time, &manual)) {
			mavlink_manual_control_t msg;

			msg.target = mavlink_system.sysid;
			msg.x = manual.x * 1000;
			msg.y = manual.y * 1000;
			msg.z = manual.z * 1000;
			msg.r = manual.r * 1000;
			msg.buttons = 0;

			_mavlink->send_message(MAVLINK_MSG_ID_MANUAL_CONTROL, &msg);
		}
	}
};

class MavlinkStreamOpticalFlowRad : public MavlinkStream
{
public:
	const char *get_name() const
	{
		return MavlinkStreamOpticalFlowRad::get_name_static();
	}

	static const char *get_name_static()
	{
		return "OPTICAL_FLOW_RAD";
	}

	uint8_t get_id()
	{
		return MAVLINK_MSG_ID_OPTICAL_FLOW_RAD;
	}

	static MavlinkStream *new_instance(Mavlink *mavlink)
	{
		return new MavlinkStreamOpticalFlowRad(mavlink);
	}

	unsigned get_size()
	{
		return _flow_sub->is_published() ? (MAVLINK_MSG_ID_OPTICAL_FLOW_RAD_LEN + MAVLINK_NUM_NON_PAYLOAD_BYTES) : 0;
	}

private:
	MavlinkOrbSubscription *_flow_sub;
	uint64_t _flow_time;

	/* do not allow top copying this class */
	MavlinkStreamOpticalFlowRad(MavlinkStreamOpticalFlowRad &);
	MavlinkStreamOpticalFlowRad& operator = (const MavlinkStreamOpticalFlowRad &);

protected:
	explicit MavlinkStreamOpticalFlowRad(Mavlink *mavlink) : MavlinkStream(mavlink),
		_flow_sub(_mavlink->add_orb_subscription(ORB_ID(optical_flow))),
		_flow_time(0)
	{}

	void send(const hrt_abstime t)
	{
		struct optical_flow_s flow;

		if (_flow_sub->update(&_flow_time, &flow)) {
			mavlink_optical_flow_rad_t msg;

			msg.time_usec = flow.timestamp;
			msg.sensor_id = flow.sensor_id;
			msg.integrated_x = flow.pixel_flow_x_integral;
			msg.integrated_y = flow.pixel_flow_y_integral;
			msg.integrated_xgyro = flow.gyro_x_rate_integral;
			msg.integrated_ygyro = flow.gyro_y_rate_integral;
			msg.integrated_zgyro = flow.gyro_z_rate_integral;
			msg.distance = flow.ground_distance_m;
			msg.quality = flow.quality;
			msg.integration_time_us = flow.integration_timespan;
			msg.sensor_id = flow.sensor_id;
			msg.time_delta_distance_us = flow.time_since_last_sonar_update;
			msg.temperature = flow.gyro_temperature;

			_mavlink->send_message(MAVLINK_MSG_ID_OPTICAL_FLOW_RAD, &msg);
		}
	}
};

class MavlinkStreamNamedValueFloat : public MavlinkStream
{
public:
	const char *get_name() const
	{
		return MavlinkStreamNamedValueFloat::get_name_static();
	}

	static const char *get_name_static()
	{
		return "NAMED_VALUE_FLOAT";
	}

	uint8_t get_id()
	{
		return MAVLINK_MSG_ID_NAMED_VALUE_FLOAT;
	}

	static MavlinkStream *new_instance(Mavlink *mavlink)
	{
		return new MavlinkStreamNamedValueFloat(mavlink);
	}

	unsigned get_size()
	{
		return MAVLINK_MSG_ID_NAMED_VALUE_FLOAT_LEN + MAVLINK_NUM_NON_PAYLOAD_BYTES;
	}

private:
	MavlinkOrbSubscription *_debug_sub;
	uint64_t _debug_time;

	/* do not allow top copying this class */
	MavlinkStreamNamedValueFloat(MavlinkStreamNamedValueFloat &);
	MavlinkStreamNamedValueFloat& operator = (const MavlinkStreamNamedValueFloat &);

protected:
	explicit MavlinkStreamNamedValueFloat(Mavlink *mavlink) : MavlinkStream(mavlink),
		_debug_sub(_mavlink->add_orb_subscription(ORB_ID(debug_key_value))),
		_debug_time(0)
	{}

	void send(const hrt_abstime t)
	{
		struct debug_key_value_s debug;

		if (_debug_sub->update(&_debug_time, &debug)) {
			mavlink_named_value_float_t msg;

			msg.time_boot_ms = debug.timestamp_ms;
			memcpy(msg.name, debug.key, sizeof(msg.name));
			/* enforce null termination */
			msg.name[sizeof(msg.name) - 1] = '\0';
			msg.value = debug.value;

			_mavlink->send_message(MAVLINK_MSG_ID_NAMED_VALUE_FLOAT, &msg);
		}
	}
};


class MavlinkStreamCameraCapture : public MavlinkStream
{
public:
	const char *get_name() const
	{
		return MavlinkStreamCameraCapture::get_name_static();
	}

	static const char *get_name_static()
	{
		return "CAMERA_CAPTURE";
	}

	uint8_t get_id()
	{
		return 0;
	}

	static MavlinkStream *new_instance(Mavlink *mavlink)
	{
		return new MavlinkStreamCameraCapture(mavlink);
	}

	unsigned get_size()
	{
		return MAVLINK_MSG_ID_COMMAND_LONG_LEN + MAVLINK_NUM_NON_PAYLOAD_BYTES;
	}

private:
	MavlinkOrbSubscription *_status_sub;

	/* do not allow top copying this class */
	MavlinkStreamCameraCapture(MavlinkStreamCameraCapture &);
	MavlinkStreamCameraCapture& operator = (const MavlinkStreamCameraCapture &);

protected:
	explicit MavlinkStreamCameraCapture(Mavlink *mavlink) : MavlinkStream(mavlink),
		_status_sub(_mavlink->add_orb_subscription(ORB_ID(vehicle_status)))
	{}

	void send(const hrt_abstime t)
	{
		struct vehicle_status_s status;
		(void)_status_sub->update(&status);

		mavlink_command_long_t msg;

		msg.target_system = mavlink_system.sysid;
		msg.target_component = MAV_COMP_ID_ALL;
		msg.command = MAV_CMD_DO_CONTROL_VIDEO;
		msg.confirmation = 0;
		msg.param1 = 0;
		msg.param2 = 0;
		msg.param3 = 0;
		/* set camera capture ON/OFF depending on arming state */
		msg.param4 = (status.arming_state == vehicle_status_s::ARMING_STATE_ARMED || status.arming_state == vehicle_status_s::ARMING_STATE_ARMED_ERROR) ? 1 : 0;
		msg.param5 = 0;
		msg.param6 = 0;
		msg.param7 = 0;

		_mavlink->send_message(MAVLINK_MSG_ID_COMMAND_LONG, &msg);
	}
};

class MavlinkStreamDistanceSensor : public MavlinkStream
{
public:
	const char *get_name() const
	{
		return MavlinkStreamDistanceSensor::get_name_static();
	}

	static const char *get_name_static()
	{
		return "DISTANCE_SENSOR";
	}

	uint8_t get_id()
	{
		return MAVLINK_MSG_ID_DISTANCE_SENSOR;
	}

	static MavlinkStream *new_instance(Mavlink *mavlink)
	{
		return new MavlinkStreamDistanceSensor(mavlink);
	}

	unsigned get_size()
	{
		return _distance_sensor_sub->is_published() ? (MAVLINK_MSG_ID_DISTANCE_SENSOR_LEN + MAVLINK_NUM_NON_PAYLOAD_BYTES) : 0;
	}

private:
	MavlinkOrbSubscription *_distance_sensor_sub;
	uint64_t _dist_sensor_time;

	/* do not allow top copying this class */
	MavlinkStreamDistanceSensor(MavlinkStreamDistanceSensor &);
	MavlinkStreamDistanceSensor& operator = (const MavlinkStreamDistanceSensor &);

protected:
	explicit MavlinkStreamDistanceSensor(Mavlink *mavlink) : MavlinkStream(mavlink),
		_distance_sensor_sub(_mavlink->add_orb_subscription(ORB_ID(distance_sensor))),
		_dist_sensor_time(0)
	{}

	void send(const hrt_abstime t)
	{
		struct distance_sensor_s dist_sensor;

		if (_distance_sensor_sub->update(&_dist_sensor_time, &dist_sensor)) {

			mavlink_distance_sensor_t msg;

			msg.time_boot_ms = dist_sensor.timestamp / 1000; /* us to ms */

			/* TODO: use correct ID here */
			msg.id = 0;

			switch (dist_sensor.type) {
			case MAV_DISTANCE_SENSOR_ULTRASOUND:
				msg.type = MAV_DISTANCE_SENSOR_ULTRASOUND;
				break;

			case MAV_DISTANCE_SENSOR_LASER:
				msg.type = MAV_DISTANCE_SENSOR_LASER;
				break;

			case MAV_DISTANCE_SENSOR_INFRARED:
				msg.type = MAV_DISTANCE_SENSOR_INFRARED;
				break;

			default:
				msg.type = MAV_DISTANCE_SENSOR_LASER;
				break;
			}

			msg.orientation = dist_sensor.orientation;
			msg.min_distance = dist_sensor.min_distance * 100.0f; /* m to cm */
			msg.max_distance = dist_sensor.max_distance * 100.0f; /* m to cm */
			msg.current_distance = dist_sensor.current_distance * 100.0f; /* m to cm */
			msg.covariance = dist_sensor.covariance;

			_mavlink->send_message(MAVLINK_MSG_ID_DISTANCE_SENSOR, &msg);
		}
	}
};

<<<<<<< HEAD
class MavlinkStreamLandingTarget : public MavlinkStream
=======
class MavlinkStreamVtolState : public MavlinkStream
>>>>>>> a4e06654
{
public:
	const char *get_name() const
	{
<<<<<<< HEAD
		return MavlinkStreamLandingTarget::get_name_static();
=======
		return MavlinkStreamVtolState::get_name_static();
>>>>>>> a4e06654
	}

	static const char *get_name_static()
	{
<<<<<<< HEAD
		return "LANDING_TARGET";
=======
		return "VTOL_STATE";
>>>>>>> a4e06654
	}

	uint8_t get_id()
	{
<<<<<<< HEAD
		return MAVLINK_MSG_ID_LANDING_TARGET;
=======
		return MAVLINK_MSG_ID_VTOL_STATE;
>>>>>>> a4e06654
	}

	static MavlinkStream *new_instance(Mavlink *mavlink)
	{
<<<<<<< HEAD
		return new MavlinkStreamLandingTarget(mavlink);
=======
		return new MavlinkStreamVtolState(mavlink);
>>>>>>> a4e06654
	}

	unsigned get_size()
	{
<<<<<<< HEAD
		return _landing_target_sub->is_published() ? (MAVLINK_MSG_ID_LANDING_TARGET_LEN + MAVLINK_NUM_NON_PAYLOAD_BYTES) : 0;
	}

private:
	MavlinkOrbSubscription *_landing_target_sub;
	uint64_t _land_target_time;

	/* do not allow top copying this class */
	MavlinkStreamLandingTarget(MavlinkStreamLandingTarget &);
	MavlinkStreamLandingTarget& operator = (const MavlinkStreamLandingTarget &);

protected:
	explicit MavlinkStreamLandingTarget(Mavlink *mavlink) : MavlinkStream(mavlink),
		_landing_target_sub(_mavlink->add_orb_subscription(ORB_ID(landing_target))),
		_land_target_time(0)
=======
		return MAVLINK_MSG_ID_VTOL_STATE_LEN + MAVLINK_NUM_NON_PAYLOAD_BYTES;
	}

private:
	MavlinkOrbSubscription *_status_sub;

	/* do not allow top copying this class */
	MavlinkStreamVtolState(MavlinkStreamVtolState &);
	MavlinkStreamVtolState &operator = (const MavlinkStreamVtolState &);

protected:
	explicit MavlinkStreamVtolState(Mavlink *mavlink) : MavlinkStream(mavlink),
		_status_sub(_mavlink->add_orb_subscription(ORB_ID(vehicle_status)))
>>>>>>> a4e06654
	{}

	void send(const hrt_abstime t)
	{
<<<<<<< HEAD
		struct landing_target_s land_target;

		if (_landing_target_sub->update(&_land_target_time, &land_target)) {

			mavlink_landing_target_t msg;

			msg.time_usec = land_target.timestamp_boot;
			msg.target_num = land_target.target_num;

			switch (land_target.frame) {
				case MAV_FRAME_GLOBAL:
					msg.frame = MAV_FRAME_GLOBAL;
					break;

				case MAV_FRAME_LOCAL_NED:
					msg.frame = MAV_FRAME_LOCAL_NED;
					break;

				case MAV_FRAME_MISSION:
					msg.frame = MAV_FRAME_MISSION;
					break;

				case MAV_FRAME_GLOBAL_RELATIVE_ALT:
					msg.frame = MAV_FRAME_GLOBAL_RELATIVE_ALT;
					break;

				case MAV_FRAME_LOCAL_ENU:
					msg.frame = MAV_FRAME_LOCAL_ENU;
					break;

				case MAV_FRAME_GLOBAL_INT:
					msg.frame = MAV_FRAME_GLOBAL_INT;
					break;

				case MAV_FRAME_GLOBAL_RELATIVE_ALT_INT:
					msg.frame = MAV_FRAME_GLOBAL_RELATIVE_ALT_INT;
					break;

				case MAV_FRAME_LOCAL_OFFSET_NED:
					msg.frame = MAV_FRAME_LOCAL_OFFSET_NED;
					break;

				case MAV_FRAME_BODY_NED:
					msg.frame = MAV_FRAME_BODY_NED;
					break;

				case MAV_FRAME_BODY_OFFSET_NED:
					msg.frame = MAV_FRAME_BODY_OFFSET_NED;
					break;

				case MAV_FRAME_GLOBAL_TERRAIN_ALT:
					msg.frame = MAV_FRAME_GLOBAL_TERRAIN_ALT;
					break;

				case MAV_FRAME_GLOBAL_TERRAIN_ALT_INT:
					msg.frame = MAV_FRAME_GLOBAL_TERRAIN_ALT_INT;
					break;

				default:
					msg.frame = MAV_FRAME_LOCAL_NED;
					break;
			}

			msg.angle_x = land_target.angle_x;
			msg.angle_y = land_target.angle_y;
			msg.distance = land_target.distance;
			msg.size_x = land_target.size_x;
			msg.size_y = land_target.size_y;

			_mavlink->send_message(MAVLINK_MSG_ID_DISTANCE_SENSOR, &msg);
		}
	}
};

=======
		struct vehicle_status_s status;

		if (_status_sub->update(&status)) {
			mavlink_vtol_state_t msg;

			if (status.is_vtol) {
				if (status.is_rotary_wing) {
					if (status.in_transition_mode) {
						msg.state = MAV_VTOL_STATE_TRANSITION_TO_FW;

					} else {
						msg.state = MAV_VTOL_STATE_MC;
					}

				} else {
					if (status.in_transition_mode) {
						msg.state = MAV_VTOL_STATE_TRANSITION_TO_MC;

					} else {
						msg.state = MAV_VTOL_STATE_FW;
					}
				}

			} else {
				msg.state = MAV_VTOL_STATE_UNDEFINED;
			}

			_mavlink->send_message(MAVLINK_MSG_ID_VTOL_STATE, &msg);
		}
	}
};
>>>>>>> a4e06654

const StreamListItem *streams_list[] = {
	new StreamListItem(&MavlinkStreamHeartbeat::new_instance, &MavlinkStreamHeartbeat::get_name_static),
	new StreamListItem(&MavlinkStreamStatustext::new_instance, &MavlinkStreamStatustext::get_name_static),
	new StreamListItem(&MavlinkStreamCommandLong::new_instance, &MavlinkStreamCommandLong::get_name_static),
	new StreamListItem(&MavlinkStreamSysStatus::new_instance, &MavlinkStreamSysStatus::get_name_static),
	new StreamListItem(&MavlinkStreamHighresIMU::new_instance, &MavlinkStreamHighresIMU::get_name_static),
	new StreamListItem(&MavlinkStreamAttitude::new_instance, &MavlinkStreamAttitude::get_name_static),
	new StreamListItem(&MavlinkStreamAttitudeQuaternion::new_instance, &MavlinkStreamAttitudeQuaternion::get_name_static),
	new StreamListItem(&MavlinkStreamVFRHUD::new_instance, &MavlinkStreamVFRHUD::get_name_static),
	new StreamListItem(&MavlinkStreamGPSRawInt::new_instance, &MavlinkStreamGPSRawInt::get_name_static),
	new StreamListItem(&MavlinkStreamSystemTime::new_instance, &MavlinkStreamSystemTime::get_name_static),
	new StreamListItem(&MavlinkStreamTimesync::new_instance, &MavlinkStreamTimesync::get_name_static),
	new StreamListItem(&MavlinkStreamGlobalPositionInt::new_instance, &MavlinkStreamGlobalPositionInt::get_name_static),
	new StreamListItem(&MavlinkStreamLocalPositionNED::new_instance, &MavlinkStreamLocalPositionNED::get_name_static),
	new StreamListItem(&MavlinkStreamAttPosMocap::new_instance, &MavlinkStreamAttPosMocap::get_name_static),
	new StreamListItem(&MavlinkStreamGPSGlobalOrigin::new_instance, &MavlinkStreamGPSGlobalOrigin::get_name_static),
	new StreamListItem(&MavlinkStreamServoOutputRaw<0>::new_instance, &MavlinkStreamServoOutputRaw<0>::get_name_static),
	new StreamListItem(&MavlinkStreamServoOutputRaw<1>::new_instance, &MavlinkStreamServoOutputRaw<1>::get_name_static),
	new StreamListItem(&MavlinkStreamServoOutputRaw<2>::new_instance, &MavlinkStreamServoOutputRaw<2>::get_name_static),
	new StreamListItem(&MavlinkStreamServoOutputRaw<3>::new_instance, &MavlinkStreamServoOutputRaw<3>::get_name_static),
	new StreamListItem(&MavlinkStreamHILControls::new_instance, &MavlinkStreamHILControls::get_name_static),
	new StreamListItem(&MavlinkStreamPositionTargetGlobalInt::new_instance, &MavlinkStreamPositionTargetGlobalInt::get_name_static),
	new StreamListItem(&MavlinkStreamLocalPositionSetpoint::new_instance, &MavlinkStreamLocalPositionSetpoint::get_name_static),
	new StreamListItem(&MavlinkStreamAttitudeTarget::new_instance, &MavlinkStreamAttitudeTarget::get_name_static),
	new StreamListItem(&MavlinkStreamRCChannels::new_instance, &MavlinkStreamRCChannels::get_name_static),
	new StreamListItem(&MavlinkStreamManualControl::new_instance, &MavlinkStreamManualControl::get_name_static),
	new StreamListItem(&MavlinkStreamOpticalFlowRad::new_instance, &MavlinkStreamOpticalFlowRad::get_name_static),
	new StreamListItem(&MavlinkStreamActuatorControlTarget<0>::new_instance, &MavlinkStreamActuatorControlTarget<0>::get_name_static),
	new StreamListItem(&MavlinkStreamActuatorControlTarget<1>::new_instance, &MavlinkStreamActuatorControlTarget<1>::get_name_static),
	new StreamListItem(&MavlinkStreamActuatorControlTarget<2>::new_instance, &MavlinkStreamActuatorControlTarget<2>::get_name_static),
	new StreamListItem(&MavlinkStreamActuatorControlTarget<3>::new_instance, &MavlinkStreamActuatorControlTarget<3>::get_name_static),
	new StreamListItem(&MavlinkStreamNamedValueFloat::new_instance, &MavlinkStreamNamedValueFloat::get_name_static),
	new StreamListItem(&MavlinkStreamCameraCapture::new_instance, &MavlinkStreamCameraCapture::get_name_static),
	new StreamListItem(&MavlinkStreamCameraTrigger::new_instance, &MavlinkStreamCameraTrigger::get_name_static),
	new StreamListItem(&MavlinkStreamDistanceSensor::new_instance, &MavlinkStreamDistanceSensor::get_name_static),
<<<<<<< HEAD
	new StreamListItem(&MavlinkStreamLandingTarget::new_instance, &MavlinkStreamLandingTarget::get_name_static),
=======
	new StreamListItem(&MavlinkStreamVtolState::new_instance, &MavlinkStreamVtolState::get_name_static),
>>>>>>> a4e06654
	nullptr
};<|MERGE_RESOLUTION|>--- conflicted
+++ resolved
@@ -2342,52 +2342,31 @@
 	}
 };
 
-<<<<<<< HEAD
 class MavlinkStreamLandingTarget : public MavlinkStream
-=======
-class MavlinkStreamVtolState : public MavlinkStream
->>>>>>> a4e06654
-{
-public:
-	const char *get_name() const
-	{
-<<<<<<< HEAD
+{
+public:
+	const char *get_name() const
+	{
 		return MavlinkStreamLandingTarget::get_name_static();
-=======
-		return MavlinkStreamVtolState::get_name_static();
->>>>>>> a4e06654
-	}
-
-	static const char *get_name_static()
-	{
-<<<<<<< HEAD
+	}
+
+	static const char *get_name_static()
+	{
 		return "LANDING_TARGET";
-=======
-		return "VTOL_STATE";
->>>>>>> a4e06654
-	}
-
-	uint8_t get_id()
-	{
-<<<<<<< HEAD
+	}
+
+	uint8_t get_id()
+	{
 		return MAVLINK_MSG_ID_LANDING_TARGET;
-=======
-		return MAVLINK_MSG_ID_VTOL_STATE;
->>>>>>> a4e06654
-	}
-
-	static MavlinkStream *new_instance(Mavlink *mavlink)
-	{
-<<<<<<< HEAD
+	}
+
+	static MavlinkStream *new_instance(Mavlink *mavlink)
+	{
 		return new MavlinkStreamLandingTarget(mavlink);
-=======
-		return new MavlinkStreamVtolState(mavlink);
->>>>>>> a4e06654
 	}
 
 	unsigned get_size()
 	{
-<<<<<<< HEAD
 		return _landing_target_sub->is_published() ? (MAVLINK_MSG_ID_LANDING_TARGET_LEN + MAVLINK_NUM_NON_PAYLOAD_BYTES) : 0;
 	}
 
@@ -2403,26 +2382,10 @@
 	explicit MavlinkStreamLandingTarget(Mavlink *mavlink) : MavlinkStream(mavlink),
 		_landing_target_sub(_mavlink->add_orb_subscription(ORB_ID(landing_target))),
 		_land_target_time(0)
-=======
-		return MAVLINK_MSG_ID_VTOL_STATE_LEN + MAVLINK_NUM_NON_PAYLOAD_BYTES;
-	}
-
-private:
-	MavlinkOrbSubscription *_status_sub;
-
-	/* do not allow top copying this class */
-	MavlinkStreamVtolState(MavlinkStreamVtolState &);
-	MavlinkStreamVtolState &operator = (const MavlinkStreamVtolState &);
-
-protected:
-	explicit MavlinkStreamVtolState(Mavlink *mavlink) : MavlinkStream(mavlink),
-		_status_sub(_mavlink->add_orb_subscription(ORB_ID(vehicle_status)))
->>>>>>> a4e06654
-	{}
-
-	void send(const hrt_abstime t)
-	{
-<<<<<<< HEAD
+	{}
+
+	void send(const hrt_abstime t)
+	{
 		struct landing_target_s land_target;
 
 		if (_landing_target_sub->update(&_land_target_time, &land_target)) {
@@ -2497,7 +2460,48 @@
 	}
 };
 
-=======
+class MavlinkStreamVtolState : public MavlinkStream
+{
+public:
+	const char *get_name() const
+	{
+		return MavlinkStreamVtolState::get_name_static();
+	}
+
+	static const char *get_name_static()
+	{
+		return "VTOL_STATE";
+	}
+
+	uint8_t get_id()
+	{
+		return MAVLINK_MSG_ID_VTOL_STATE;
+	}
+
+	static MavlinkStream *new_instance(Mavlink *mavlink)
+	{
+		return new MavlinkStreamVtolState(mavlink);
+	}
+
+	unsigned get_size()
+	{
+		return MAVLINK_MSG_ID_VTOL_STATE_LEN + MAVLINK_NUM_NON_PAYLOAD_BYTES;
+	}
+
+private:
+	MavlinkOrbSubscription *_status_sub;
+
+	/* do not allow top copying this class */
+	MavlinkStreamVtolState(MavlinkStreamVtolState &);
+	MavlinkStreamVtolState &operator = (const MavlinkStreamVtolState &);
+
+protected:
+	explicit MavlinkStreamVtolState(Mavlink *mavlink) : MavlinkStream(mavlink),
+		_status_sub(_mavlink->add_orb_subscription(ORB_ID(vehicle_status)))
+	{}
+
+	void send(const hrt_abstime t)
+	{
 		struct vehicle_status_s status;
 
 		if (_status_sub->update(&status)) {
@@ -2529,7 +2533,7 @@
 		}
 	}
 };
->>>>>>> a4e06654
+
 
 const StreamListItem *streams_list[] = {
 	new StreamListItem(&MavlinkStreamHeartbeat::new_instance, &MavlinkStreamHeartbeat::get_name_static),
@@ -2566,10 +2570,7 @@
 	new StreamListItem(&MavlinkStreamCameraCapture::new_instance, &MavlinkStreamCameraCapture::get_name_static),
 	new StreamListItem(&MavlinkStreamCameraTrigger::new_instance, &MavlinkStreamCameraTrigger::get_name_static),
 	new StreamListItem(&MavlinkStreamDistanceSensor::new_instance, &MavlinkStreamDistanceSensor::get_name_static),
-<<<<<<< HEAD
 	new StreamListItem(&MavlinkStreamLandingTarget::new_instance, &MavlinkStreamLandingTarget::get_name_static),
-=======
 	new StreamListItem(&MavlinkStreamVtolState::new_instance, &MavlinkStreamVtolState::get_name_static),
->>>>>>> a4e06654
 	nullptr
 };