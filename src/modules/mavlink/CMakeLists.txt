############################################################################
#
#   Copyright (c) 2015 PX4 Development Team. All rights reserved.
#
# Redistribution and use in source and binary forms, with or without
# modification, are permitted provided that the following conditions
# are met:
#
# 1. Redistributions of source code must retain the above copyright
#    notice, this list of conditions and the following disclaimer.
# 2. Redistributions in binary form must reproduce the above copyright
#    notice, this list of conditions and the following disclaimer in
#    the documentation and/or other materials provided with the
#    distribution.
# 3. Neither the name PX4 nor the names of its contributors may be
#    used to endorse or promote products derived from this software
#    without specific prior written permission.
#
# THIS SOFTWARE IS PROVIDED BY THE COPYRIGHT HOLDERS AND CONTRIBUTORS
# "AS IS" AND ANY EXPRESS OR IMPLIED WARRANTIES, INCLUDING, BUT NOT
# LIMITED TO, THE IMPLIED WARRANTIES OF MERCHANTABILITY AND FITNESS
# FOR A PARTICULAR PURPOSE ARE DISCLAIMED. IN NO EVENT SHALL THE
# COPYRIGHT OWNER OR CONTRIBUTORS BE LIABLE FOR ANY DIRECT, INDIRECT,
# INCIDENTAL, SPECIAL, EXEMPLARY, OR CONSEQUENTIAL DAMAGES (INCLUDING,
# BUT NOT LIMITED TO, PROCUREMENT OF SUBSTITUTE GOODS OR SERVICES; LOSS
# OF USE, DATA, OR PROFITS; OR BUSINESS INTERRUPTION) HOWEVER CAUSED
# AND ON ANY THEORY OF LIABILITY, WHETHER IN CONTRACT, STRICT
# LIABILITY, OR TORT (INCLUDING NEGLIGENCE OR OTHERWISE) ARISING IN
# ANY WAY OUT OF THE USE OF THIS SOFTWARE, EVEN IF ADVISED OF THE
# POSSIBILITY OF SUCH DAMAGE.
#
############################################################################
px4_add_module(
	MODULE modules__mavlink
	MAIN mavlink
	STACK_MAIN 1200
	STACK_MAX 1500
	COMPILE_FLAGS
		-Wno-attributes
		-Wno-packed
		-DMAVLINK_COMM_NUM_BUFFERS=4
		-Wno-packed
		-Wno-tautological-constant-out-of-range-compare
		-Os
	SRCS
		mavlink.c
		mavlink_main.cpp
		mavlink_mission.cpp
		mavlink_parameters.cpp
		mavlink_orb_subscription.cpp
		mavlink_messages.cpp
		mavlink_stream.cpp
		mavlink_rate_limiter.cpp
		mavlink_receiver.cpp
		mavlink_ftp.cpp
<<<<<<< HEAD
=======
		mavlink_log_handler.cpp
>>>>>>> 1a5040b9
	DEPENDS
		platforms__common
	)
# vim: set noet ft=cmake fenc=utf-8 ff=unix : <|MERGE_RESOLUTION|>--- conflicted
+++ resolved
@@ -53,10 +53,7 @@
 		mavlink_rate_limiter.cpp
 		mavlink_receiver.cpp
 		mavlink_ftp.cpp
-<<<<<<< HEAD
-=======
 		mavlink_log_handler.cpp
->>>>>>> 1a5040b9
 	DEPENDS
 		platforms__common
 	)
