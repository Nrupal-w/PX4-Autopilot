--- conflicted
+++ resolved
@@ -102,16 +102,6 @@
 
 void OutputPredictor::resetHorizontalVelocityTo(const uint64_t time_delayed_us, const Vector2f &new_horz_vel)
 {
-	// TODO: review time_us
-
-	if (_output_buffer.get_oldest().time_us != time_delayed_us) {
-
-
-
-
-	}
-
-
 	const outputSample &output_delayed = _output_buffer.get_oldest();
 
 	// horizontal velocity
@@ -299,14 +289,12 @@
 		_vel_imu_rel_body_ned = _R_to_earth_now * vel_imu_rel_body;
 	}
 
-<<<<<<< HEAD
-	return true;
-=======
 	// update auxiliary yaw estimate
 	const Vector3f unbiased_delta_angle = delta_angle - delta_angle_bias_scaled;
 	const float spin_del_ang_D = unbiased_delta_angle.dot(Vector3f(_R_to_earth_now.row(2)));
 	_unaided_yaw = matrix::wrap_pi(_unaided_yaw + spin_del_ang_D);
->>>>>>> 12b291b8
+
+	return true;
 }
 
 void OutputPredictor::correctOutputStates(const uint64_t time_delayed_us,
