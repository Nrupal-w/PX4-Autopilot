/****************************************************************************
 *
 *   Copyright (c) 2015-2023 PX4 Development Team. All rights reserved.
 *
 * Redistribution and use in source and binary forms, with or without
 * modification, are permitted provided that the following conditions
 * are met:
 *
 * 1. Redistributions of source code must retain the above copyright
 *    notice, this list of conditions and the following disclaimer.
 * 2. Redistributions in binary form must reproduce the above copyright
 *    notice, this list of conditions and the following disclaimer in
 *    the documentation and/or other materials provided with the
 *    distribution.
 * 3. Neither the name PX4 nor the names of its contributors may be
 *    used to endorse or promote products derived from this software
 *    without specific prior written permission.
 *
 * THIS SOFTWARE IS PROVIDED BY THE COPYRIGHT HOLDERS AND CONTRIBUTORS
 * "AS IS" AND ANY EXPRESS OR IMPLIED WARRANTIES, INCLUDING, BUT NOT
 * LIMITED TO, THE IMPLIED WARRANTIES OF MERCHANTABILITY AND FITNESS
 * FOR A PARTICULAR PURPOSE ARE DISCLAIMED. IN NO EVENT SHALL THE
 * COPYRIGHT OWNER OR CONTRIBUTORS BE LIABLE FOR ANY DIRECT, INDIRECT,
 * INCIDENTAL, SPECIAL, EXEMPLARY, OR CONSEQUENTIAL DAMAGES (INCLUDING,
 * BUT NOT LIMITED TO, PROCUREMENT OF SUBSTITUTE GOODS OR SERVICES; LOSS
 * OF USE, DATA, OR PROFITS; OR BUSINESS INTERRUPTION) HOWEVER CAUSED
 * AND ON ANY THEORY OF LIABILITY, WHETHER IN CONTRACT, STRICT
 * LIABILITY, OR TORT (INCLUDING NEGLIGENCE OR OTHERWISE) ARISING IN
 * ANY WAY OUT OF THE USE OF THIS SOFTWARE, EVEN IF ADVISED OF THE
 * POSSIBILITY OF SUCH DAMAGE.
 *
 ****************************************************************************/

/**
 * @file ekf.h
 * Class for core functions for ekf attitude and position estimator.
 *
 * @author Roman Bast <bapstroman@gmail.com>
 * @author Paul Riseborough <p_riseborough@live.com.au>
 *
 */

#ifndef EKF_EKF_H
#define EKF_EKF_H

#include "estimator_interface.h"

#include "EKFGSF_yaw.h"
#include "bias_estimator.hpp"
#include "height_bias_estimator.hpp"
#include "position_bias_estimator.hpp"

#include <ekf_derivation/generated/state.h>

#include <uORB/topics/estimator_aid_source1d.h>
#include <uORB/topics/estimator_aid_source2d.h>
#include <uORB/topics/estimator_aid_source3d.h>

enum class Likelihood { LOW, MEDIUM, HIGH };

class Ekf final : public EstimatorInterface
{
public:
	typedef matrix::Vector<float, State::size> VectorState;
	typedef matrix::SquareMatrix<float, State::size> SquareMatrixState;
	typedef matrix::SquareMatrix<float, 2> Matrix2f;

	Ekf()
	{
		reset();
	};

	virtual ~Ekf() = default;

	// initialise variables to sane values (also interface class)
	bool init(uint64_t timestamp) override;

	// should be called every time new data is pushed into the filter
	bool update();

	static uint8_t getNumberOfStates() { return State::size; }

<<<<<<< HEAD
=======
#if defined(CONFIG_EKF2_EXTERNAL_VISION)
	void getEvVelPosInnov(float hvel[2], float &vvel, float hpos[2], float &vpos) const;
	void getEvVelPosInnovVar(float hvel[2], float &vvel, float hpos[2], float &vpos) const;
	void getEvVelPosInnovRatio(float &hvel, float &vvel, float &hpos, float &vpos) const;
#endif // CONFIG_EKF2_EXTERNAL_VISION

>>>>>>> 476b5d55
#if defined(CONFIG_EKF2_BAROMETER)
	const auto &aid_src_baro_hgt() const { return _aid_src_baro_hgt; }
	const BiasEstimator::status &getBaroBiasEstimatorStatus() const { return _baro_b_est.getStatus(); }
#endif // CONFIG_EKF2_BAROMETER

#if defined(CONFIG_EKF2_TERRAIN)
	// terrain estimate
	bool isTerrainEstimateValid() const;

	uint8_t getTerrainEstimateSensorBitfield() const { return _hagl_sensor_status.value; }

	// get the estimated terrain vertical position relative to the NED origin
	float getTerrainVertPos() const { return _terrain_vpos; };

	// get the number of times the vertical terrain position has been reset
	uint8_t getTerrainVertPosResetCounter() const { return _terrain_vpos_reset_counter; };

	// get the terrain variance
	float get_terrain_var() const { return _terrain_var; }

# if defined(CONFIG_EKF2_RANGE_FINDER)
	const auto &aid_src_terrain_range_finder() const { return _aid_src_terrain_range_finder; }

	void getHaglInnov(float &hagl_innov) const { hagl_innov = _aid_src_terrain_range_finder.innovation; }
	void getHaglInnovVar(float &hagl_innov_var) const { hagl_innov_var = _aid_src_terrain_range_finder.innovation_variance; }
	void getHaglInnovRatio(float &hagl_innov_ratio) const { hagl_innov_ratio = _aid_src_terrain_range_finder.test_ratio; }
# endif // CONFIG_EKF2_RANGE_FINDER

# if defined(CONFIG_EKF2_OPTICAL_FLOW)
	const auto &aid_src_terrain_optical_flow() const { return _aid_src_terrain_optical_flow; }
# endif // CONFIG_EKF2_OPTICAL_FLOW

#endif // CONFIG_EKF2_TERRAIN

#if defined(CONFIG_EKF2_RANGE_FINDER)
	// range height
	const BiasEstimator::status &getRngHgtBiasEstimatorStatus() const { return _rng_hgt_b_est.getStatus(); }
	const auto &aid_src_rng_hgt() const { return _aid_src_rng_hgt; }

	float getHaglRateInnov() const { return _rng_consistency_check.getInnov(); }
	float getHaglRateInnovVar() const { return _rng_consistency_check.getInnovVar(); }
	float getHaglRateInnovRatio() const { return _rng_consistency_check.getSignedTestRatioLpf(); }
#endif // CONFIG_EKF2_RANGE_FINDER

#if defined(CONFIG_EKF2_OPTICAL_FLOW)
	const auto &aid_src_optical_flow() const { return _aid_src_optical_flow; }

	const Vector2f &getFlowVelBody() const { return _flow_vel_body; }
	const Vector2f &getFlowVelNE() const { return _flow_vel_ne; }

	const Vector2f &getFlowCompensated() const { return _flow_compensated_XY_rad; }
	const Vector2f &getFlowUncompensated() const { return _flow_sample_delayed.flow_xy_rad; }

	const Vector3f getFlowGyro() const { return _flow_sample_delayed.gyro_xyz * (1.f / _flow_sample_delayed.dt); }
	const Vector3f &getFlowGyroIntegral() const { return _flow_sample_delayed.gyro_xyz; }
	const Vector3f &getFlowGyroBias() const { return _flow_gyro_bias; }
	const Vector3f &getRefBodyRate() const { return _ref_body_rate; }
	const Vector3f &getMeasuredBodyRate() const { return _measured_body_rate; }
#endif // CONFIG_EKF2_OPTICAL_FLOW

	float getHeadingInnov() const
	{
#if defined(CONFIG_EKF2_MAGNETOMETER)
		if (_control_status.flags.mag_hdg) {
			return _aid_src_mag_heading.innovation;
		}

		if (_control_status.flags.mag_3D) {
			return Vector3f(_aid_src_mag.innovation).max();
		}
#endif // CONFIG_EKF2_MAGNETOMETER

#if defined(CONFIG_EKF2_GNSS_YAW)
		if (_control_status.flags.gps_yaw) {
			return _aid_src_gnss_yaw.innovation;
		}
#endif // CONFIG_EKF2_GNSS_YAW

#if defined(CONFIG_EKF2_EXTERNAL_VISION)
		if (_control_status.flags.ev_yaw) {
			return _aid_src_ev_yaw.innovation;
		}
#endif // CONFIG_EKF2_EXTERNAL_VISION

		return 0.f;
	}

	float getHeadingInnovVar() const
	{
#if defined(CONFIG_EKF2_MAGNETOMETER)
		if (_control_status.flags.mag_hdg) {
			return _aid_src_mag_heading.innovation_variance;
		}

		if (_control_status.flags.mag_3D) {
			return Vector3f(_aid_src_mag.innovation_variance).max();
		}
#endif // CONFIG_EKF2_MAGNETOMETER

#if defined(CONFIG_EKF2_GNSS_YAW)
		if (_control_status.flags.gps_yaw) {
			return _aid_src_gnss_yaw.innovation_variance;
		}
#endif // CONFIG_EKF2_GNSS_YAW

#if defined(CONFIG_EKF2_EXTERNAL_VISION)
		if (_control_status.flags.ev_yaw) {
			return _aid_src_ev_yaw.innovation_variance;
		}
#endif // CONFIG_EKF2_EXTERNAL_VISION

		return 0.f;
	}

	float getHeadingInnovRatio() const
	{
#if defined(CONFIG_EKF2_MAGNETOMETER)
		if (_control_status.flags.mag_hdg) {
			return _aid_src_mag_heading.test_ratio;
		}

		if (_control_status.flags.mag_3D) {
			return Vector3f(_aid_src_mag.test_ratio).max();
		}
#endif // CONFIG_EKF2_MAGNETOMETER

#if defined(CONFIG_EKF2_GNSS_YAW)
		if (_control_status.flags.gps_yaw) {
			return _aid_src_gnss_yaw.test_ratio;
		}
#endif // CONFIG_EKF2_GNSS_YAW

#if defined(CONFIG_EKF2_EXTERNAL_VISION)
		if (_control_status.flags.ev_yaw) {
			return _aid_src_ev_yaw.test_ratio;
		}
#endif // CONFIG_EKF2_EXTERNAL_VISION

		return 0.f;
	}

#if defined(CONFIG_EKF2_DRAG_FUSION)
	const auto &aid_src_drag() const { return _aid_src_drag; }
#endif // CONFIG_EKF2_DRAG_FUSION

	// get the state vector at the delayed time horizon
	const matrix::Vector<float, State::size> &getStateAtFusionHorizonAsVector() const { return _state.vector(); }

#if defined(CONFIG_EKF2_WIND)
	// get the wind velocity in m/s
	const Vector2f &getWindVelocity() const { return _state.wind_vel; };
	Vector2f getWindVelocityVariance() const { return getStateVariance<State::wind_vel>(); }
#endif // CONFIG_EKF2_WIND

	template <const IdxDof &S>
	matrix::Vector<float, S.dof>getStateVariance() const { return P.slice<S.dof, S.dof>(S.idx, S.idx).diag(); } // calling getStateCovariance().diag() uses more flash space

	template <const IdxDof &S>
	matrix::SquareMatrix<float, S.dof>getStateCovariance() const { return P.slice<S.dof, S.dof>(S.idx, S.idx); }

	// get the full covariance matrix
	const matrix::SquareMatrix<float, State::size> &covariances() const { return P; }

	// get the diagonal elements of the covariance matrix
	matrix::Vector<float, State::size> covariances_diagonal() const { return P.diag(); }

	matrix::Vector<float, State::quat_nominal.dof> getQuaternionVariance() const { return getStateVariance<State::quat_nominal>(); }
	Vector3f getVelocityVariance() const { return getStateVariance<State::vel>(); };
	Vector3f getPositionVariance() const { return getStateVariance<State::pos>(); }

	// get the ekf WGS-84 origin position and height and the system time it was last set
	// return true if the origin is valid
	bool getEkfGlobalOrigin(uint64_t &origin_time, double &latitude, double &longitude, float &origin_alt) const;
	bool setEkfGlobalOrigin(const double latitude, const double longitude, const float altitude);

	// get the 1-sigma horizontal and vertical position uncertainty of the ekf WGS-84 position
	void get_ekf_gpos_accuracy(float *ekf_eph, float *ekf_epv) const;

	// get the 1-sigma horizontal and vertical position uncertainty of the ekf local position
	void get_ekf_lpos_accuracy(float *ekf_eph, float *ekf_epv) const;

	// get the 1-sigma horizontal and vertical velocity uncertainty
	void get_ekf_vel_accuracy(float *ekf_evh, float *ekf_evv) const;

	// get the vehicle control limits required by the estimator to keep within sensor limitations
	void get_ekf_ctrl_limits(float *vxy_max, float *vz_max, float *hagl_min, float *hagl_max) const;

	// Reset all IMU bias states and covariances to initial alignment values.
	void resetImuBias();
	void resetGyroBias();
	void resetAccelBias();

	// return true if the global position estimate is valid
	// return true if the origin is set we are not doing unconstrained free inertial navigation
	// and have not started using synthetic position observations to constrain drift
	bool global_position_is_valid() const
	{
		return (_NED_origin_initialised && local_position_is_valid());
	}

	// return true if the local position estimate is valid
	bool local_position_is_valid() const
	{
		return (!_horizontal_deadreckon_time_exceeded && !_control_status.flags.fake_pos);
	}

	bool isLocalVerticalPositionValid() const
	{
		return !_vertical_position_deadreckon_time_exceeded && !_control_status.flags.fake_hgt;
	}

	bool isLocalVerticalVelocityValid() const
	{
		return !_vertical_velocity_deadreckon_time_exceeded && !_control_status.flags.fake_hgt;
	}

	bool isYawFinalAlignComplete() const
	{
#if defined(CONFIG_EKF2_MAGNETOMETER)
		const bool is_using_mag = (_control_status.flags.mag_3D || _control_status.flags.mag_hdg);
		const bool is_mag_alignment_in_flight_complete = is_using_mag
				&& _control_status.flags.mag_aligned_in_flight
				&& ((_time_delayed_us - _flt_mag_align_start_time) > (uint64_t)1e6);
		return _control_status.flags.yaw_align
		       && (is_mag_alignment_in_flight_complete || !is_using_mag);
#else
		return _control_status.flags.yaw_align;
#endif
	}

	// gyro bias
	const Vector3f &getGyroBias() const { return _state.gyro_bias; } // get the gyroscope bias in rad/s
	Vector3f getGyroBiasVariance() const { return getStateVariance<State::gyro_bias>(); } // get the gyroscope bias variance in rad/s
	float getGyroBiasLimit() const { return _params.gyro_bias_lim; }

	// accel bias
	const Vector3f &getAccelBias() const { return _state.accel_bias; } // get the accelerometer bias in m/s**2
	Vector3f getAccelBiasVariance() const { return getStateVariance<State::accel_bias>(); } // get the accelerometer bias variance in m/s**2
	float getAccelBiasLimit() const { return _params.acc_bias_lim; }

#if defined(CONFIG_EKF2_MAGNETOMETER)
	const Vector3f &getMagEarthField() const { return _state.mag_I; }

	const Vector3f &getMagBias() const { return _state.mag_B; }
	Vector3f getMagBiasVariance() const
	{
		if (_control_status.flags.mag) {
			return getStateVariance<State::mag_B>();
		}

		return _saved_mag_bf_covmat.diag();
	}
	float getMagBiasLimit() const { return 0.5f; } // 0.5 Gauss
#endif // CONFIG_EKF2_MAGNETOMETER

	bool accel_bias_inhibited() const { return _accel_bias_inhibit[0] || _accel_bias_inhibit[1] || _accel_bias_inhibit[2]; }
	bool gyro_bias_inhibited() const { return _gyro_bias_inhibit[0] || _gyro_bias_inhibit[1] || _gyro_bias_inhibit[2]; }

	const auto &state_reset_status() const { return _state_reset_status; }

	// return the amount the local vertical position changed in the last reset and the number of reset events
	uint8_t get_posD_reset_count() const { return _state_reset_status.reset_count.posD; }
	void get_posD_reset(float *delta, uint8_t *counter) const
	{
		*delta = _state_reset_status.posD_change;
		*counter = _state_reset_status.reset_count.posD;
	}

	// return the amount the local vertical velocity changed in the last reset and the number of reset events
	uint8_t get_velD_reset_count() const { return _state_reset_status.reset_count.velD; }
	void get_velD_reset(float *delta, uint8_t *counter) const
	{
		*delta = _state_reset_status.velD_change;
		*counter = _state_reset_status.reset_count.velD;
	}

	// return the amount the local horizontal position changed in the last reset and the number of reset events
	uint8_t get_posNE_reset_count() const { return _state_reset_status.reset_count.posNE; }
	void get_posNE_reset(float delta[2], uint8_t *counter) const
	{
		_state_reset_status.posNE_change.copyTo(delta);
		*counter = _state_reset_status.reset_count.posNE;
	}

	// return the amount the local horizontal velocity changed in the last reset and the number of reset events
	uint8_t get_velNE_reset_count() const { return _state_reset_status.reset_count.velNE; }
	void get_velNE_reset(float delta[2], uint8_t *counter) const
	{
		_state_reset_status.velNE_change.copyTo(delta);
		*counter = _state_reset_status.reset_count.velNE;
	}

	// return the amount the quaternion has changed in the last reset and the number of reset events
	uint8_t get_quat_reset_count() const { return _state_reset_status.reset_count.quat; }
	void get_quat_reset(float delta_quat[4], uint8_t *counter) const
	{
		_state_reset_status.quat_change.copyTo(delta_quat);
		*counter = _state_reset_status.reset_count.quat;
	}

	// get EKF innovation consistency check status information comprising of:
	// status - a bitmask integer containing the pass/fail status for each EKF measurement innovation consistency check
	// Innovation Test Ratios - these are the ratio of the innovation to the acceptance threshold.
	// A value > 1 indicates that the sensor measurement has exceeded the maximum acceptable level and has been rejected by the EKF
	// Where a measurement type is a vector quantity, eg magnetometer, GPS position, etc, the maximum value is returned.
	void get_innovation_test_status(uint16_t &status, float &mag, float &vel, float &pos, float &hgt, float &tas,
					float &hagl, float &beta) const;

	// return a bitmask integer that describes which state estimates can be used for flight control
	void get_ekf_soln_status(uint16_t *status) const;

	// rotate quaternion covariances into variances for an equivalent rotation vector
	Vector3f calcRotVecVariances() const;
	float getYawVar() const;

	// Returns true if the output of the yaw emergency estimator can be used for a reset
	bool isYawEmergencyEstimateAvailable() const;

	uint8_t getHeightSensorRef() const { return _height_sensor_ref; }

<<<<<<< HEAD
=======
#if defined(CONFIG_EKF2_EXTERNAL_VISION)
	const BiasEstimator::status &getEvHgtBiasEstimatorStatus() const { return _ev_hgt_b_est.getStatus(); }

	const BiasEstimator::status &getEvPosBiasEstimatorStatus(int i) const { return _ev_pos_b_est.getStatus(i); }
#endif // CONFIG_EKF2_EXTERNAL_VISION

>>>>>>> 476b5d55
#if defined(CONFIG_EKF2_AIRSPEED)
	const auto &aid_src_airspeed() const { return _aid_src_airspeed; }
#endif // CONFIG_EKF2_AIRSPEED

#if defined(CONFIG_EKF2_SIDESLIP)
	const auto &aid_src_sideslip() const { return _aid_src_sideslip; }
#endif // CONFIG_EKF2_SIDESLIP

	const auto &aid_src_fake_hgt() const { return _aid_src_fake_hgt; }
	const auto &aid_src_fake_pos() const { return _aid_src_fake_pos; }

#if defined(CONFIG_EKF2_EXTERNAL_VISION)
	const auto &aid_src_ev_hgt() const { return _aid_src_ev_hgt; }
	const auto &aid_src_ev_pos() const { return _aid_src_ev_pos; }
	const auto &aid_src_ev_vel() const { return _aid_src_ev_vel; }
	const auto &aid_src_ev_yaw() const { return _aid_src_ev_yaw; }

	const BiasEstimator::status &getEvHgtBiasEstimatorStatus() const { return _ev_hgt_b_est.getStatus(); }
	const BiasEstimator::status &getEvPosBiasEstimatorStatus(int i) const { return _ev_pos_b_est.getStatus(i); }
#endif // CONFIG_EKF2_EXTERNAL_VISION

#if defined(CONFIG_EKF2_GNSS)
	void getGpsVelPosInnov(float hvel[2], float &vvel, float hpos[2], float &vpos) const;
	void getGpsVelPosInnovVar(float hvel[2], float &vvel, float hpos[2], float &vpos) const;
	void getGpsVelPosInnovRatio(float &hvel, float &vvel, float &hpos, float &vpos) const;

	// ask estimator for sensor data collection decision and do any preprocessing if required, returns true if not defined
	bool collect_gps(const gpsMessage &gps) override;

	// set minimum continuous period without GPS fail required to mark a healthy GPS status
	void set_min_required_gps_health_time(uint32_t time_us) { _min_gps_health_time_us = time_us; }

	const gps_check_fail_status_u &gps_check_fail_status() const { return _gps_check_fail_status; }
	const decltype(gps_check_fail_status_u::flags) &gps_check_fail_status_flags() const { return _gps_check_fail_status.flags; }

	bool gps_checks_passed() const { return _gps_checks_passed; };

	// get solution data from the EKF-GSF emergency yaw estimator
	// returns false when data is not available
	bool getDataEKFGSF(float *yaw_composite, float *yaw_variance, float yaw[N_MODELS_EKFGSF],
			   float innov_VN[N_MODELS_EKFGSF], float innov_VE[N_MODELS_EKFGSF], float weight[N_MODELS_EKFGSF]);

	const BiasEstimator::status &getGpsHgtBiasEstimatorStatus() const { return _gps_hgt_b_est.getStatus(); }

	const auto &aid_src_gnss_hgt() const { return _aid_src_gnss_hgt; }
	const auto &aid_src_gnss_pos() const { return _aid_src_gnss_pos; }
	const auto &aid_src_gnss_vel() const { return _aid_src_gnss_vel; }

<<<<<<< HEAD
	const BiasEstimator::status &getGpsHgtBiasEstimatorStatus() const { return _gps_hgt_b_est.getStatus(); }

#if defined(CONFIG_EKF2_GNSS_YAW)
=======
# if defined(CONFIG_EKF2_GNSS_YAW)
>>>>>>> 476b5d55
	const auto &aid_src_gnss_yaw() const { return _aid_src_gnss_yaw; }
# endif // CONFIG_EKF2_GNSS_YAW
#endif // CONFIG_EKF2_GNSS

#if defined(CONFIG_EKF2_MAGNETOMETER)
	const auto &aid_src_mag_heading() const { return _aid_src_mag_heading; }
	const auto &aid_src_mag() const { return _aid_src_mag; }
#endif // CONFIG_EKF2_MAGNETOMETER

	const auto &aid_src_gravity() const { return _aid_src_gravity; }

#if defined(CONFIG_EKF2_AUXVEL)
	const auto &aid_src_aux_vel() const { return _aid_src_aux_vel; }
#endif // CONFIG_EKF2_AUXVEL

private:

	// set the internal states and status to their default value
	void reset();

	bool initialiseTilt();

	// check if the EKF is dead reckoning horizontal velocity using inertial data only
	void updateDeadReckoningStatus();
	void updateHorizontalDeadReckoningstatus();
	void updateVerticalDeadReckoningStatus();

	struct StateResetCounts {
		uint8_t velNE{0};	///< number of horizontal position reset events (allow to wrap if count exceeds 255)
		uint8_t velD{0};	///< number of vertical velocity reset events (allow to wrap if count exceeds 255)
		uint8_t posNE{0};	///< number of horizontal position reset events (allow to wrap if count exceeds 255)
		uint8_t posD{0};	///< number of vertical position reset events (allow to wrap if count exceeds 255)
		uint8_t quat{0};	///< number of quaternion reset events (allow to wrap if count exceeds 255)
	};

	struct StateResets {
		Vector2f velNE_change;  ///< North East velocity change due to last reset (m)
		float velD_change;	///< Down velocity change due to last reset (m/sec)
		Vector2f posNE_change;	///< North, East position change due to last reset (m)
		float posD_change;	///< Down position change due to last reset (m)
		Quatf quat_change;	///< quaternion delta due to last reset - multiply pre-reset quaternion by this to get post-reset quaternion

		StateResetCounts reset_count{};
	};

	StateResets _state_reset_status{};	///< reset event monitoring structure containing velocity, position, height and yaw reset information
	StateResetCounts _state_reset_count_prev{};

	Vector3f _ang_rate_delayed_raw{};	///< uncorrected angular rate vector at fusion time horizon (rad/sec)

	StateSample _state{};		///< state struct of the ekf running at the delayed time horizon

	bool _filter_initialised{false};	///< true when the EKF sttes and covariances been initialised

	uint64_t _time_last_horizontal_aiding{0}; ///< amount of time we have been doing inertial only deadreckoning (uSec)
	uint64_t _time_last_v_pos_aiding{0};
	uint64_t _time_last_v_vel_aiding{0};

	uint64_t _time_last_hor_pos_fuse{0};	///< time the last fusion of horizontal position measurements was performed (uSec)
	uint64_t _time_last_hgt_fuse{0};	///< time the last fusion of vertical position measurements was performed (uSec)
	uint64_t _time_last_hor_vel_fuse{0};	///< time the last fusion of horizontal velocity measurements was performed (uSec)
	uint64_t _time_last_ver_vel_fuse{0};	///< time the last fusion of verticalvelocity measurements was performed (uSec)
	uint64_t _time_last_heading_fuse{0};
	uint64_t _time_last_zero_velocity_fuse{0}; ///< last time of zero velocity update (uSec)

	Vector3f _last_known_pos{};		///< last known local position vector (m)

	uint64_t _time_acc_bias_check{0};	///< last time the  accel bias check passed (uSec)

	Vector3f _earth_rate_NED{};	///< earth rotation vector (NED) in rad/s

	Dcmf _R_to_earth{};	///< transformation matrix from body frame to earth frame from last EKF prediction

	// zero gyro update
	Vector3f _zgup_delta_ang{};
	float _zgup_delta_ang_dt{0.f};

	Vector2f _accel_lpf_NE{};			///< Low pass filtered horizontal earth frame acceleration (m/sec**2)
	float _height_rate_lpf{0.0f};
	float _yaw_delta_ef{0.0f};		///< Recent change in yaw angle measured about the earth frame D axis (rad)
	float _yaw_rate_lpf_ef{0.0f};		///< Filtered angular rate about earth frame D axis (rad/sec)

	SquareMatrixState P{};	///< state covariance matrix

#if defined(CONFIG_EKF2_DRAG_FUSION)
	estimator_aid_source2d_s _aid_src_drag{};
#endif // CONFIG_EKF2_DRAG_FUSION

#if defined(CONFIG_EKF2_TERRAIN)
	// Terrain height state estimation
	float _terrain_vpos{0.0f};		///< estimated vertical position of the terrain underneath the vehicle in local NED frame (m)
	float _terrain_var{1e4f};		///< variance of terrain position estimate (m**2)
	uint8_t _terrain_vpos_reset_counter{0};	///< number of times _terrain_vpos has been reset

	terrain_fusion_status_u _hagl_sensor_status{}; ///< Struct indicating type of sensor used to estimate height above ground
	float _last_on_ground_posD{0.0f};	///< last vertical position when the in_air status was false (m)

# if defined(CONFIG_EKF2_RANGE_FINDER)
	estimator_aid_source1d_s _aid_src_terrain_range_finder{};
	uint64_t _time_last_healthy_rng_data{0};
# endif // CONFIG_EKF2_RANGE_FINDER

# if defined(CONFIG_EKF2_OPTICAL_FLOW)
	estimator_aid_source2d_s _aid_src_terrain_optical_flow{};
# endif // CONFIG_EKF2_OPTICAL_FLOW

#endif // CONFIG_EKF2_TERRAIN

#if defined(CONFIG_EKF2_RANGE_FINDER)
	estimator_aid_source1d_s _aid_src_rng_hgt{};
	HeightBiasEstimator _rng_hgt_b_est{HeightSensor::RANGE, _height_sensor_ref};
#endif // CONFIG_EKF2_RANGE_FINDER

#if defined(CONFIG_EKF2_OPTICAL_FLOW)
	estimator_aid_source2d_s _aid_src_optical_flow{};

	// optical flow processing
	Vector3f _flow_gyro_bias{};	///< bias errors in optical flow sensor rate gyro outputs (rad/sec)
	Vector2f _flow_vel_body{};	///< velocity from corrected flow measurement (body frame)(m/s)
	Vector2f _flow_vel_ne{};		///< velocity from corrected flow measurement (local frame) (m/s)
	Vector3f _imu_del_ang_of{};	///< bias corrected delta angle measurements accumulated across the same time frame as the optical flow rates (rad)
	Vector3f _ref_body_rate{};
	Vector3f _measured_body_rate{};

	float _delta_time_of{0.0f};	///< time in sec that _imu_del_ang_of was accumulated over (sec)
	uint64_t _time_bad_motion_us{0};	///< last system time that on-ground motion exceeded limits (uSec)
	uint64_t _time_good_motion_us{0};	///< last system time that on-ground motion was within limits (uSec)
	Vector2f _flow_compensated_XY_rad{};	///< measured delta angle of the image about the X and Y body axes after removal of body rotation (rad), RH rotation is positive

	bool _flow_data_ready{false};	///< true when the leading edge of the optical flow integration period has fallen behind the fusion time horizon
#endif // CONFIG_EKF2_OPTICAL_FLOW

#if defined(CONFIG_EKF2_AIRSPEED)
	estimator_aid_source1d_s _aid_src_airspeed{};
#endif // CONFIG_EKF2_AIRSPEED
#if defined(CONFIG_EKF2_SIDESLIP)
	estimator_aid_source1d_s _aid_src_sideslip{};
#endif // CONFIG_EKF2_SIDESLIP

	estimator_aid_source2d_s _aid_src_fake_pos{};
	estimator_aid_source1d_s _aid_src_fake_hgt{};

#if defined(CONFIG_EKF2_EXTERNAL_VISION)
	estimator_aid_source1d_s _aid_src_ev_hgt{};
	estimator_aid_source2d_s _aid_src_ev_pos{};
	estimator_aid_source3d_s _aid_src_ev_vel{};
	estimator_aid_source1d_s _aid_src_ev_yaw{};

	float _ev_yaw_pred_prev{}; ///< previous value of yaw state used by odometry fusion (m)

	uint8_t _nb_ev_pos_reset_available{0};
	uint8_t _nb_ev_vel_reset_available{0};
	uint8_t _nb_ev_yaw_reset_available{0};
#endif // CONFIG_EKF2_EXTERNAL_VISION

#if defined(CONFIG_EKF2_GNSS)
	// booleans true when fresh sensor data is available at the fusion time horizon
	bool _gps_data_ready{false};	///< true when new GPS data has fallen behind the fusion time horizon and is available to be fused

	// variables used for the GPS quality checks
	Vector3f _gps_pos_deriv_filt{};	///< GPS NED position derivative (m/sec)
	Vector2f _gps_velNE_filt{};	///< filtered GPS North and East velocity (m/sec)

	float _gps_velD_diff_filt{0.0f};	///< GPS filtered Down velocity (m/sec)
	uint64_t _last_gps_fail_us{0};		///< last system time in usec that the GPS failed it's checks
	uint64_t _last_gps_pass_us{0};		///< last system time in usec that the GPS passed it's checks
	float _gps_error_norm{1.0f};		///< normalised gps error
	uint32_t _min_gps_health_time_us{10000000}; ///< GPS is marked as healthy only after this amount of time
	bool _gps_checks_passed{false};		///> true when all active GPS checks have passed

	gps_check_fail_status_u _gps_check_fail_status{};
	// height sensor status
	bool _gps_intermittent{true};           ///< true if data into the buffer is intermittent

	HeightBiasEstimator _gps_hgt_b_est{HeightSensor::GNSS, _height_sensor_ref};

	estimator_aid_source1d_s _aid_src_gnss_hgt{};
	estimator_aid_source2d_s _aid_src_gnss_pos{};
	estimator_aid_source3d_s _aid_src_gnss_vel{};

# if defined(CONFIG_EKF2_GNSS_YAW)
	estimator_aid_source1d_s _aid_src_gnss_yaw{};
	uint8_t _nb_gps_yaw_reset_available{0}; ///< remaining number of resets allowed before switching to another aiding source
# endif // CONFIG_EKF2_GNSS_YAW
#endif // CONFIG_EKF2_GNSS

	estimator_aid_source3d_s _aid_src_gravity{};

#if defined(CONFIG_EKF2_AUXVEL)
	estimator_aid_source2d_s _aid_src_aux_vel{};
#endif // CONFIG_EKF2_AUXVEL

	// Variables used by the initial filter alignment
	bool _is_first_imu_sample{true};
	AlphaFilter<Vector3f> _accel_lpf{0.1f};	///< filtered accelerometer measurement used to align tilt (m/s/s)
	AlphaFilter<Vector3f> _gyro_lpf{0.1f};	///< filtered gyro measurement used for alignment excessive movement check (rad/sec)

#if defined(CONFIG_EKF2_BAROMETER)
	estimator_aid_source1d_s _aid_src_baro_hgt{};

	// Variables used to perform in flight resets and switch between height sources
	AlphaFilter<float> _baro_lpf{0.1f};	///< filtered barometric height measurement (m)
	uint32_t _baro_counter{0};		///< number of baro samples read during initialisation

	HeightBiasEstimator _baro_b_est{HeightSensor::BARO, _height_sensor_ref};

	bool _baro_hgt_faulty{false};		///< true if baro data have been declared faulty TODO: move to fault flags
#endif // CONFIG_EKF2_BAROMETER

#if defined(CONFIG_EKF2_MAGNETOMETER)
	float _mag_heading_prev{};                 ///< previous value of mag heading (rad)
	float _mag_heading_pred_prev{};            ///< previous value of yaw state used by mag heading fusion (rad)

	// used by magnetometer fusion mode selection
	bool _mag_bias_observable{false};	///< true when there is enough rotation to make magnetometer bias errors observable
	bool _yaw_angle_observable{false};	///< true when there is enough horizontal acceleration to make yaw observable
	uint64_t _time_yaw_started{0};		///< last system time in usec that a yaw rotation manoeuvre was detected
	AlphaFilter<float> _mag_heading_innov_lpf{0.1f};
	float _mag_heading_last_declination{}; ///< last magnetic field declination used for heading fusion (rad)
	bool _mag_decl_cov_reset{false};	///< true after the fuseDeclination() function has been used to modify the earth field covariances after a magnetic field reset event.
	uint8_t _nb_mag_heading_reset_available{0};
	uint8_t _nb_mag_3d_reset_available{0};
	uint32_t _min_mag_health_time_us{1'000'000}; ///< magnetometer is marked as healthy only after this amount of time

	estimator_aid_source1d_s _aid_src_mag_heading{};
	estimator_aid_source3d_s _aid_src_mag{};

	AlphaFilter<Vector3f> _mag_lpf{0.1f};	///< filtered magnetometer measurement for instant reset (Gauss)
	uint32_t _mag_counter{0};		///< number of magnetometer samples read during initialisation

	// Variables used to control activation of post takeoff functionality
	uint64_t _flt_mag_align_start_time{0};	///< time that inflight magnetic field alignment started (uSec)
	uint64_t _time_last_mov_3d_mag_suitable{0};	///< last system time that sufficient movement to use 3-axis magnetometer fusion was detected (uSec)
	uint64_t _time_last_mag_check_failing{0};
	Matrix3f _saved_mag_ef_covmat{}; ///< NED magnetic field state covariance sub-matrix saved for use at the next initialisation (Gauss**2)
	Matrix3f _saved_mag_bf_covmat{}; ///< magnetic field state covariance sub-matrix that has been saved for use at the next initialisation (Gauss**2)
#endif // CONFIG_EKF2_MAGNETOMETER

	// variables used to inhibit accel bias learning
	bool _accel_bias_inhibit[3] {};		///< true when the accel bias learning is being inhibited for the specified axis
	bool _gyro_bias_inhibit[3] {};		///< true when the gyro bias learning is being inhibited for the specified axis
	Vector3f _accel_vec_filt{};		///< acceleration vector after application of a low pass filter (m/sec**2)
	float _accel_magnitude_filt{0.0f};	///< acceleration magnitude after application of a decaying envelope filter (rad/sec)
	float _ang_rate_magnitude_filt{0.0f};		///< angular rate magnitude after application of a decaying envelope filter (rad/sec)

	Vector3f _prev_gyro_bias_var{};         ///< saved gyro XYZ bias variances
	Vector3f _prev_accel_bias_var{};        ///< saved accel XYZ bias variances

	// imu fault status
	uint64_t _time_bad_vert_accel{0};	///< last time a bad vertical accel was detected (uSec)
	uint64_t _time_good_vert_accel{0};	///< last time a good vertical accel was detected (uSec)
	uint16_t _clip_counter{0};		///< counter that increments when clipping ad decrements when not

	// initialise filter states of both the delayed ekf and the real time complementary filter
	bool initialiseFilter(void);

	// initialise ekf covariance matrix
	void initialiseCovariance();

	// predict ekf state
	void predictState(const imuSample &imu_delayed);

	// predict ekf covariance
	void predictCovariance(const imuSample &imu_delayed);

	template <const IdxDof &S>
	void resetStateCovariance(const matrix::SquareMatrix<float, S.dof> &cov)
	{
		P.uncorrelateCovarianceSetVariance<S.dof>(S.idx, 0.0f);
		P.slice<S.dof, S.dof>(S.idx, S.idx) = cov;
	}

	// update quaternion states and covariances using an innovation, observation variance and Jacobian vector
	bool fuseYaw(estimator_aid_source1d_s &aid_src_status);
	bool fuseYaw(estimator_aid_source1d_s &aid_src_status, const VectorState &H_YAW);
	void computeYawInnovVarAndH(float variance, float &innovation_variance, VectorState &H_YAW) const;

#if defined(CONFIG_EKF2_MAGNETOMETER)
	// ekf sequential fusion of magnetometer measurements
	bool fuseMag(const Vector3f &mag, estimator_aid_source3d_s &aid_src_mag, bool update_all_states = true);

	// fuse magnetometer declination measurement
	// argument passed in is the declination uncertainty in radians
	bool fuseDeclination(float decl_sigma);

	// apply sensible limits to the declination and length of the NE mag field states estimates
	void limitDeclination();
#endif // CONFIG_EKF2_MAGNETOMETER

#if defined(CONFIG_EKF2_AIRSPEED)
	// control fusion of air data observations
	void controlAirDataFusion(const imuSample &imu_delayed);

	void updateAirspeed(const airspeedSample &airspeed_sample, estimator_aid_source1d_s &aid_src) const;
	void fuseAirspeed(const airspeedSample &airspeed_sample, estimator_aid_source1d_s &aid_src);

	void stopAirspeedFusion();

	// Reset the wind states using the current airspeed measurement, ground relative nav velocity, yaw angle and assumption of zero sideslip
	void resetWindUsingAirspeed(const airspeedSample &airspeed_sample);
#endif // CONFIG_EKF2_AIRSPEED

#if defined(CONFIG_EKF2_SIDESLIP)
	// control fusion of synthetic sideslip observations
	void controlBetaFusion(const imuSample &imu_delayed);

	// fuse synthetic zero sideslip measurement
	void updateSideslip(estimator_aid_source1d_s &_aid_src_sideslip) const;
	void fuseSideslip(estimator_aid_source1d_s &_aid_src_sideslip);
#endif // CONFIG_EKF2_SIDESLIP

#if defined(CONFIG_EKF2_DRAG_FUSION)
	// control fusion of multi-rotor drag specific force observations
	void controlDragFusion(const imuSample &imu_delayed);

	// fuse body frame drag specific forces for multi-rotor wind estimation
	void fuseDrag(const dragSample &drag_sample);
#endif // CONFIG_EKF2_DRAG_FUSION

	// fuse single velocity and position measurement
	bool fuseVelPosHeight(const float innov, const float innov_var, const int state_index);

	void resetVelocityTo(const Vector3f &vel, const Vector3f &new_vel_var);

	void resetHorizontalVelocityTo(const Vector2f &new_horz_vel, const Vector2f &new_horz_vel_var);
	void resetHorizontalVelocityTo(const Vector2f &new_horz_vel, float vel_var) { resetHorizontalVelocityTo(new_horz_vel, Vector2f(vel_var, vel_var)); }

	void resetHorizontalVelocityToZero();

	void resetVerticalVelocityTo(float new_vert_vel, float new_vert_vel_var);
	void resetHorizontalPositionToLastKnown();

	void resetHorizontalPositionTo(const Vector2f &new_horz_pos, const Vector2f &new_horz_pos_var);
	void resetHorizontalPositionTo(const Vector2f &new_horz_pos, const float pos_var = NAN) { resetHorizontalPositionTo(new_horz_pos, Vector2f(pos_var, pos_var)); }

	bool isHeightResetRequired() const;

	void resetVerticalPositionTo(float new_vert_pos, float new_vert_pos_var = NAN);

	void resetVerticalVelocityToZero();

	// horizontal and vertical position aid source
	void updateHorizontalPositionAidSrcStatus(const uint64_t &time_us, const Vector2f &obs, const Vector2f &obs_var, const float innov_gate, estimator_aid_source2d_s &aid_src) const;
	void updateVerticalPositionAidSrcStatus(const uint64_t &time_us, const float obs, const float obs_var, const float innov_gate, estimator_aid_source1d_s &aid_src) const;

	// 2d & 3d velocity aid source
	void updateVelocityAidSrcStatus(const uint64_t &time_us, const Vector2f &obs, const Vector2f &obs_var, const float innov_gate, estimator_aid_source2d_s &aid_src) const;
	void updateVelocityAidSrcStatus(const uint64_t &time_us, const Vector3f &obs, const Vector3f &obs_var, const float innov_gate, estimator_aid_source3d_s &aid_src) const;

	// horizontal and vertical position fusion
	void fuseHorizontalPosition(estimator_aid_source2d_s &pos_aid_src);
	void fuseVerticalPosition(estimator_aid_source1d_s &hgt_aid_src);

	// 2d & 3d velocity fusion
	void fuseVelocity(estimator_aid_source2d_s &vel_aid_src);
	void fuseVelocity(estimator_aid_source3d_s &vel_aid_src);

#if defined(CONFIG_EKF2_TERRAIN)
	// terrain vertical position estimator
	void initHagl();
	void runTerrainEstimator(const imuSample &imu_delayed);
	void predictHagl(const imuSample &imu_delayed);

	float getTerrainVPos() const { return isTerrainEstimateValid() ? _terrain_vpos : _last_on_ground_posD; }

	void controlHaglFakeFusion();
	void terrainHandleVerticalPositionReset(float delta_z);

# if defined(CONFIG_EKF2_RANGE_FINDER)
	// update the terrain vertical position estimate using a height above ground measurement from the range finder
	void controlHaglRngFusion();
	void updateHaglRng(estimator_aid_source1d_s &aid_src) const;
	void fuseHaglRng(estimator_aid_source1d_s &aid_src);
	void resetHaglRng();
	void stopHaglRngFusion();
	float getRngVar() const;
# endif // CONFIG_EKF2_RANGE_FINDER

# if defined(CONFIG_EKF2_OPTICAL_FLOW)
	// update the terrain vertical position estimate using an optical flow measurement
	void controlHaglFlowFusion();
	void resetHaglFlow();
	void stopHaglFlowFusion();
	void fuseFlowForTerrain(estimator_aid_source2d_s &flow);
# endif // CONFIG_EKF2_OPTICAL_FLOW

#endif // CONFIG_EKF2_TERRAIN

#if defined(CONFIG_EKF2_RANGE_FINDER)
	// range height
	void controlRangeHeightFusion();
	bool isConditionalRangeAidSuitable();
	void stopRngHgtFusion();
#endif // CONFIG_EKF2_RANGE_FINDER

#if defined(CONFIG_EKF2_OPTICAL_FLOW)
	// control fusion of optical flow observations
	void controlOpticalFlowFusion(const imuSample &imu_delayed);
	void stopFlowFusion();

	void updateOnGroundMotionForOpticalFlowChecks();
	void resetOnGroundMotionForOpticalFlowChecks();

	// calculate the measurement variance for the optical flow sensor
	float calcOptFlowMeasVar(const flowSample &flow_sample);

	// calculate optical flow body angular rate compensation
	// returns false if bias corrected body rate data is unavailable
	bool calcOptFlowBodyRateComp();

	// fuse optical flow line of sight rate measurements
	void updateOptFlow(estimator_aid_source2d_s &aid_src);
	void fuseOptFlow();
	float predictFlowRange();
	Vector2f predictFlowVelBody();
#endif // CONFIG_EKF2_OPTICAL_FLOW

#if defined(CONFIG_EKF2_MAGNETOMETER)
	// Return the magnetic declination in radians to be used by the alignment and fusion processing
	float getMagDeclination();
#endif // CONFIG_EKF2_MAGNETOMETER

	void clearInhibitedStateKalmanGains(VectorState &K) const
	{
		for (unsigned i = 0; i < State::gyro_bias.dof; i++) {
			if (_gyro_bias_inhibit[i]) {
				K(State::gyro_bias.idx + i) = 0.f;
			}
		}

		for (unsigned i = 0; i < State::accel_bias.dof; i++) {
			if (_accel_bias_inhibit[i]) {
				K(State::accel_bias.idx + i) = 0.f;
			}
		}

#if defined(CONFIG_EKF2_MAGNETOMETER)
		if (!_control_status.flags.mag) {
			for (unsigned i = 0; i < State::mag_I.dof; i++) {
				K(State::mag_I.idx + i) = 0.f;
			}
		}

		if (!_control_status.flags.mag) {
			for (unsigned i = 0; i < State::mag_B.dof; i++) {
				K(State::mag_B.idx + i) = 0.f;
			}
		}
#endif // CONFIG_EKF2_MAGNETOMETER

#if defined(CONFIG_EKF2_WIND)
		if (!_control_status.flags.wind) {
			for (unsigned i = 0; i < State::wind_vel.dof; i++) {
				K(State::wind_vel.idx + i) = 0.f;
			}
		}
#endif // CONFIG_EKF2_WIND
	}

	bool measurementUpdate(VectorState &K, float innovation_variance, float innovation)
	{
		clearInhibitedStateKalmanGains(K);

		const VectorState KS = K * innovation_variance;
		SquareMatrixState KHP;

		for (unsigned row = 0; row < State::size; row++) {
			for (unsigned col = 0; col < State::size; col++) {
				// Instad of literally computing KHP, use an equvalent
				// equation involving less mathematical operations
				KHP(row, col) = KS(row) * K(col);
			}
		}

		const bool is_healthy = checkAndFixCovarianceUpdate(KHP);

		if (is_healthy) {
			// apply the covariance corrections
			P -= KHP;

			fixCovarianceErrors(true);

			// apply the state corrections
			fuse(K, innovation);
		}

		return is_healthy;
	}

	// if the covariance correction will result in a negative variance, then
	// the covariance matrix is unhealthy and must be corrected
	bool checkAndFixCovarianceUpdate(const SquareMatrixState &KHP);

	// limit the diagonal of the covariance matrix
	// force symmetry when the argument is true
	void fixCovarianceErrors(bool force_symmetry);

	void constrainStateVar(const IdxDof &state, float min, float max);

	// constrain the ekf states
	void constrainStates();

	// generic function which will perform a fusion step given a kalman gain K
	// and a scalar innovation value
	void fuse(const VectorState &K, float innovation);

#if defined(CONFIG_EKF2_BARO_COMPENSATION)
	float compensateBaroForDynamicPressure(float baro_alt_uncompensated) const;
#endif // CONFIG_EKF2_BARO_COMPENSATION

	// calculate the earth rotation vector from a given latitude
	Vector3f calcEarthRateNED(float lat_rad) const;

	// Control the filter fusion modes
	void controlFusionModes(const imuSample &imu_delayed);

#if defined(CONFIG_EKF2_EXTERNAL_VISION)
	// control fusion of external vision observations
	void controlExternalVisionFusion();
	void updateEvAttitudeErrorFilter(extVisionSample &ev_sample, bool ev_reset);
	void controlEvHeightFusion(const extVisionSample &ev_sample, const bool common_starting_conditions_passing, const bool ev_reset, const bool quality_sufficient, estimator_aid_source1d_s &aid_src);
	void controlEvPosFusion(const extVisionSample &ev_sample, const bool common_starting_conditions_passing, const bool ev_reset, const bool quality_sufficient, estimator_aid_source2d_s &aid_src);
	void controlEvVelFusion(const extVisionSample &ev_sample, const bool common_starting_conditions_passing, const bool ev_reset, const bool quality_sufficient, estimator_aid_source3d_s &aid_src);
	void controlEvYawFusion(const extVisionSample &ev_sample, const bool common_starting_conditions_passing, const bool ev_reset, const bool quality_sufficient, estimator_aid_source1d_s &aid_src);

	void startEvPosFusion(const Vector2f &measurement, const Vector2f &measurement_var, estimator_aid_source2d_s &aid_src);
	void updateEvPosFusion(const Vector2f &measurement, const Vector2f &measurement_var, bool quality_sufficient, bool reset, estimator_aid_source2d_s &aid_src);
	void stopEvPosFusion();
	void stopEvHgtFusion();
	void stopEvVelFusion();
	void stopEvYawFusion();
#endif // CONFIG_EKF2_EXTERNAL_VISION

#if defined(CONFIG_EKF2_GNSS)
	// control fusion of GPS observations
	void controlGpsFusion(const imuSample &imu_delayed);
	void stopGpsFusion();

	bool shouldResetGpsFusion() const;
	bool isYawFailure() const;

	// return true id the GPS quality is good enough to set an origin and start aiding
	bool gps_is_good(const gpsMessage &gps);

	void controlGnssHeightFusion(const gpsSample &gps_sample);
	void stopGpsHgtFusion();

	// Resets the main Nav EKf yaw to the estimator from the EKF-GSF yaw estimator
	// Resets the horizontal velocity and position to the default navigation sensor
	// Returns true if the reset was successful
	bool resetYawToEKFGSF();

	void resetGpsDriftCheckFilters();

# if defined(CONFIG_EKF2_GNSS_YAW)
	void controlGpsYawFusion(const gpsSample &gps_sample, bool gps_checks_passing, bool gps_checks_failing);
	void stopGpsYawFusion();

	// fuse the yaw angle obtained from a dual antenna GPS unit
	void fuseGpsYaw();

	// reset the quaternions states using the yaw angle obtained from a dual antenna GPS unit
	// return true if the reset was successful
	bool resetYawToGps(const float gnss_yaw);

	void updateGpsYaw(const gpsSample &gps_sample);

# endif // CONFIG_EKF2_GNSS_YAW
#endif // CONFIG_EKF2_GNSS

#if defined(CONFIG_EKF2_MAGNETOMETER)
	// control fusion of magnetometer observations
	void controlMagFusion();
	void controlMagHeadingFusion(const magSample &mag_sample, const bool common_starting_conditions_passing, estimator_aid_source1d_s &aid_src);
	void controlMag3DFusion(const magSample &mag_sample, const bool common_starting_conditions_passing, estimator_aid_source3d_s &aid_src);

	bool checkHaglYawResetReq() const;

	void resetMagHeading(const Vector3f &mag);
	void resetMagStates(const Vector3f &mag, bool reset_heading = true);
	bool haglYawResetReq();

	void checkYawAngleObservability();
	void checkMagBiasObservability();
	void checkMagHeadingConsistency();

	bool checkMagField(const Vector3f &mag);
	static bool isMeasuredMatchingExpected(float measured, float expected, float gate);

	void stopMagHdgFusion();
	void stopMagFusion();

	// load and save mag field state covariance data for re-use
	void loadMagCovData();
	void saveMagCovData();

	// calculate a synthetic value for the magnetometer Z component, given the 3D magnetomter
	// sensor measurement
	float calculate_synthetic_mag_z_measurement(const Vector3f &mag_meas, const Vector3f &mag_earth_predicted);

#endif // CONFIG_EKF2_MAGNETOMETER

	// control fusion of fake position observations to constrain drift
	void controlFakePosFusion();

	void controlFakeHgtFusion();
	void resetFakeHgtFusion();
	void resetHeightToLastKnown();
	void stopFakeHgtFusion();

	void controlZeroVelocityUpdate();
	void controlZeroGyroUpdate(const imuSample &imu_delayed);
	void fuseDeltaAngBias(float innov, float innov_var, int obs_index);

	void controlZeroInnovationHeadingUpdate();

#if defined(CONFIG_EKF2_AUXVEL)
	// control fusion of auxiliary velocity observations
	void controlAuxVelFusion();
	void stopAuxVelFusion();
#endif // CONFIG_EKF2_AUXVEL

	void checkVerticalAccelerationHealth(const imuSample &imu_delayed);
	Likelihood estimateInertialNavFallingLikelihood() const;

	// control for combined height fusion mode (implemented for switching between baro and range height)
	void controlHeightFusion(const imuSample &imu_delayed);
	void checkHeightSensorRefFallback();

#if defined(CONFIG_EKF2_BAROMETER)
	void controlBaroHeightFusion();
	void stopBaroHgtFusion();

	void updateGroundEffect();
#endif // CONFIG_EKF2_BAROMETER

	// gravity fusion: heuristically enable / disable gravity fusion
	void controlGravityFusion(const imuSample &imu_delayed);

	void resetQuatCov(const float yaw_noise = NAN);
	void resetQuatCov(const Vector3f &euler_noise_ned);

#if defined(CONFIG_EKF2_MAGNETOMETER)
	void resetMagCov();
#endif // CONFIG_EKF2_MAGNETOMETER

#if defined(CONFIG_EKF2_WIND)
	// perform a reset of the wind states and related covariances
	void resetWind();
	void resetWindToZero();
#endif // CONFIG_EKF2_WIND

	void resetGyroBiasZCov();

	// uncorrelate quaternion states from other states
	void uncorrelateQuatFromOtherStates();

	bool isTimedOut(uint64_t last_sensor_timestamp, uint64_t timeout_period) const
	{
		return (last_sensor_timestamp == 0) || (last_sensor_timestamp + timeout_period < _time_delayed_us);
	}

	bool isRecent(uint64_t sensor_timestamp, uint64_t acceptance_interval) const
	{
		return (sensor_timestamp != 0) && (sensor_timestamp + acceptance_interval > _time_delayed_us);
	}

	bool isNewestSampleRecent(uint64_t sensor_timestamp, uint64_t acceptance_interval) const
	{
		return (sensor_timestamp != 0) && (sensor_timestamp + acceptance_interval > _time_latest_us);
	}

	void resetFakePosFusion();
	void stopFakePosFusion();

	void setVelPosStatus(const int state_index, const bool healthy);

	// reset the quaternion states and covariances to the new yaw value, preserving the roll and pitch
	// yaw : Euler yaw angle (rad)
	// yaw_variance : yaw error variance (rad^2)
	void resetQuatStateYaw(float yaw, float yaw_variance);

	// Declarations used to control use of the EKF-GSF yaw estimator

	// yaw estimator instance
	EKFGSF_yaw _yawEstimator{};

	uint8_t _height_sensor_ref{HeightSensor::UNKNOWN};
	uint8_t _position_sensor_ref{static_cast<uint8_t>(PositionSensor::GNSS)};

#if defined(CONFIG_EKF2_EXTERNAL_VISION)
	HeightBiasEstimator _ev_hgt_b_est{HeightSensor::EV, _height_sensor_ref};
	PositionBiasEstimator _ev_pos_b_est{static_cast<uint8_t>(PositionSensor::EV), _position_sensor_ref};
	AlphaFilter<Quatf> _ev_q_error_filt{0.001f};
	bool _ev_q_error_initialized{false};
#endif // CONFIG_EKF2_EXTERNAL_VISION

	void resetEstimatorAidStatus(estimator_aid_source1d_s &status) const
	{
		// only bother resetting if timestamp_sample is set
		if (status.timestamp_sample != 0) {
			status.timestamp_sample = 0;

			// preserve status.time_last_fuse

			status.observation = 0;
			status.observation_variance = 0;

			status.innovation = 0;
			status.innovation_variance = 0;
			status.test_ratio = INFINITY;

			status.innovation_rejected = true;
			status.fused = false;
		}
	}

	template <typename T>
	void resetEstimatorAidStatus(T &status) const
	{
		// only bother resetting if timestamp_sample is set
		if (status.timestamp_sample != 0) {
			status.timestamp_sample = 0;

			// preserve status.time_last_fuse

			for (size_t i = 0; i < (sizeof(status.observation) / sizeof(status.observation[0])); i++) {
				status.observation[i] = 0;
				status.observation_variance[i] = 0;

				status.innovation[i] = 0;
				status.innovation_variance[i] = 0;
				status.test_ratio[i] = INFINITY;
			}

			status.innovation_rejected = true;
			status.fused = false;
		}
	}

	void setEstimatorAidStatusTestRatio(estimator_aid_source1d_s &status, float innovation_gate) const
	{
		if (PX4_ISFINITE(status.innovation)
		    && PX4_ISFINITE(status.innovation_variance)
		    && (status.innovation_variance > 0.f)
		   ) {
			status.test_ratio = sq(status.innovation) / (sq(innovation_gate) * status.innovation_variance);
			status.innovation_rejected = (status.test_ratio > 1.f);

		} else {
			status.test_ratio = INFINITY;
			status.innovation_rejected = true;
		}
	}

	template <typename T>
	void setEstimatorAidStatusTestRatio(T &status, float innovation_gate) const
	{
		bool innovation_rejected = false;

		for (size_t i = 0; i < (sizeof(status.test_ratio) / sizeof(status.test_ratio[0])); i++) {
			if (PX4_ISFINITE(status.innovation[i])
			    && PX4_ISFINITE(status.innovation_variance[i])
			    && (status.innovation_variance[i] > 0.f)
			   ) {
				status.test_ratio[i] = sq(status.innovation[i]) / (sq(innovation_gate) * status.innovation_variance[i]);

				if (status.test_ratio[i] > 1.f) {
					innovation_rejected = true;
				}

			} else {
				status.test_ratio[i] = INFINITY;
				innovation_rejected = true;
			}
		}

		// if any of the innovations are rejected, then the overall innovation is rejected
		status.innovation_rejected = innovation_rejected;
	}
};

#endif // !EKF_EKF_H<|MERGE_RESOLUTION|>--- conflicted
+++ resolved
@@ -80,15 +80,6 @@
 
 	static uint8_t getNumberOfStates() { return State::size; }
 
-<<<<<<< HEAD
-=======
-#if defined(CONFIG_EKF2_EXTERNAL_VISION)
-	void getEvVelPosInnov(float hvel[2], float &vvel, float hpos[2], float &vpos) const;
-	void getEvVelPosInnovVar(float hvel[2], float &vvel, float hpos[2], float &vpos) const;
-	void getEvVelPosInnovRatio(float &hvel, float &vvel, float &hpos, float &vpos) const;
-#endif // CONFIG_EKF2_EXTERNAL_VISION
-
->>>>>>> 476b5d55
 #if defined(CONFIG_EKF2_BAROMETER)
 	const auto &aid_src_baro_hgt() const { return _aid_src_baro_hgt; }
 	const BiasEstimator::status &getBaroBiasEstimatorStatus() const { return _baro_b_est.getStatus(); }
@@ -111,10 +102,6 @@
 
 # if defined(CONFIG_EKF2_RANGE_FINDER)
 	const auto &aid_src_terrain_range_finder() const { return _aid_src_terrain_range_finder; }
-
-	void getHaglInnov(float &hagl_innov) const { hagl_innov = _aid_src_terrain_range_finder.innovation; }
-	void getHaglInnovVar(float &hagl_innov_var) const { hagl_innov_var = _aid_src_terrain_range_finder.innovation_variance; }
-	void getHaglInnovRatio(float &hagl_innov_ratio) const { hagl_innov_ratio = _aid_src_terrain_range_finder.test_ratio; }
 # endif // CONFIG_EKF2_RANGE_FINDER
 
 # if defined(CONFIG_EKF2_OPTICAL_FLOW)
@@ -409,15 +396,6 @@
 
 	uint8_t getHeightSensorRef() const { return _height_sensor_ref; }
 
-<<<<<<< HEAD
-=======
-#if defined(CONFIG_EKF2_EXTERNAL_VISION)
-	const BiasEstimator::status &getEvHgtBiasEstimatorStatus() const { return _ev_hgt_b_est.getStatus(); }
-
-	const BiasEstimator::status &getEvPosBiasEstimatorStatus(int i) const { return _ev_pos_b_est.getStatus(i); }
-#endif // CONFIG_EKF2_EXTERNAL_VISION
-
->>>>>>> 476b5d55
 #if defined(CONFIG_EKF2_AIRSPEED)
 	const auto &aid_src_airspeed() const { return _aid_src_airspeed; }
 #endif // CONFIG_EKF2_AIRSPEED
@@ -440,10 +418,6 @@
 #endif // CONFIG_EKF2_EXTERNAL_VISION
 
 #if defined(CONFIG_EKF2_GNSS)
-	void getGpsVelPosInnov(float hvel[2], float &vvel, float hpos[2], float &vpos) const;
-	void getGpsVelPosInnovVar(float hvel[2], float &vvel, float hpos[2], float &vpos) const;
-	void getGpsVelPosInnovRatio(float &hvel, float &vvel, float &hpos, float &vpos) const;
-
 	// ask estimator for sensor data collection decision and do any preprocessing if required, returns true if not defined
 	bool collect_gps(const gpsMessage &gps) override;
 
@@ -466,13 +440,7 @@
 	const auto &aid_src_gnss_pos() const { return _aid_src_gnss_pos; }
 	const auto &aid_src_gnss_vel() const { return _aid_src_gnss_vel; }
 
-<<<<<<< HEAD
-	const BiasEstimator::status &getGpsHgtBiasEstimatorStatus() const { return _gps_hgt_b_est.getStatus(); }
-
-#if defined(CONFIG_EKF2_GNSS_YAW)
-=======
 # if defined(CONFIG_EKF2_GNSS_YAW)
->>>>>>> 476b5d55
 	const auto &aid_src_gnss_yaw() const { return _aid_src_gnss_yaw; }
 # endif // CONFIG_EKF2_GNSS_YAW
 #endif // CONFIG_EKF2_GNSS
