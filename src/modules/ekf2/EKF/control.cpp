--- conflicted
+++ resolved
@@ -183,13 +183,6 @@
 		}
 	}
 
-<<<<<<< HEAD
-	if (_ext_vision_buffer) {
-		_ev_data_ready = _ext_vision_buffer->pop_first_older_than(imu_delayed.time_us, &_ev_sample_delayed);
-	}
-
-=======
->>>>>>> 7f7dfea9
 	if (_airspeed_buffer) {
 		_tas_data_ready = _airspeed_buffer->pop_first_older_than(imu_delayed.time_us, &_airspeed_sample_delayed);
 	}
