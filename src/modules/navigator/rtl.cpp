--- conflicted
+++ resolved
@@ -71,18 +71,9 @@
 void
 RTL::on_activation()
 {
-<<<<<<< HEAD
-
-	_rtl_alt = calculate_return_alt_from_cone_half_angle((float)_param_rtl_cone_half_angle_deg.get());
-
-	if (_navigator->get_land_detected()->landed) {
-		// For safety reasons don't go into RTL if landed.
-		_rtl_state = RTL_STATE_LANDED;
-=======
     if (_navigator->get_land_detected()->landed) {
         // for safety reasons don't go into RTL if landed
         _rtl_state = RTL_STATE_LANDED;
->>>>>>> 31375700
 
     } else if ((rtl_type() == RTL_LAND) && _navigator->on_mission_landing()) {
         // RTL straight to RETURN state, but mission will takeover for landing
@@ -125,191 +116,6 @@
 void
 RTL::set_rtl_item()
 {
-<<<<<<< HEAD
-	// RTL_TYPE: mission landing.
-	// Landing using planned mission landing, fly to DO_LAND_START instead of returning HOME.
-	// Do nothing, let navigator takeover with mission landing.
-	if (rtl_type() == RTL_LAND) {
-		if (_rtl_state > RTL_STATE_CLIMB) {
-			if (_navigator->start_mission_landing()) {
-				mavlink_and_console_log_info(_navigator->get_mavlink_log_pub(), "RTL: using mission landing");
-				return;
-
-			} else {
-				// Otherwise use regular RTL.
-				mavlink_log_critical(_navigator->get_mavlink_log_pub(), "RTL: unable to use mission landing");
-			}
-		}
-	}
-
-	_navigator->set_can_loiter_at_sp(false);
-
-	const home_position_s &home = *_navigator->get_home_position();
-	const vehicle_global_position_s &gpos = *_navigator->get_global_position();
-
-	position_setpoint_triplet_s *pos_sp_triplet = _navigator->get_position_setpoint_triplet();
-
-	// Check if we are pretty close to home already.
-	const float home_dist = get_distance_to_next_waypoint(home.lat, home.lon, gpos.lat, gpos.lon);
-
-	// Compute the loiter altitude.
-	const float loiter_altitude = math::min(home.alt + _param_rtl_descend_alt.get(), gpos.alt);
-
-	switch (_rtl_state) {
-	case RTL_STATE_CLIMB: {
-
-			_mission_item.nav_cmd = NAV_CMD_WAYPOINT;
-			_mission_item.lat = gpos.lat;
-			_mission_item.lon = gpos.lon;
-			_mission_item.altitude = _rtl_alt;
-			_mission_item.altitude_is_relative = false;
-			_mission_item.yaw = _navigator->get_local_position()->yaw;
-			_mission_item.acceptance_radius = _navigator->get_acceptance_radius();
-			_mission_item.time_inside = 0.0f;
-			_mission_item.autocontinue = true;
-			_mission_item.origin = ORIGIN_ONBOARD;
-
-			mavlink_and_console_log_info(_navigator->get_mavlink_log_pub(), "RTL: climb to %d m (%d m above home)",
-						     (int)ceilf(_rtl_alt), (int)ceilf(_rtl_alt - _navigator->get_home_position()->alt));
-			break;
-		}
-
-	case RTL_STATE_RETURN: {
-
-			// Don't change altitude.
-			_mission_item.nav_cmd = NAV_CMD_WAYPOINT;
-			_mission_item.lat = home.lat;
-			_mission_item.lon = home.lon;
-			_mission_item.altitude = _rtl_alt;
-			_mission_item.altitude_is_relative = false;
-
-			// Use home yaw if close to home.
-			// Check if we are pretty close to home already.
-			if (home_dist < _param_rtl_min_dist.get()) {
-				_mission_item.yaw = home.yaw;
-
-			} else {
-				// Use current heading to home.
-				_mission_item.yaw = get_bearing_to_next_waypoint(gpos.lat, gpos.lon, home.lat, home.lon);
-			}
-
-			_mission_item.acceptance_radius = _navigator->get_acceptance_radius();
-			_mission_item.time_inside = 0.0f;
-			_mission_item.autocontinue = true;
-			_mission_item.origin = ORIGIN_ONBOARD;
-
-			mavlink_and_console_log_info(_navigator->get_mavlink_log_pub(), "RTL: return at %d m (%d m above home)",
-						     (int)ceilf(_mission_item.altitude), (int)ceilf(_mission_item.altitude - home.alt));
-
-			break;
-		}
-
-	case RTL_STATE_TRANSITION_TO_MC: {
-			set_vtol_transition_item(&_mission_item, vtol_vehicle_status_s::VEHICLE_VTOL_STATE_MC);
-			break;
-		}
-
-	case RTL_STATE_DESCEND: {
-			_mission_item.nav_cmd = NAV_CMD_WAYPOINT;
-			_mission_item.lat = home.lat;
-			_mission_item.lon = home.lon;
-			_mission_item.altitude = loiter_altitude;
-			_mission_item.altitude_is_relative = false;
-
-			// Except for vtol which might be still off here and should point towards this location.
-			const float d_current = get_distance_to_next_waypoint(gpos.lat, gpos.lon, _mission_item.lat, _mission_item.lon);
-
-			if (_navigator->get_vstatus()->is_vtol && (d_current > _navigator->get_acceptance_radius())) {
-				_mission_item.yaw = get_bearing_to_next_waypoint(gpos.lat, gpos.lon, _mission_item.lat, _mission_item.lon);
-
-			} else {
-				_mission_item.yaw = home.yaw;
-			}
-
-			_mission_item.acceptance_radius = _navigator->get_acceptance_radius();
-			_mission_item.time_inside = 0.0f;
-			_mission_item.autocontinue = true;
-			_mission_item.origin = ORIGIN_ONBOARD;
-
-			// Disable previous setpoint to prevent drift.
-			pos_sp_triplet->previous.valid = false;
-
-			mavlink_and_console_log_info(_navigator->get_mavlink_log_pub(), "RTL: descend to %d m (%d m above home)",
-						     (int)ceilf(_mission_item.altitude), (int)ceilf(_mission_item.altitude - home.alt));
-			break;
-		}
-
-	case RTL_STATE_LOITER: {
-			const bool autoland = (_param_rtl_land_delay.get() > FLT_EPSILON);
-
-			// Don't change altitude.
-			_mission_item.lat = home.lat;
-			_mission_item.lon = home.lon;
-			_mission_item.altitude = loiter_altitude;
-			_mission_item.altitude_is_relative = false;
-			_mission_item.yaw = home.yaw;
-			_mission_item.loiter_radius = _navigator->get_loiter_radius();
-			_mission_item.acceptance_radius = _navigator->get_acceptance_radius();
-			_mission_item.time_inside = math::max(_param_rtl_land_delay.get(), 0.0f);
-			_mission_item.autocontinue = autoland;
-			_mission_item.origin = ORIGIN_ONBOARD;
-
-			_navigator->set_can_loiter_at_sp(true);
-
-			if (autoland && (get_time_inside(_mission_item) > FLT_EPSILON)) {
-				_mission_item.nav_cmd = NAV_CMD_LOITER_TIME_LIMIT;
-				mavlink_and_console_log_info(_navigator->get_mavlink_log_pub(), "RTL: loiter %.1fs",
-							     (double)get_time_inside(_mission_item));
-
-			} else {
-				_mission_item.nav_cmd = NAV_CMD_LOITER_UNLIMITED;
-				mavlink_and_console_log_info(_navigator->get_mavlink_log_pub(), "RTL: completed, loitering");
-			}
-
-			break;
-		}
-
-	case RTL_STATE_LAND: {
-			// Land at home position.
-			_mission_item.nav_cmd = NAV_CMD_LAND;
-			_mission_item.lat = home.lat;
-			_mission_item.lon = home.lon;
-			_mission_item.yaw = home.yaw;
-			_mission_item.altitude = home.alt;
-			_mission_item.altitude_is_relative = false;
-			_mission_item.acceptance_radius = _navigator->get_acceptance_radius();
-			_mission_item.time_inside = 0.0f;
-			_mission_item.autocontinue = true;
-			_mission_item.origin = ORIGIN_ONBOARD;
-
-			mavlink_and_console_log_info(_navigator->get_mavlink_log_pub(), "RTL: land at home");
-			break;
-		}
-
-	case RTL_STATE_LANDED: {
-			set_idle_item(&_mission_item);
-			set_return_alt_min(false);
-			break;
-		}
-
-	default:
-		break;
-	}
-
-	reset_mission_item_reached();
-
-	// Execute command if set. This is required for commands like VTOL transition.
-	if (!item_contains_position(_mission_item)) {
-		issue_command(_mission_item);
-	}
-
-	// Convert mission item to current position setpoint and make it valid.
-	mission_apply_limitation(_mission_item);
-
-	if (mission_item_to_position_setpoint(_mission_item, &pos_sp_triplet->current)) {
-		_navigator->set_position_setpoint_triplet_updated();
-	}
-=======
     // RTL_TYPE: mission landing
     // landing using planned mission landing, fly to DO_LAND_START instead of returning HOME
     // do nothing, let navigator takeover with mission landing
@@ -556,7 +362,6 @@
     mission_item_to_position_setpoint(_mission_item, &pos_sp_triplet->current);
         _navigator->set_position_setpoint_triplet_updated();
 
->>>>>>> 31375700
 }
 
 void
@@ -574,17 +379,10 @@
     case RTL_STATE_RETURN:
         _rtl_state = RTL_STATE_LOITER2;
 
-<<<<<<< HEAD
-		if (_navigator->get_vstatus()->is_vtol
-		    && _navigator->get_vstatus()->vehicle_type == vehicle_status_s::VEHICLE_TYPE_FIXED_WING) {
-			_rtl_state = RTL_STATE_TRANSITION_TO_MC;
-		}
-=======
         if(_navigator->get_vstatus()->is_vtol && !_navigator->get_vstatus()->is_rotary_wing) {
             _rtl_state = RTL_STATE_TRANSITION_TO_MC;
         }
         break;
->>>>>>> 31375700
 
     case RTL_STATE_TRANSITION_TO_MC:
         _rtl_state = RTL_STATE_RETURN;
@@ -614,59 +412,7 @@
         _rtl_state = RTL_STATE_LANDED;
         break;
 
-<<<<<<< HEAD
-	default:
-		break;
-	}
-}
-
-
-float RTL::calculate_return_alt_from_cone_half_angle(float cone_half_angle_deg)
-{
-	const home_position_s &home = *_navigator->get_home_position();
-	const vehicle_global_position_s &gpos = *_navigator->get_global_position();
-
-	// horizontal distance to home position
-	const float home_dist = get_distance_to_next_waypoint(home.lat, home.lon, gpos.lat, gpos.lon);
-
-	float rtl_altitude;
-
-	if (home_dist <= _param_rtl_min_dist.get()) {
-		rtl_altitude = home.alt + _param_rtl_descend_alt.get();
-
-	} else if (gpos.alt > home.alt + _param_rtl_return_alt.get() || cone_half_angle_deg >= 90.0f) {
-		rtl_altitude = gpos.alt;
-
-	} else if (cone_half_angle_deg <= 0) {
-		rtl_altitude = home.alt + _param_rtl_return_alt.get();
-
-	} else {
-
-		// constrain cone half angle to meaningful values. All other cases are already handled above.
-		const float cone_half_angle_rad = math::radians(math::constrain(cone_half_angle_deg, 1.0f, 89.0f));
-
-		// minimum height above home position required
-		float height_above_home_min = home_dist / tanf(cone_half_angle_rad);
-
-		// minimum altitude we need in order to be within the user defined cone
-		const float altitude_min = math::constrain(height_above_home_min + home.alt, home.alt,
-					   home.alt + _param_rtl_return_alt.get());
-
-		if (gpos.alt < altitude_min) {
-			rtl_altitude = altitude_min;
-
-		} else {
-			rtl_altitude = gpos.alt;
-		}
-	}
-
-	// always demand altitude which is higher or equal the RTL descend altitude
-	rtl_altitude = math::max(rtl_altitude, home.alt + _param_rtl_descend_alt.get());
-
-	return rtl_altitude;
-=======
     default:
         break;
     }
->>>>>>> 31375700
 }