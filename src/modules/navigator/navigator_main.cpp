/****************************************************************************
 *
 *   Copyright (c) 2013-2016 PX4 Development Team. All rights reserved.
 *
 * Redistribution and use in source and binary forms, with or without
 * modification, are permitted provided that the following conditions
 * are met:
 *
 * 1. Redistributions of source code must retain the above copyright
 *    notice, this list of conditions and the following disclaimer.
 * 2. Redistributions in binary form must reproduce the above copyright
 *    notice, this list of conditions and the following disclaimer in
 *    the documentation and/or other materials provided with the
 *    distribution.
 * 3. Neither the name PX4 nor the names of its contributors may be
 *    used to endorse or promote products derived from this software
 *    without specific prior written permission.
 *
 * THIS SOFTWARE IS PROVIDED BY THE COPYRIGHT HOLDERS AND CONTRIBUTORS
 * "AS IS" AND ANY EXPRESS OR IMPLIED WARRANTIES, INCLUDING, BUT NOT
 * LIMITED TO, THE IMPLIED WARRANTIES OF MERCHANTABILITY AND FITNESS
 * FOR A PARTICULAR PURPOSE ARE DISCLAIMED. IN NO EVENT SHALL THE
 * COPYRIGHT OWNER OR CONTRIBUTORS BE LIABLE FOR ANY DIRECT, INDIRECT,
 * INCIDENTAL, SPECIAL, EXEMPLARY, OR CONSEQUENTIAL DAMAGES (INCLUDING,
 * BUT NOT LIMITED TO, PROCUREMENT OF SUBSTITUTE GOODS OR SERVICES; LOSS
 * OF USE, DATA, OR PROFITS; OR BUSINESS INTERRUPTION) HOWEVER CAUSED
 * AND ON ANY THEORY OF LIABILITY, WHETHER IN CONTRACT, STRICT
 * LIABILITY, OR TORT (INCLUDING NEGLIGENCE OR OTHERWISE) ARISING IN
 * ANY WAY OUT OF THE USE OF THIS SOFTWARE, EVEN IF ADVISED OF THE
 * POSSIBILITY OF SUCH DAMAGE.
 *
 ****************************************************************************/
/**
 * @file navigator_main.cpp
 *
 * Handles mission items, geo fencing and failsafe navigation behavior.
 * Published the position setpoint triplet for the position controller.
 *
 * @author Lorenz Meier <lm@inf.ethz.ch>
 * @author Jean Cyr <jean.m.cyr@gmail.com>
 * @author Julian Oes <julian@oes.ch>
 * @author Anton Babushkin <anton.babushkin@me.com>
 * @author Thomas Gubler <thomasgubler@gmail.com>
 */

#include "navigator.h"

#include <cfloat>

#include <dataman/dataman.h>
#include <drivers/drv_hrt.h>
#include <geo/geo.h>
#include <mathlib/mathlib.h>
#include <px4_config.h>
#include <px4_defines.h>
#include <px4_posix.h>
#include <px4_tasks.h>
#include <sys/ioctl.h>
#include <sys/stat.h>
#include <sys/types.h>
#include <systemlib/mavlink_log.h>
#include <systemlib/systemlib.h>
#include <uORB/topics/fw_pos_ctrl_status.h>
#include <uORB/topics/home_position.h>
#include <uORB/topics/mission.h>
#include <uORB/topics/vehicle_command.h>
#include <uORB/topics/vehicle_status.h>
#include <uORB/uORB.h>

/**
 * navigator app start / stop handling function
 *
 * @ingroup apps
 */
extern "C" __EXPORT int navigator_main(int argc, char *argv[]);

#define GEOFENCE_CHECK_INTERVAL 200000

namespace navigator
{
Navigator	*g_navigator;
}

Navigator::Navigator() :
	SuperBlock(nullptr, "NAV"),
	_loop_perf(perf_alloc(PC_ELAPSED, "navigator")),
	_geofence(this),
	_mission(this, "MIS"),
	_loiter(this, "LOI"),
	_takeoff(this, "TKF"),
	_land(this, "LND"),
	_rtl(this, "RTL"),
	_rcLoss(this, "RCL"),
	_dataLinkLoss(this, "DLL"),
	_engineFailure(this, "EF"),
	_gpsFailure(this, "GPSF"),
	_follow_target(this, "TAR"),
	_param_loiter_radius(this, "LOITER_RAD"),
	_param_acceptance_radius(this, "ACC_RAD"),
	_param_fw_alt_acceptance_radius(this, "FW_ALT_RAD"),
	_param_mc_alt_acceptance_radius(this, "MC_ALT_RAD")
{
	/* Create a list of our possible navigation types */
	_navigation_mode_array[0] = &_mission;
	_navigation_mode_array[1] = &_loiter;
	_navigation_mode_array[2] = &_rtl;
	_navigation_mode_array[3] = &_dataLinkLoss;
	_navigation_mode_array[4] = &_engineFailure;
	_navigation_mode_array[5] = &_gpsFailure;
	_navigation_mode_array[6] = &_rcLoss;
	_navigation_mode_array[7] = &_takeoff;
	_navigation_mode_array[8] = &_land;
	_navigation_mode_array[9] = &_follow_target;

	updateParams();
}

Navigator::~Navigator()
{
	if (_navigator_task != -1) {

		/* task wakes up every 100ms or so at the longest */
		_task_should_exit = true;

		/* wait for a second for the task to quit at our request */
		unsigned i = 0;

		do {
			/* wait 20ms */
			usleep(20000);

			/* if we have given up, kill it */
			if (++i > 50) {
				px4_task_delete(_navigator_task);
				break;
			}
		} while (_navigator_task != -1);
	}

	navigator::g_navigator = nullptr;
}

void
Navigator::global_position_update()
{
	orb_copy(ORB_ID(vehicle_global_position), _global_pos_sub, &_global_pos);
}

void
Navigator::local_position_update()
{
	orb_copy(ORB_ID(vehicle_local_position), _local_pos_sub, &_local_pos);
}

void
Navigator::gps_position_update()
{
	orb_copy(ORB_ID(vehicle_gps_position), _gps_pos_sub, &_gps_pos);
}

void
Navigator::sensor_combined_update()
{
	orb_copy(ORB_ID(sensor_combined), _sensor_combined_sub, &_sensor_combined);
}

void
Navigator::home_position_update(bool force)
{
	bool updated = false;
	orb_check(_home_pos_sub, &updated);

	if (updated || force) {
		orb_copy(ORB_ID(home_position), _home_pos_sub, &_home_pos);
	}
}

void
Navigator::fw_pos_ctrl_status_update(bool force)
{
	bool updated = false;
	orb_check(_fw_pos_ctrl_status_sub, &updated);

	if (updated || force) {
		orb_copy(ORB_ID(fw_pos_ctrl_status), _fw_pos_ctrl_status_sub, &_fw_pos_ctrl_status);
	}
}

void
Navigator::vehicle_status_update()
{
	if (orb_copy(ORB_ID(vehicle_status), _vstatus_sub, &_vstatus) != OK) {
		/* in case the commander is not be running */
		_vstatus.arming_state = vehicle_status_s::ARMING_STATE_STANDBY;
	}
}

void
Navigator::vehicle_land_detected_update()
{
	orb_copy(ORB_ID(vehicle_land_detected), _land_detected_sub, &_land_detected);
}

void
Navigator::params_update()
{
	parameter_update_s param_update;
	orb_copy(ORB_ID(parameter_update), _param_update_sub, &param_update);
	updateParams();

	if (_navigation_mode) {
		_navigation_mode->updateParams();
	}
}

void
Navigator::vehicle_roi_update()
{
	orb_copy(ORB_ID(vehicle_roi), _vehicle_roi_sub, &_vroi);
}

void
Navigator::task_main_trampoline(int argc, char *argv[])
{
	navigator::g_navigator->task_main();
}

void
Navigator::task_main()
{
	bool have_geofence_position_data = false;

	/* Try to load the geofence:
	 * if /fs/microsd/etc/geofence.txt load from this file */
	struct stat buffer;

	if (stat(GEOFENCE_FILENAME, &buffer) == 0) {
		PX4_INFO("Loading geofence from %s", GEOFENCE_FILENAME);
		_geofence.loadFromFile(GEOFENCE_FILENAME);
	}

	/* do subscriptions */
	_global_pos_sub = orb_subscribe(ORB_ID(vehicle_global_position));
	_local_pos_sub = orb_subscribe(ORB_ID(vehicle_local_position));
	_gps_pos_sub = orb_subscribe(ORB_ID(vehicle_gps_position));
	_sensor_combined_sub = orb_subscribe(ORB_ID(sensor_combined));
	_fw_pos_ctrl_status_sub = orb_subscribe(ORB_ID(fw_pos_ctrl_status));
	_vstatus_sub = orb_subscribe(ORB_ID(vehicle_status));
	_land_detected_sub = orb_subscribe(ORB_ID(vehicle_land_detected));
	_home_pos_sub = orb_subscribe(ORB_ID(home_position));
	_onboard_mission_sub = orb_subscribe(ORB_ID(onboard_mission));
	_offboard_mission_sub = orb_subscribe(ORB_ID(offboard_mission));
	_param_update_sub = orb_subscribe(ORB_ID(parameter_update));
	_vehicle_command_sub = orb_subscribe(ORB_ID(vehicle_command));
	_vehicle_roi_sub = orb_subscribe(ORB_ID(vehicle_roi));

	/* copy all topics first time */
	vehicle_status_update();
	vehicle_land_detected_update();
	global_position_update();
	local_position_update();
	gps_position_update();
	sensor_combined_update();
	home_position_update(true);
	fw_pos_ctrl_status_update(true);
	params_update();
	vehicle_roi_update();

	/* wakeup source(s) */
	px4_pollfd_struct_t fds[1] = {};

	/* Setup of loop */
	fds[0].fd = _local_pos_sub;
	fds[0].events = POLLIN;

	/* rate-limit position subscription to 20 Hz / 50 ms */
	orb_set_interval(_local_pos_sub, 50);

	while (!_task_should_exit) {

		/* wait for up to 1000ms for data */
		int pret = px4_poll(&fds[0], (sizeof(fds) / sizeof(fds[0])), 1000);

		if (pret == 0) {
			/* Let the loop run anyway, don't do `continue` here. */

		} else if (pret < 0) {
			/* this is undesirable but not much we can do - might want to flag unhappy status */
			PX4_ERR("poll error %d, %d", pret, errno);
			usleep(10000);
			continue;

		} else {
			if (fds[0].revents & POLLIN) {
				/* success, local pos is available */
				local_position_update();
			}
		}

		perf_begin(_loop_perf);

		bool updated;

		/* gps updated */
		orb_check(_gps_pos_sub, &updated);

		if (updated) {
			gps_position_update();

			if (_geofence.getSource() == Geofence::GF_SOURCE_GPS) {
				have_geofence_position_data = true;
			}
		}

		/* global position updated */
		orb_check(_global_pos_sub, &updated);

		if (updated) {
			global_position_update();

			if (_geofence.getSource() == Geofence::GF_SOURCE_GLOBALPOS) {
				have_geofence_position_data = true;
			}
		}

		/* sensors combined updated */
		orb_check(_sensor_combined_sub, &updated);

		if (updated) {
			sensor_combined_update();
		}

		/* parameters updated */
		orb_check(_param_update_sub, &updated);

		if (updated) {
			params_update();
		}

		/* vehicle status updated */
		orb_check(_vstatus_sub, &updated);

		if (updated) {
			vehicle_status_update();
		}

		/* vehicle land detected updated */
		orb_check(_land_detected_sub, &updated);

		if (updated) {
			vehicle_land_detected_update();
		}

		/* navigation capabilities updated */
		orb_check(_fw_pos_ctrl_status_sub, &updated);

		if (updated) {
			fw_pos_ctrl_status_update();
		}

		/* home position updated */
		orb_check(_home_pos_sub, &updated);

		if (updated) {
			home_position_update();
		}

<<<<<<< HEAD
		/* ROI updated */
		orb_check(_vehicle_roi_sub, &updated);

		if (updated) {
			vehicle_roi_update();
		}

=======
		/* vehicle_command updated */
>>>>>>> 7a424244
		orb_check(_vehicle_command_sub, &updated);

		if (updated) {
			vehicle_command_s cmd;
			orb_copy(ORB_ID(vehicle_command), _vehicle_command_sub, &cmd);

			if (cmd.command == vehicle_command_s::VEHICLE_CMD_DO_REPOSITION) {

				struct position_setpoint_triplet_s *rep = get_reposition_triplet();
				struct position_setpoint_triplet_s *curr = get_position_setpoint_triplet();

				// store current position as previous position and goal as next
				rep->previous.yaw = get_global_position()->yaw;
				rep->previous.lat = get_global_position()->lat;
				rep->previous.lon = get_global_position()->lon;
				rep->previous.alt = get_global_position()->alt;

				rep->current.loiter_radius = get_loiter_radius();
				rep->current.loiter_direction = 1;
				rep->current.type = position_setpoint_s::SETPOINT_TYPE_LOITER;

				// Go on and check which changes had been requested
				if (PX4_ISFINITE(cmd.param4)) {
					rep->current.yaw = cmd.param4;

				} else {
					rep->current.yaw = NAN;
				}

				// Position change with optional altitude change
				if (PX4_ISFINITE(cmd.param5) && PX4_ISFINITE(cmd.param6)) {
					rep->current.lat = (cmd.param5 < 1000) ? cmd.param5 : cmd.param5 / (double)1e7;
					rep->current.lon = (cmd.param6 < 1000) ? cmd.param6 : cmd.param6 / (double)1e7;

					if (PX4_ISFINITE(cmd.param7)) {
						rep->current.alt = cmd.param7;

					} else {
						rep->current.alt = get_global_position()->alt;
					}

					// Altitude without position change

				} else if (PX4_ISFINITE(cmd.param7) && curr->current.valid
					   && PX4_ISFINITE(curr->current.lat)
					   && PX4_ISFINITE(curr->current.lon)) {
					rep->current.lat = curr->current.lat;
					rep->current.lon = curr->current.lon;
					rep->current.alt = cmd.param7;

					// All three set to NaN - hold in current position

				} else {
					rep->current.lat = get_global_position()->lat;
					rep->current.lon = get_global_position()->lon;
					rep->current.alt = get_global_position()->alt;
				}

				rep->previous.valid = true;
				rep->current.valid = true;
				rep->next.valid = false;

			} else if (cmd.command == vehicle_command_s::VEHICLE_CMD_NAV_TAKEOFF) {
				struct position_setpoint_triplet_s *rep = get_takeoff_triplet();

				// store current position as previous position and goal as next
				rep->previous.yaw = get_global_position()->yaw;
				rep->previous.lat = get_global_position()->lat;
				rep->previous.lon = get_global_position()->lon;
				rep->previous.alt = get_global_position()->alt;

				rep->current.loiter_radius = get_loiter_radius();
				rep->current.loiter_direction = 1;
				rep->current.type = position_setpoint_s::SETPOINT_TYPE_TAKEOFF;

				if (home_position_valid()) {
					rep->current.yaw = cmd.param4;
					rep->previous.valid = true;

				} else {
					rep->current.yaw = get_local_position()->yaw;
					rep->previous.valid = false;
				}

				if (PX4_ISFINITE(cmd.param5) && PX4_ISFINITE(cmd.param6)) {
					rep->current.lat = (cmd.param5 < 1000) ? cmd.param5 : cmd.param5 / (double)1e7;
					rep->current.lon = (cmd.param6 < 1000) ? cmd.param6 : cmd.param6 / (double)1e7;

				} else {
					// If one of them is non-finite, reset both
					rep->current.lat = NAN;
					rep->current.lon = NAN;
				}

				rep->current.alt = cmd.param7;

				rep->current.valid = true;
				rep->next.valid = false;

			} else if (cmd.command == vehicle_command_s::VEHICLE_CMD_DO_LAND_START) {

				/* find NAV_CMD_DO_LAND_START in the mission and
				 * use MAV_CMD_MISSION_START to start the mission there
				 */
				int land_start = _mission.find_offboard_land_start();

				if (land_start != -1) {
					struct vehicle_command_s vcmd = {
						.timestamp = hrt_absolute_time(),
						.param5 = 0.0f,
						.param6 = 0.0f,
						.param1 = (float)land_start,
						.param2 = 0.0f,
						.param3 = 0.0f,
						.param4 = 0.0f,
						.param7 = 0.0f,
						.command = vehicle_command_s::VEHICLE_CMD_MISSION_START,
						.target_system = (uint8_t)get_vstatus()->system_id,
						.target_component = (uint8_t)get_vstatus()->component_id,
						.source_system = (uint8_t)get_vstatus()->system_id,
						.source_component = (uint8_t)get_vstatus()->component_id
					};

					publish_vehicle_cmd(vcmd);

				} else {
					PX4_WARN("planned landing not available");
				}

			} else if (cmd.command == vehicle_command_s::VEHICLE_CMD_MISSION_START) {

				if (get_mission_result()->valid &&
				    PX4_ISFINITE(cmd.param1) && (cmd.param1 >= 0) && (cmd.param1 < _mission_result.seq_total)) {

					_mission.set_current_offboard_mission_index(cmd.param1);
				}

			} else if (cmd.command == vehicle_command_s::VEHICLE_CMD_DO_CHANGE_SPEED) {
				if (cmd.param2 > FLT_EPSILON) {
					// XXX not differentiating ground and airspeed yet
					set_cruising_speed(cmd.param2);

				} else {
					set_cruising_speed();

					/* if no speed target was given try to set throttle */
					if (cmd.param3 > FLT_EPSILON) {
						set_cruising_throttle(cmd.param3 / 100);

					} else {
						set_cruising_throttle();
					}
				}
			}
		}

		/* Check geofence violation */
		static hrt_abstime last_geofence_check = 0;

		if (have_geofence_position_data &&
		    (_geofence.getGeofenceAction() != geofence_result_s::GF_ACTION_NONE) &&
		    (hrt_elapsed_time(&last_geofence_check) > GEOFENCE_CHECK_INTERVAL)) {

			bool inside = _geofence.check(_global_pos, _gps_pos, _sensor_combined.baro_alt_meter, _home_pos,
						      home_position_valid());
			last_geofence_check = hrt_absolute_time();
			have_geofence_position_data = false;

			_geofence_result.timestamp = hrt_absolute_time();
			_geofence_result.geofence_action = _geofence.getGeofenceAction();
			_geofence_result.home_required = _geofence.isHomeRequired();

			if (!inside) {
				/* inform other apps via the mission result */
				_geofence_result.geofence_violated = true;

				/* Issue a warning about the geofence violation once */
				if (!_geofence_violation_warning_sent) {
					mavlink_log_critical(&_mavlink_log_pub, "Geofence violation");
					_geofence_violation_warning_sent = true;
				}

			} else {
				/* inform other apps via the mission result */
				_geofence_result.geofence_violated = false;

				/* Reset the _geofence_violation_warning_sent field */
				_geofence_violation_warning_sent = false;
			}

			publish_geofence_result();
		}

		/* Do stuff according to navigation state set by commander */
		switch (_vstatus.nav_state) {
		case vehicle_status_s::NAVIGATION_STATE_AUTO_MISSION:
			_pos_sp_triplet_published_invalid_once = false;
			_navigation_mode = &_mission;
			break;

		case vehicle_status_s::NAVIGATION_STATE_AUTO_LOITER:
			_pos_sp_triplet_published_invalid_once = false;
			_navigation_mode = &_loiter;
			break;

		case vehicle_status_s::NAVIGATION_STATE_AUTO_RCRECOVER:
			_pos_sp_triplet_published_invalid_once = false;
			_navigation_mode = &_rcLoss;
			break;

		case vehicle_status_s::NAVIGATION_STATE_AUTO_RTL:
			_pos_sp_triplet_published_invalid_once = false;
			_navigation_mode = &_rtl;
			break;

		case vehicle_status_s::NAVIGATION_STATE_AUTO_TAKEOFF:
			_pos_sp_triplet_published_invalid_once = false;
			_navigation_mode = &_takeoff;
			break;

		case vehicle_status_s::NAVIGATION_STATE_AUTO_LAND:
			_pos_sp_triplet_published_invalid_once = false;
			_navigation_mode = &_land;
			break;

		case vehicle_status_s::NAVIGATION_STATE_DESCEND:
			_pos_sp_triplet_published_invalid_once = false;
			_navigation_mode = &_land;
			break;

		case vehicle_status_s::NAVIGATION_STATE_AUTO_RTGS:
			_pos_sp_triplet_published_invalid_once = false;
			_navigation_mode = &_dataLinkLoss;
			break;

		case vehicle_status_s::NAVIGATION_STATE_AUTO_LANDENGFAIL:
			_pos_sp_triplet_published_invalid_once = false;
			_navigation_mode = &_engineFailure;
			break;

		case vehicle_status_s::NAVIGATION_STATE_AUTO_LANDGPSFAIL:
			_pos_sp_triplet_published_invalid_once = false;
			_navigation_mode = &_gpsFailure;
			break;

		case vehicle_status_s::NAVIGATION_STATE_AUTO_FOLLOW_TARGET:
			_pos_sp_triplet_published_invalid_once = false;
			_navigation_mode = &_follow_target;
			break;

		case vehicle_status_s::NAVIGATION_STATE_MANUAL:
		case vehicle_status_s::NAVIGATION_STATE_ACRO:
		case vehicle_status_s::NAVIGATION_STATE_ALTCTL:
		case vehicle_status_s::NAVIGATION_STATE_POSCTL:
		case vehicle_status_s::NAVIGATION_STATE_TERMINATION:
		case vehicle_status_s::NAVIGATION_STATE_OFFBOARD:
		case vehicle_status_s::NAVIGATION_STATE_STAB:
		default:
			_pos_sp_triplet_published_invalid_once = false;
			_navigation_mode = nullptr;
			_can_loiter_at_sp = false;
			break;
		}

		/* iterate through navigation modes and set active/inactive for each */
		for (unsigned int i = 0; i < NAVIGATOR_MODE_ARRAY_SIZE; i++) {
			_navigation_mode_array[i]->run(_navigation_mode == _navigation_mode_array[i]);
		}

		/* if we landed and have not received takeoff setpoint then stay in idle */
		if (_land_detected.landed &&
		    !((_vstatus.nav_state == vehicle_status_s::NAVIGATION_STATE_AUTO_TAKEOFF)
		      || (_vstatus.nav_state == vehicle_status_s::NAVIGATION_STATE_AUTO_MISSION))) {

			_pos_sp_triplet.current.type = position_setpoint_s::SETPOINT_TYPE_IDLE;
			_pos_sp_triplet.current.valid = true;
			_pos_sp_triplet.previous.valid = false;
			_pos_sp_triplet.next.valid = false;

		}

		/* if nothing is running, set position setpoint triplet invalid once */
		if (_navigation_mode == nullptr && !_pos_sp_triplet_published_invalid_once) {
			_pos_sp_triplet_published_invalid_once = true;
			_pos_sp_triplet.previous.valid = false;
			_pos_sp_triplet.current.valid = false;
			_pos_sp_triplet.next.valid = false;
			_pos_sp_triplet_updated = true;
		}

		if (_pos_sp_triplet_updated) {
			_pos_sp_triplet.timestamp = hrt_absolute_time();
			publish_position_setpoint_triplet();
			_pos_sp_triplet_updated = false;
		}

		if (_mission_result_updated) {
			publish_mission_result();
			_mission_result_updated = false;
		}

		perf_end(_loop_perf);
	}

	orb_unsubscribe(_global_pos_sub);
	orb_unsubscribe(_local_pos_sub);
	orb_unsubscribe(_gps_pos_sub);
	orb_unsubscribe(_sensor_combined_sub);
	orb_unsubscribe(_fw_pos_ctrl_status_sub);
	orb_unsubscribe(_vstatus_sub);
	orb_unsubscribe(_land_detected_sub);
	orb_unsubscribe(_home_pos_sub);
	orb_unsubscribe(_onboard_mission_sub);
	orb_unsubscribe(_offboard_mission_sub);
	orb_unsubscribe(_param_update_sub);
	orb_unsubscribe(_vehicle_command_sub);

	PX4_INFO("exiting");

	_navigator_task = -1;
}

int
Navigator::start()
{
	ASSERT(_navigator_task == -1);

	/* start the task */
	_navigator_task = px4_task_spawn_cmd("navigator",
					     SCHED_DEFAULT,
					     SCHED_PRIORITY_NAVIGATION,
					     1800,
					     (px4_main_t)&Navigator::task_main_trampoline,
					     nullptr);

	if (_navigator_task < 0) {
		warn("task start failed");
		return -errno;
	}

	return OK;
}

void
Navigator::status()
{
	/* TODO: add this again */
	// PX4_INFO("Global position is %svalid", _global_pos_valid ? "" : "in");

	// if (_global_pos.global_valid) {
	// 	PX4_INFO("Longitude %5.5f degrees, latitude %5.5f degrees", _global_pos.lon, _global_pos.lat);
	// 	PX4_INFO("Altitude %5.5f meters, altitude above home %5.5f meters",
	// 	      (double)_global_pos.alt, (double)(_global_pos.alt - _home_pos.alt));
	// 	PX4_INFO("Ground velocity in m/s, N %5.5f, E %5.5f, D %5.5f",
	// 	      (double)_global_pos.vel_n, (double)_global_pos.vel_e, (double)_global_pos.vel_d);
	// 	PX4_INFO("Compass heading in degrees %5.5f", (double)(_global_pos.yaw * M_RAD_TO_DEG_F));
	// }

	_geofence.printStatus();

}

void
Navigator::publish_position_setpoint_triplet()
{
	/* do not publish an empty triplet */
	if (!_pos_sp_triplet.current.valid) {
		return;
	}

	/* lazily publish the position setpoint triplet only once available */
	if (_pos_sp_triplet_pub != nullptr) {
		orb_publish(ORB_ID(position_setpoint_triplet), _pos_sp_triplet_pub, &_pos_sp_triplet);

	} else {
		_pos_sp_triplet_pub = orb_advertise(ORB_ID(position_setpoint_triplet), &_pos_sp_triplet);
	}
}

float
Navigator::get_default_acceptance_radius()
{
	return _param_acceptance_radius.get();
}

float
Navigator::get_acceptance_radius()
{
	return get_acceptance_radius(_param_acceptance_radius.get());
}

float
Navigator::get_altitude_acceptance_radius()
{
	if (!get_vstatus()->is_rotary_wing) {
		return _param_fw_alt_acceptance_radius.get();

	} else {
		return _param_mc_alt_acceptance_radius.get();
	}
}

float
Navigator::get_cruising_speed()
{
	/* there are three options: The mission-requested cruise speed, or the current hover / plane speed */
	if (_vstatus.is_rotary_wing) {
		if (is_planned_mission() && _mission_cruising_speed_mc > 0.0f) {
			return _mission_cruising_speed_mc;

		} else {
			return -1.0f;
		}

	} else {
		if (is_planned_mission() && _mission_cruising_speed_fw > 0.0f) {
			return _mission_cruising_speed_fw;

		} else {
			return -1.0f;
		}
	}
}

void
Navigator::set_cruising_speed(float speed)
{
	if (_vstatus.is_rotary_wing) {
		_mission_cruising_speed_mc = speed;

	} else {
		_mission_cruising_speed_fw = speed;
	}
}

void
Navigator::reset_cruising_speed()
{
	_mission_cruising_speed_mc = -1.0f;
	_mission_cruising_speed_fw = -1.0f;
}

float
Navigator::get_cruising_throttle()
{
	/* Return the mission-requested cruise speed, or default FW_THR_CRUISE value */
	if (_mission_throttle > FLT_EPSILON) {
		return _mission_throttle;

	} else {
		return -1.0f;
	}
}

float
Navigator::get_acceptance_radius(float mission_item_radius)
{
	float radius = mission_item_radius;

	// XXX only use navigation capabilities for now
	// when in fixed wing mode
	// this might need locking against a commanded transition
	// so that a stale _vstatus doesn't trigger an accepted mission item.
	if (!_vstatus.is_rotary_wing && !_vstatus.in_transition_mode) {
		if ((hrt_elapsed_time(&_fw_pos_ctrl_status.timestamp) < 5000000) && (_fw_pos_ctrl_status.turn_distance > radius)) {
			radius = _fw_pos_ctrl_status.turn_distance;
		}
	}

	return radius;
}

void
Navigator::load_fence_from_file(const char *filename)
{
	_geofence.loadFromFile(filename);
}

bool
Navigator::abort_landing()
{
	bool should_abort = false;

	if (!_vstatus.is_rotary_wing && !_vstatus.in_transition_mode) {
		if (hrt_elapsed_time(&_fw_pos_ctrl_status.timestamp) < 1000000) {

			if (get_position_setpoint_triplet()->current.valid
			    && get_position_setpoint_triplet()->current.type == position_setpoint_s::SETPOINT_TYPE_LAND) {

				should_abort = _fw_pos_ctrl_status.abort_landing;
			}
		}
	}

	return should_abort;
}

static void usage()
{
	PX4_INFO("usage: navigator {start|stop|status|fencefile}");
}

int navigator_main(int argc, char *argv[])
{
	if (argc < 2) {
		usage();
		return 1;
	}

	if (!strcmp(argv[1], "start")) {

		if (navigator::g_navigator != nullptr) {
			PX4_WARN("already running");
			return 1;
		}

		navigator::g_navigator = new Navigator;

		if (navigator::g_navigator == nullptr) {
			PX4_ERR("alloc failed");
			return 1;
		}

		if (OK != navigator::g_navigator->start()) {
			delete navigator::g_navigator;
			navigator::g_navigator = nullptr;
			PX4_ERR("start failed");
			return 1;
		}

		return 0;
	}

	if (navigator::g_navigator == nullptr) {
		PX4_INFO("not running");
		return 1;
	}

	if (!strcmp(argv[1], "stop")) {
		delete navigator::g_navigator;
		navigator::g_navigator = nullptr;

	} else if (!strcmp(argv[1], "status")) {
		navigator::g_navigator->status();

	} else if (!strcmp(argv[1], "fencefile")) {
		navigator::g_navigator->load_fence_from_file(GEOFENCE_FILENAME);

	} else {
		usage();
		return 1;
	}

	return 0;
}

void
Navigator::publish_mission_result()
{
	_mission_result.timestamp = hrt_absolute_time();
	_mission_result.instance_count = _mission_instance_count;

	/* lazily publish the mission result only once available */
	if (_mission_result_pub != nullptr) {
		/* publish mission result */
		orb_publish(ORB_ID(mission_result), _mission_result_pub, &_mission_result);

	} else {
		/* advertise and publish */
		_mission_result_pub = orb_advertise(ORB_ID(mission_result), &_mission_result);
	}

	// Don't reset current waypoint because it won't be updated e.g. if not in mission mode
	// however, the current is still valid and therefore helpful for ground stations.
	//_mission_result.seq_current = 0;

	/* reset some of the flags */
	_mission_result.reached = false;
	_mission_result.item_do_jump_changed = false;
	_mission_result.item_changed_index = 0;
	_mission_result.item_do_jump_remaining = 0;
	_mission_result.valid = true;
}

void
Navigator::publish_geofence_result()
{
	/* lazily publish the geofence result only once available */
	if (_geofence_result_pub != nullptr) {
		/* publish mission result */
		orb_publish(ORB_ID(geofence_result), _geofence_result_pub, &_geofence_result);

	} else {
		/* advertise and publish */
		_geofence_result_pub = orb_advertise(ORB_ID(geofence_result), &_geofence_result);
	}
}

void
Navigator::publish_vehicle_cmd(const struct vehicle_command_s &vcmd)
{
	if (_vehicle_cmd_pub != nullptr) {
		orb_publish(ORB_ID(vehicle_command), _vehicle_cmd_pub, &vcmd);

	} else {
		_vehicle_cmd_pub = orb_advertise_queue(ORB_ID(vehicle_command), &vcmd, vehicle_command_s::ORB_QUEUE_LENGTH);
	}
}

void
Navigator::set_mission_failure(const char *reason)
{
	if (!_mission_result.failure) {
		_mission_result.failure = true;
		set_mission_result_updated();
		mavlink_log_critical(&_mavlink_log_pub, "%s", reason);
	}
}<|MERGE_RESOLUTION|>--- conflicted
+++ resolved
@@ -365,7 +365,6 @@
 			home_position_update();
 		}
 
-<<<<<<< HEAD
 		/* ROI updated */
 		orb_check(_vehicle_roi_sub, &updated);
 
@@ -373,9 +372,7 @@
 			vehicle_roi_update();
 		}
 
-=======
 		/* vehicle_command updated */
->>>>>>> 7a424244
 		orb_check(_vehicle_command_sub, &updated);
 
 		if (updated) {
