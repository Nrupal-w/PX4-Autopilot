--- conflicted
+++ resolved
@@ -335,13 +335,8 @@
 	mavlink_hil_gps_t hil_gps;
 	mavlink_msg_hil_gps_decode(msg, &hil_gps);
 
-<<<<<<< HEAD
-	if (!_param_sim_gps_block.get()) {
+	if (!_gps_blocked) {
 		sensor_gps_s gps{};
-=======
-	if (!_gps_blocked) {
-		vehicle_gps_position_s gps{};
->>>>>>> e792c46f
 
 		gps.timestamp = hrt_absolute_time();
 		gps.time_utc_usec = hil_gps.time_usec;
