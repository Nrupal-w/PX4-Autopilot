/****************************************************************************
 *
 *   Copyright (c) 2015 Mark Charlebois. All rights reserved.
 *   Copyright (c) 2016 Anton Matosov. All rights reserved.
 *   Copyright (c) 2018 PX4 Development Team. All rights reserved.
 *
 * Redistribution and use in source and binary forms, with or without
 * modification, are permitted provided that the following conditions
 * are met:
 *
 * 1. Redistributions of source code must retain the above copyright
 *    notice, this list of conditions and the following disclaimer.
 * 2. Redistributions in binary form must reproduce the above copyright
 *    notice, this list of conditions and the following disclaimer in
 *    the documentation and/or other materials provided with the
 *    distribution.
 * 3. Neither the name PX4 nor the names of its contributors may be
 *    used to endorse or promote products derived from this software
 *    without specific prior written permission.
 *
 * THIS SOFTWARE IS PROVIDED BY THE COPYRIGHT HOLDERS AND CONTRIBUTORS
 * "AS IS" AND ANY EXPRESS OR IMPLIED WARRANTIES, INCLUDING, BUT NOT
 * LIMITED TO, THE IMPLIED WARRANTIES OF MERCHANTABILITY AND FITNESS
 * FOR A PARTICULAR PURPOSE ARE DISCLAIMED. IN NO EVENT SHALL THE
 * COPYRIGHT OWNER OR CONTRIBUTORS BE LIABLE FOR ANY DIRECT, INDIRECT,
 * INCIDENTAL, SPECIAL, EXEMPLARY, OR CONSEQUENTIAL DAMAGES (INCLUDING,
 * BUT NOT LIMITED TO, PROCUREMENT OF SUBSTITUTE GOODS OR SERVICES; LOSS
 * OF USE, DATA, OR PROFITS; OR BUSINESS INTERRUPTION) HOWEVER CAUSED
 * AND ON ANY THEORY OF LIABILITY, WHETHER IN CONTRACT, STRICT
 * LIABILITY, OR TORT (INCLUDING NEGLIGENCE OR OTHERWISE) ARISING IN
 * ANY WAY OUT OF THE USE OF THIS SOFTWARE, EVEN IF ADVISED OF THE
 * POSSIBILITY OF SUCH DAMAGE.
 *
 ****************************************************************************/

#include <termios.h>
#include <px4_platform_common/log.h>
#include <px4_platform_common/time.h>
#include <px4_platform_common/tasks.h>
#include "simulator.h"
#include <simulator_config.h>
#include "errno.h"
#include <lib/ecl/geo/geo.h>
#include <drivers/drv_pwm_output.h>
#include <sys/socket.h>
#include <netinet/in.h>
#include <netinet/tcp.h>
#include <pthread.h>
#include <conversion/rotation.h>
#include <mathlib/mathlib.h>

#include <limits>

#ifdef ENABLE_UART_RC_INPUT
#ifndef B460800
#define B460800 460800
#endif

#ifndef B921600
#define B921600 921600
#endif

static int openUart(const char *uart_name, int baud);
#endif

static int _fd;
static unsigned char _buf[2048];
static sockaddr_in _srcaddr;
static unsigned _addrlen = sizeof(_srcaddr);

const unsigned mode_flag_armed = 128;
const unsigned mode_flag_custom = 1;
const unsigned mode_flag_lockstep = 2;

using namespace simulator;
using namespace time_literals;

mavlink_hil_actuator_controls_t Simulator::actuator_controls_from_outputs(const actuator_outputs_s &actuators)
{
	mavlink_hil_actuator_controls_t msg{};

	msg.time_usec = hrt_absolute_time() + hrt_absolute_time_offset();

	bool armed = (_vehicle_status.arming_state == vehicle_status_s::ARMING_STATE_ARMED);

	const float pwm_center = (PWM_DEFAULT_MAX + PWM_DEFAULT_MIN) / 2;

	int _system_type = _param_mav_type.get();

	/* scale outputs depending on system type */
	if (_system_type == MAV_TYPE_QUADROTOR ||
	    _system_type == MAV_TYPE_HEXAROTOR ||
	    _system_type == MAV_TYPE_OCTOROTOR ||
	    _system_type == MAV_TYPE_VTOL_DUOROTOR ||
	    _system_type == MAV_TYPE_VTOL_QUADROTOR ||
	    _system_type == MAV_TYPE_VTOL_TILTROTOR ||
	    _system_type == MAV_TYPE_VTOL_RESERVED2) {

		/* multirotors: set number of rotor outputs depending on type */

		unsigned n;

		switch (_system_type) {
		case MAV_TYPE_VTOL_DUOROTOR:
			n = 2;
			break;

		case MAV_TYPE_QUADROTOR:
		case MAV_TYPE_VTOL_QUADROTOR:
		case MAV_TYPE_VTOL_TILTROTOR:
			n = 4;
			break;

		case MAV_TYPE_VTOL_RESERVED2:
			// this is the standard VTOL / quad plane with 5 propellers
			n = 5;
			break;

		case MAV_TYPE_HEXAROTOR:
			n = 6;
			break;

		default:
			n = 8;
			break;
		}

		for (unsigned i = 0; i < 16; i++) {
			if (armed) {
				if (i < n) {
					/* scale PWM out PWM_DEFAULT_MIN..PWM_DEFAULT_MAX us to 0..1 for rotors */
					msg.controls[i] = (actuators.output[i] - PWM_DEFAULT_MIN) / (PWM_DEFAULT_MAX - PWM_DEFAULT_MIN);

				} else {
					/* scale PWM out PWM_DEFAULT_MIN..PWM_DEFAULT_MAX us to -1..1 for other channels */
					msg.controls[i] = (actuators.output[i] - pwm_center) / ((PWM_DEFAULT_MAX - PWM_DEFAULT_MIN) / 2);
				}

			} else {
				/* send 0 when disarmed and for disabled channels */
				msg.controls[i] = 0.0f;
			}
		}

	} else {
		/* fixed wing: scale throttle to 0..1 and other channels to -1..1 */

		for (unsigned i = 0; i < 16; i++) {
			if (armed) {
				if (i != 4) {
					/* scale PWM out PWM_DEFAULT_MIN..PWM_DEFAULT_MAX us to -1..1 for normal channels */
					msg.controls[i] = (actuators.output[i] - pwm_center) / ((PWM_DEFAULT_MAX - PWM_DEFAULT_MIN) / 2);

				} else {
					/* scale PWM out PWM_DEFAULT_MIN..PWM_DEFAULT_MAX us to 0..1 for throttle */
					msg.controls[i] = (actuators.output[i] - PWM_DEFAULT_MIN) / (PWM_DEFAULT_MAX - PWM_DEFAULT_MIN);
				}

			} else {
				/* set 0 for disabled channels */
				msg.controls[i] = 0.0f;
			}
		}
	}

	msg.mode = mode_flag_custom;
	msg.mode |= (armed) ? mode_flag_armed : 0;
	msg.flags = 0;

#if defined(ENABLE_LOCKSTEP_SCHEDULER)
	msg.flags |= mode_flag_lockstep;
#endif

	return msg;
}

void Simulator::send_controls()
{
	// copy new actuator data if available
	_send_controls_status = 10;
	bool updated = false;
	orb_check(_actuator_outputs_sub, &updated);

	if (updated) {
		_send_controls_status = 11;
		actuator_outputs_s actuators{};
		orb_copy(ORB_ID(actuator_outputs), _actuator_outputs_sub, &actuators);

		_send_controls_status = 12;
		if (actuators.timestamp > 0) {
			const mavlink_hil_actuator_controls_t hil_act_control = actuator_controls_from_outputs(actuators);

			mavlink_message_t message{};
			mavlink_msg_hil_actuator_controls_encode(_param_mav_sys_id.get(), _param_mav_comp_id.get(), &message, &hil_act_control);

			_send_controls_status = 13;
			PX4_DEBUG("sending controls t=%ld (%ld)", actuators.timestamp, hil_act_control.time_usec);

			_send_controls_status = 14;
			send_mavlink_message(message);
			_send_controls_status = 15;
			_send_controls_count++;
		}
	}
}

void Simulator::update_sensors(const hrt_abstime &time, const mavlink_hil_sensor_t &imu)
{
	if ((imu.fields_updated & 0x1FFF) != 0x1FFF) {
		PX4_DEBUG("All sensor fields in mavlink HIL_SENSOR packet not updated.  Got %08x", imu.fields_updated);
	}

	// gyro
	{
		static constexpr float scaling = 1000.0f;
		_px4_gyro.set_scale(1 / scaling);
		_px4_gyro.set_temperature(imu.temperature);
		_px4_gyro.update(time, imu.xgyro * scaling, imu.ygyro * scaling, imu.zgyro * scaling);
	}

	// accel
	{
		static constexpr float scaling = 1000.0f;
		_px4_accel.set_scale(1 / scaling);
		_px4_accel.set_temperature(imu.temperature);
		_px4_accel.update(time, imu.xacc * scaling, imu.yacc * scaling, imu.zacc * scaling);
	}

	// magnetometer
	{
		static constexpr float scaling = 1000.0f;
		_px4_mag.set_scale(1 / scaling);
		_px4_mag.set_temperature(imu.temperature);
		_px4_mag.update(time, imu.xmag * scaling, imu.ymag * scaling, imu.zmag * scaling);
	}

	// baro
	{
		_px4_baro.set_temperature(imu.temperature);
		_px4_baro.update(time, imu.abs_pressure);
	}

	// differential pressure
	{
		differential_pressure_s report{};
		report.timestamp = time;
		report.temperature = imu.temperature;
		report.differential_pressure_filtered_pa = imu.diff_pressure * 100.0f; // convert from millibar to bar;
		report.differential_pressure_raw_pa = imu.diff_pressure * 100.0f; // convert from millibar to bar;

		_differential_pressure_pub.publish(report);
	}
}

void Simulator::update_gps(const mavlink_hil_gps_t *gps_sim)
{
	RawGPSData gps = {};
	gps.timestamp = hrt_absolute_time();
	gps.lat = gps_sim->lat;
	gps.lon = gps_sim->lon;
	gps.alt = gps_sim->alt;
	gps.eph = gps_sim->eph;
	gps.epv = gps_sim->epv;
	gps.vel = gps_sim->vel;
	gps.vn = gps_sim->vn;
	gps.ve = gps_sim->ve;
	gps.vd = gps_sim->vd;
	gps.cog = gps_sim->cog;
	gps.fix_type = gps_sim->fix_type;
	gps.satellites_visible = gps_sim->satellites_visible;

	write_gps_data((void *)&gps);
}

void Simulator::handle_message(const mavlink_message_t *msg)
{
	switch (msg->msgid) {
	case MAVLINK_MSG_ID_HIL_SENSOR:
		handle_message_hil_sensor(msg);
		break;

	case MAVLINK_MSG_ID_HIL_OPTICAL_FLOW:
		handle_message_optical_flow(msg);
		break;

	case MAVLINK_MSG_ID_ODOMETRY:
		handle_message_odometry(msg);
		break;

	case MAVLINK_MSG_ID_VISION_POSITION_ESTIMATE:
		handle_message_vision_position_estimate(msg);
		break;

	case MAVLINK_MSG_ID_DISTANCE_SENSOR:
		handle_message_distance_sensor(msg);
		break;

	case MAVLINK_MSG_ID_HIL_GPS:
		handle_message_hil_gps(msg);
		break;

	case MAVLINK_MSG_ID_RC_CHANNELS:
		handle_message_rc_channels(msg);
		break;

	case MAVLINK_MSG_ID_LANDING_TARGET:
		handle_message_landing_target(msg);
		break;

	case MAVLINK_MSG_ID_HIL_STATE_QUATERNION:
		handle_message_hil_state_quaternion(msg);
		break;
	}
}

void Simulator::handle_message_distance_sensor(const mavlink_message_t *msg)
{
	mavlink_distance_sensor_t dist;
	mavlink_msg_distance_sensor_decode(msg, &dist);
	publish_distance_topic(&dist);
}

void Simulator::handle_message_hil_gps(const mavlink_message_t *msg)
{
	mavlink_hil_gps_t gps_sim;
	mavlink_msg_hil_gps_decode(msg, &gps_sim);

	update_gps(&gps_sim);
}

void Simulator::handle_message_hil_sensor(const mavlink_message_t *msg)
{
	mavlink_hil_sensor_t imu;
	mavlink_msg_hil_sensor_decode(msg, &imu);

	struct timespec ts;
	abstime_to_ts(&ts, imu.time_usec);
	px4_clock_settime(CLOCK_MONOTONIC, &ts);

	hrt_abstime now_us = hrt_absolute_time();

#if 0
	// This is just for to debug missing HIL_SENSOR messages.
	static hrt_abstime last_time = 0;
	hrt_abstime diff = now_us - last_time;
	float step = diff / 4000.0f;

	if (step > 1.1f || step < 0.9f) {
		PX4_INFO("HIL_SENSOR: imu time_usec: %lu, time_usec: %lu, diff: %lu, step: %.2f", imu.time_usec, now_us, diff, step);
	}

	last_time = now_us;
#endif

	update_sensors(now_us, imu);

	static float battery_percentage = 1.0f;
	static uint64_t last_integration_us = 0;

	// battery simulation (limit update to 100Hz)
	if (hrt_elapsed_time(&_last_battery_timestamp) >= 10_ms) {

		const float discharge_interval_us = _param_sim_bat_drain.get() * 1000 * 1000;

		bool armed = (_vehicle_status.arming_state == vehicle_status_s::ARMING_STATE_ARMED);

		if (armed) {
			if (last_integration_us != 0) {
				battery_percentage -= (now_us - last_integration_us) / discharge_interval_us;
			}

			last_integration_us = now_us;

		} else {
			last_integration_us = 0;
		}

		float ibatt = -1.0f; // no current sensor in simulation

		battery_percentage = math::max(battery_percentage, _battery_min_percentage.get() / 100.f);
		float vbatt = math::gradual(battery_percentage, 0.f, 1.f, _battery.empty_cell_voltage(), _battery.full_cell_voltage());
		vbatt *= _battery.cell_count();

		const float throttle = 0.0f; // simulate no throttle compensation to make the estimate predictable
		_battery.updateBatteryStatus(now_us, vbatt, ibatt, true, true, 0, throttle, armed, true);

		_last_battery_timestamp = now_us;
	}
}

void Simulator::handle_message_hil_state_quaternion(const mavlink_message_t *msg)
{
	mavlink_hil_state_quaternion_t hil_state;
	mavlink_msg_hil_state_quaternion_decode(msg, &hil_state);

	uint64_t timestamp = hrt_absolute_time();

	/* angular velocity */
	vehicle_angular_velocity_s hil_angular_velocity{};
	{
		hil_angular_velocity.timestamp = timestamp;

		hil_angular_velocity.xyz[0] = hil_state.rollspeed;
		hil_angular_velocity.xyz[1] = hil_state.pitchspeed;
		hil_angular_velocity.xyz[2] = hil_state.yawspeed;

		// always publish ground truth attitude message
		_vehicle_angular_velocity_ground_truth_pub.publish(hil_angular_velocity);
	}

	/* attitude */
	vehicle_attitude_s hil_attitude{};
	{
		hil_attitude.timestamp = timestamp;

		matrix::Quatf q(hil_state.attitude_quaternion);
		q.copyTo(hil_attitude.q);

		// always publish ground truth attitude message
		_attitude_ground_truth_pub.publish(hil_attitude);
	}

	/* global position */
	vehicle_global_position_s hil_gpos{};
	{
		hil_gpos.timestamp = timestamp;

		hil_gpos.lat = hil_state.lat / 1E7;//1E7
		hil_gpos.lon = hil_state.lon / 1E7;//1E7
		hil_gpos.alt = hil_state.alt / 1E3;//1E3

		hil_gpos.vel_n = hil_state.vx / 100.0f;
		hil_gpos.vel_e = hil_state.vy / 100.0f;
		hil_gpos.vel_d = hil_state.vz / 100.0f;

		// always publish ground truth attitude message
		_gpos_ground_truth_pub.publish(hil_gpos);
	}

	/* local position */
	struct vehicle_local_position_s hil_lpos = {};
	{
		hil_lpos.timestamp = timestamp;

		double lat = hil_state.lat * 1e-7;
		double lon = hil_state.lon * 1e-7;

		if (!_hil_local_proj_inited) {
			_hil_local_proj_inited = true;
			map_projection_init(&_hil_local_proj_ref, lat, lon);
			_hil_ref_timestamp = timestamp;
			_hil_ref_lat = lat;
			_hil_ref_lon = lon;
			_hil_ref_alt = hil_state.alt / 1000.0f;
		}

		float x;
		float y;
		map_projection_project(&_hil_local_proj_ref, lat, lon, &x, &y);
		hil_lpos.timestamp = timestamp;
		hil_lpos.xy_valid = true;
		hil_lpos.z_valid = true;
		hil_lpos.v_xy_valid = true;
		hil_lpos.v_z_valid = true;
		hil_lpos.x = x;
		hil_lpos.y = y;
		hil_lpos.z = _hil_ref_alt - hil_state.alt / 1000.0f;
		hil_lpos.vx = hil_state.vx / 100.0f;
		hil_lpos.vy = hil_state.vy / 100.0f;
		hil_lpos.vz = hil_state.vz / 100.0f;
		matrix::Eulerf euler = matrix::Quatf(hil_attitude.q);
		hil_lpos.yaw = euler.psi();
		hil_lpos.xy_global = true;
		hil_lpos.z_global = true;
		hil_lpos.ref_lat = _hil_ref_lat;
		hil_lpos.ref_lon = _hil_ref_lon;
		hil_lpos.ref_alt = _hil_ref_alt;
		hil_lpos.ref_timestamp = _hil_ref_timestamp;
		hil_lpos.vxy_max = std::numeric_limits<float>::infinity();
		hil_lpos.vz_max = std::numeric_limits<float>::infinity();
		hil_lpos.hagl_min = std::numeric_limits<float>::infinity();
		hil_lpos.hagl_max = std::numeric_limits<float>::infinity();

		// always publish ground truth attitude message
		_lpos_ground_truth_pub.publish(hil_lpos);
	}
}

void Simulator::handle_message_landing_target(const mavlink_message_t *msg)
{
	mavlink_landing_target_t landing_target_mavlink;
	mavlink_msg_landing_target_decode(msg, &landing_target_mavlink);

	irlock_report_s report{};
	report.timestamp = hrt_absolute_time();
	report.signature = landing_target_mavlink.target_num;
	report.pos_x = landing_target_mavlink.angle_x;
	report.pos_y = landing_target_mavlink.angle_y;
	report.size_x = landing_target_mavlink.size_x;
	report.size_y = landing_target_mavlink.size_y;

	_irlock_report_pub.publish(report);
}

void Simulator::handle_message_odometry(const mavlink_message_t *msg)
{
	publish_odometry_topic(msg);
}

void Simulator::handle_message_optical_flow(const mavlink_message_t *msg)
{
	mavlink_hil_optical_flow_t flow;
	mavlink_msg_hil_optical_flow_decode(msg, &flow);
	publish_flow_topic(&flow);
}

void Simulator::handle_message_rc_channels(const mavlink_message_t *msg)
{
	mavlink_rc_channels_t rc_channels;
	mavlink_msg_rc_channels_decode(msg, &rc_channels);

	input_rc_s rc_input{};
	rc_input.timestamp_last_signal = hrt_absolute_time();
	rc_input.channel_count = rc_channels.chancount;
	rc_input.rssi = rc_channels.rssi;
	rc_input.values[0] = rc_channels.chan1_raw;
	rc_input.values[1] = rc_channels.chan2_raw;
	rc_input.values[2] = rc_channels.chan3_raw;
	rc_input.values[3] = rc_channels.chan4_raw;
	rc_input.values[4] = rc_channels.chan5_raw;
	rc_input.values[5] = rc_channels.chan6_raw;
	rc_input.values[6] = rc_channels.chan7_raw;
	rc_input.values[7] = rc_channels.chan8_raw;
	rc_input.values[8] = rc_channels.chan9_raw;
	rc_input.values[9] = rc_channels.chan10_raw;
	rc_input.values[10] = rc_channels.chan11_raw;
	rc_input.values[11] = rc_channels.chan12_raw;
	rc_input.values[12] = rc_channels.chan13_raw;
	rc_input.values[13] = rc_channels.chan14_raw;
	rc_input.values[14] = rc_channels.chan15_raw;
	rc_input.values[15] = rc_channels.chan16_raw;
	rc_input.values[16] = rc_channels.chan17_raw;
	rc_input.values[17] = rc_channels.chan18_raw;

	rc_input.timestamp = hrt_absolute_time();

	// publish message
	_input_rc_pub.publish(rc_input);
}

void Simulator::handle_message_vision_position_estimate(const mavlink_message_t *msg)
{
	publish_odometry_topic(msg);
}

void Simulator::send_mavlink_message(const mavlink_message_t &aMsg)
{
	uint8_t  buf[MAVLINK_MAX_PACKET_LEN];
	uint16_t bufLen = 0;

	bufLen = mavlink_msg_to_send_buffer(buf, &aMsg);

	ssize_t len;

	if (_ip == InternetProtocol::UDP) {
		len = ::sendto(_fd, buf, bufLen, 0, (struct sockaddr *)&_srcaddr, sizeof(_srcaddr));

	} else {
		len = ::send(_fd, buf, bufLen, 0);
	}

	if (len <= 0) {
		PX4_WARN("Failed sending mavlink message: %s", strerror(errno));
	}
}

void *Simulator::sending_trampoline(void * /*unused*/)
{
	_instance->send();
	return nullptr;
}

void Simulator::send()
{
#ifdef __PX4_DARWIN
	pthread_setname_np("sim_send");
#else
	pthread_setname_np(pthread_self(), "sim_send");
#endif
	_send_controls_status = 0;
	// Before starting, we ought to send a heartbeat to initiate the SITL
	// simulator to start sending sensor data which will set the time and
	// get everything rolling.
	// Without this, we get stuck at px4_poll which waits for a time update.
	send_heartbeat();

	_send_controls_status = 1;
	px4_pollfd_struct_t fds[1] = {};
	fds[0].fd = _actuator_outputs_sub;
	fds[0].events = POLLIN;

	while (true) {

		_send_controls_status = 2;
		// Wait for up to 100ms for data.
		int pret = px4_poll(&fds[0], (sizeof(fds) / sizeof(fds[0])), 100);

		_send_controls_status = 3;
		if (pret == 0) {
			// Timed out, try again.
			PX4_ERR("timeout waiting for _actuator_outputs_sub");
			continue;
		}

		if (pret < 0) {
			PX4_ERR("poll error %s", strerror(errno));
			continue;
		}

		if (fds[0].revents & POLLIN) {
			_send_controls_status = 4;
			// Got new data to read, update all topics.
			parameters_update(false);
<<<<<<< HEAD
			_send_controls_status = 5;
			poll_topics();
			_send_controls_status = 6;
=======
			_vehicle_status_sub.update(&_vehicle_status);
>>>>>>> 33ec3d77
			send_controls();
			_send_controls_status = 7;
        }
        else {
            _send_controls_status = 8;
        }
	}
	_send_controls_status = 99;
}

void Simulator::status()
{
	PX4_INFO("Simulator send_controls status is %d, sent %ld messages", _send_controls_status, _send_controls_count);
}

void Simulator::request_hil_state_quaternion()
{
	mavlink_command_long_t cmd_long = {};
	mavlink_message_t message = {};
	cmd_long.command = MAV_CMD_SET_MESSAGE_INTERVAL;
	cmd_long.param1 = MAVLINK_MSG_ID_HIL_STATE_QUATERNION;
	cmd_long.param2 = 5e3;
	mavlink_msg_command_long_encode(_param_mav_sys_id.get(), _param_mav_comp_id.get(), &message, &cmd_long);
	send_mavlink_message(message);
}

void Simulator::send_heartbeat()
{
	mavlink_heartbeat_t hb = {};
	mavlink_message_t message = {};
	hb.autopilot = 12;
	hb.base_mode |= (_vehicle_status.arming_state == vehicle_status_s::ARMING_STATE_ARMED) ? 128 : 0;
	mavlink_msg_heartbeat_encode(_param_mav_sys_id.get(), _param_mav_comp_id.get(), &message, &hb);
	send_mavlink_message(message);
}

void Simulator::poll_for_MAVLink_messages()
{
#ifdef __PX4_DARWIN
	pthread_setname_np("sim_rcv");
#else
	pthread_setname_np(pthread_self(), "sim_rcv");
#endif

	struct sockaddr_in _myaddr {};
	_myaddr.sin_family = AF_INET;
	_myaddr.sin_addr.s_addr = htonl(INADDR_ANY);
	_myaddr.sin_port = htons(_port);

	if (_ip == InternetProtocol::UDP) {

		if ((_fd = socket(AF_INET, SOCK_DGRAM, 0)) < 0) {
			PX4_ERR("Creating UDP socket failed: %s", strerror(errno));
			return;
		}

		if (bind(_fd, (struct sockaddr *)&_myaddr, sizeof(_myaddr)) < 0) {
			PX4_ERR("bind for UDP port %i failed (%i)", _port, errno);
			::close(_fd);
			return;
		}

		PX4_INFO("Waiting for simulator to connect on UDP port %u", _port);

		while (true) {
			// Once we receive something, we're most probably good and can carry on.
			int len = ::recvfrom(_fd, _buf, sizeof(_buf), 0,
					     (struct sockaddr *)&_srcaddr, (socklen_t *)&_addrlen);

			if (len > 0) {
				break;

			} else {
				system_sleep(1);
			}
		}

		PX4_INFO("Simulator connected on UDP port %u.", _port);

	} else {

		PX4_INFO("Waiting for simulator to accept connection on TCP port %u", _port);

		while (true) {
			if ((_fd = socket(AF_INET, SOCK_STREAM, 0)) < 0) {
				PX4_ERR("Creating TCP socket failed: %s", strerror(errno));
				return;
			}

			int yes = 1;
			int ret = setsockopt(_fd, IPPROTO_TCP, TCP_NODELAY, (char *) &yes, sizeof(int));

			if (ret != 0) {
				PX4_ERR("setsockopt failed: %s", strerror(errno));
			}

			socklen_t myaddr_len = sizeof(_myaddr);
			ret = connect(_fd, (struct sockaddr *)&_myaddr, myaddr_len);

			if (ret == 0) {
				break;

			} else {
				::close(_fd);
				system_sleep(1);
			}
		}

		PX4_INFO("Simulator connected on TCP port %u.", _port);

	}

	// Create a thread for sending data to the simulator.
	pthread_t sender_thread;

	pthread_attr_t sender_thread_attr;
	pthread_attr_init(&sender_thread_attr);
	pthread_attr_setstacksize(&sender_thread_attr, PX4_STACK_ADJUSTED(4000));

	struct sched_param param;
	(void)pthread_attr_getschedparam(&sender_thread_attr, &param);

	// sender thread should run immediately after new outputs are available
	//  to send the lockstep update to the simulation
	param.sched_priority = SCHED_PRIORITY_ACTUATOR_OUTPUTS + 1;
	(void)pthread_attr_setschedparam(&sender_thread_attr, &param);

	struct pollfd fds[2] = {};
	unsigned fd_count = 1;
	fds[0].fd = _fd;
	fds[0].events = POLLIN;

#ifdef ENABLE_UART_RC_INPUT
	// setup serial connection to autopilot (used to get manual controls)
	int serial_fd = openUart(PIXHAWK_DEVICE, PIXHAWK_DEVICE_BAUD);

	char serial_buf[1024];

	if (serial_fd >= 0) {
		fds[1].fd = serial_fd;
		fds[1].events = POLLIN;
		fd_count++;

		PX4_INFO("Start using %s for radio control input.", PIXHAWK_DEVICE);

	} else {
		PX4_INFO("Not using %s for radio control input. Assuming joystick input via MAVLink.", PIXHAWK_DEVICE);
	}

#endif

	// Subscribe to topics.
	// Only subscribe to the first actuator_outputs to fill a single HIL_ACTUATOR_CONTROLS.
	_actuator_outputs_sub = orb_subscribe_multi(ORB_ID(actuator_outputs), 0);

	// got data from simulator, now activate the sending thread
	pthread_create(&sender_thread, &sender_thread_attr, Simulator::sending_trampoline, nullptr);
	pthread_attr_destroy(&sender_thread_attr);

	mavlink_status_t mavlink_status = {};

	// Request HIL_STATE_QUATERNION for ground truth.
	request_hil_state_quaternion();

	while (true) {

		// wait for new mavlink messages to arrive
		int pret = ::poll(&fds[0], fd_count, 1000);

		if (pret == 0) {
			// Timed out.
			continue;
		}

		if (pret < 0) {
			PX4_ERR("poll error %d, %d", pret, errno);
			continue;
		}

		if (fds[0].revents & POLLIN) {

			int len = ::recvfrom(_fd, _buf, sizeof(_buf), 0, (struct sockaddr *)&_srcaddr, (socklen_t *)&_addrlen);

			if (len > 0) {
				mavlink_message_t msg;

				for (int i = 0; i < len; i++) {
					if (mavlink_parse_char(MAVLINK_COMM_0, _buf[i], &msg, &mavlink_status)) {
						handle_message(&msg);
					}
				}
			}
		}

#ifdef ENABLE_UART_RC_INPUT

		// got data from PIXHAWK
		if (fd_count > 1 && fds[1].revents & POLLIN) {
			int len = ::read(serial_fd, serial_buf, sizeof(serial_buf));

			if (len > 0) {
				mavlink_message_t msg;

				mavlink_status_t serial_status = {};

				for (int i = 0; i < len; ++i) {
					if (mavlink_parse_char(MAVLINK_COMM_1, serial_buf[i], &msg, &serial_status)) {
						handle_message(&msg);
					}
				}
			}
		}

#endif
	}

	orb_unsubscribe(_actuator_outputs_sub);
}

#ifdef ENABLE_UART_RC_INPUT
int openUart(const char *uart_name, int baud)
{
	/* process baud rate */
	int speed;

	switch (baud) {
	case 0:      speed = B0;      break;

	case 50:     speed = B50;     break;

	case 75:     speed = B75;     break;

	case 110:    speed = B110;    break;

	case 134:    speed = B134;    break;

	case 150:    speed = B150;    break;

	case 200:    speed = B200;    break;

	case 300:    speed = B300;    break;

	case 600:    speed = B600;    break;

	case 1200:   speed = B1200;   break;

	case 1800:   speed = B1800;   break;

	case 2400:   speed = B2400;   break;

	case 4800:   speed = B4800;   break;

	case 9600:   speed = B9600;   break;

	case 19200:  speed = B19200;  break;

	case 38400:  speed = B38400;  break;

	case 57600:  speed = B57600;  break;

	case 115200: speed = B115200; break;

	case 230400: speed = B230400; break;

	case 460800: speed = B460800; break;

	case 921600: speed = B921600; break;

	default:
		PX4_ERR("Unsupported baudrate: %d", baud);
		return -EINVAL;
	}

	/* open uart */
	int uart_fd = ::open(uart_name, O_RDWR | O_NOCTTY);

	if (uart_fd < 0) {
		return uart_fd;
	}


	/* Try to set baud rate */
	struct termios uart_config = {};

	int termios_state;

	/* Back up the original uart configuration to restore it after exit */
	if ((termios_state = tcgetattr(uart_fd, &uart_config)) < 0) {
		PX4_ERR("tcgetattr failed for %s: %s\n", uart_name, strerror(errno));
		::close(uart_fd);
		return -1;
	}

	/* Set baud rate */
	if (cfsetispeed(&uart_config, speed) < 0 || cfsetospeed(&uart_config, speed) < 0) {
		PX4_ERR("cfsetispeed or cfsetospeed failed for %s: %s\n", uart_name, strerror(errno));
		::close(uart_fd);
		return -1;
	}

	// Make raw
	cfmakeraw(&uart_config);

	if ((termios_state = tcsetattr(uart_fd, TCSANOW, &uart_config)) < 0) {
		PX4_ERR("tcsetattr failed for %s: %s\n", uart_name, strerror(errno));
		::close(uart_fd);
		return -1;
	}

	return uart_fd;
}
#endif

int Simulator::publish_flow_topic(const mavlink_hil_optical_flow_t *flow_mavlink)
{
	optical_flow_s flow = {};
	flow.sensor_id = flow_mavlink->sensor_id;
	flow.timestamp = hrt_absolute_time();;
	flow.time_since_last_sonar_update = 0;
	flow.frame_count_since_last_readout = 0; // ?
	flow.integration_timespan = flow_mavlink->integration_time_us;

	flow.ground_distance_m = flow_mavlink->distance;
	flow.gyro_temperature = flow_mavlink->temperature;
	flow.gyro_x_rate_integral = flow_mavlink->integrated_xgyro;
	flow.gyro_y_rate_integral = flow_mavlink->integrated_ygyro;
	flow.gyro_z_rate_integral = flow_mavlink->integrated_zgyro;
	flow.pixel_flow_x_integral = flow_mavlink->integrated_x;
	flow.pixel_flow_y_integral = flow_mavlink->integrated_y;
	flow.quality = flow_mavlink->quality;

	/* fill in sensor limits */
	float flow_rate_max;
	param_get(param_find("SENS_FLOW_MAXR"), &flow_rate_max);
	float flow_min_hgt;
	param_get(param_find("SENS_FLOW_MINHGT"), &flow_min_hgt);
	float flow_max_hgt;
	param_get(param_find("SENS_FLOW_MAXHGT"), &flow_max_hgt);

	flow.max_flow_rate = flow_rate_max;
	flow.min_ground_distance = flow_min_hgt;
	flow.max_ground_distance = flow_max_hgt;

	/* rotate measurements according to parameter */
	int32_t flow_rot_int;
	param_get(param_find("SENS_FLOW_ROT"), &flow_rot_int);
	const enum Rotation flow_rot = (Rotation)flow_rot_int;

	float zeroval = 0.0f;
	rotate_3f(flow_rot, flow.pixel_flow_x_integral, flow.pixel_flow_y_integral, zeroval);
	rotate_3f(flow_rot, flow.gyro_x_rate_integral, flow.gyro_y_rate_integral, flow.gyro_z_rate_integral);

	_flow_pub.publish(flow);

	return OK;
}

int Simulator::publish_odometry_topic(const mavlink_message_t *odom_mavlink)
{
	uint64_t timestamp = hrt_absolute_time();

	struct vehicle_odometry_s odom;

	odom.timestamp = timestamp;

	const size_t POS_URT_SIZE = sizeof(odom.pose_covariance) / sizeof(odom.pose_covariance[0]);

	if (odom_mavlink->msgid == MAVLINK_MSG_ID_ODOMETRY) {
		mavlink_odometry_t odom_msg;
		mavlink_msg_odometry_decode(odom_mavlink, &odom_msg);

		/* Dcm rotation matrix from body frame to local NED frame */
		matrix::Dcm<float> Rbl;

		/* since odom.child_frame_id == MAV_FRAME_BODY_FRD, WRT to estimated vehicle body-fixed frame */
		/* get quaternion from the msg quaternion itself and build DCM matrix from it */
		/* No need to transform the covariance matrices since the non-diagonal values are all zero */
		Rbl = matrix::Dcm<float>(matrix::Quatf(odom_msg.q)).I();

		/* the linear velocities needs to be transformed to the local NED frame */
		matrix::Vector3<float> linvel_local(Rbl * matrix::Vector3<float>(odom_msg.vx, odom_msg.vy, odom_msg.vz));

		/* The position in the local NED frame */
		odom.x = odom_msg.x;
		odom.y = odom_msg.y;
		odom.z = odom_msg.z;
		/* The quaternion of the ODOMETRY msg represents a rotation from
		 * NED earth/local frame to XYZ body frame */
		matrix::Quatf q(odom_msg.q[0], odom_msg.q[1], odom_msg.q[2], odom_msg.q[3]);
		q.copyTo(odom.q);

		odom.local_frame = odom.LOCAL_FRAME_NED;

		static_assert(POS_URT_SIZE == (sizeof(odom_msg.pose_covariance) / sizeof(odom_msg.pose_covariance[0])),
			      "Odometry Pose Covariance matrix URT array size mismatch");

		/* The pose covariance URT */
		for (size_t i = 0; i < POS_URT_SIZE; i++) {
			odom.pose_covariance[i] = odom_msg.pose_covariance[i];
		}

		/* The velocity in the local NED frame */
		odom.vx = linvel_local(0);
		odom.vy = linvel_local(1);
		odom.vz = linvel_local(2);
		/* The angular velocity in the body-fixed frame */
		odom.rollspeed = odom_msg.rollspeed;
		odom.pitchspeed = odom_msg.pitchspeed;
		odom.yawspeed = odom_msg.yawspeed;

		// velocity_covariance
		static constexpr size_t VEL_URT_SIZE = sizeof(odom.velocity_covariance) / sizeof(odom.velocity_covariance[0]);
		static_assert(VEL_URT_SIZE == (sizeof(odom_msg.velocity_covariance) / sizeof(odom_msg.velocity_covariance[0])),
			      "Odometry Velocity Covariance matrix URT array size mismatch");

		/* The velocity covariance URT */
		for (size_t i = 0; i < VEL_URT_SIZE; i++) {
			odom.velocity_covariance[i] = odom_msg.velocity_covariance[i];
		}

	} else if (odom_mavlink->msgid == MAVLINK_MSG_ID_VISION_POSITION_ESTIMATE) {
		mavlink_vision_position_estimate_t ev;
		mavlink_msg_vision_position_estimate_decode(odom_mavlink, &ev);
		/* The position in the local NED frame */
		odom.x = ev.x;
		odom.y = ev.y;
		odom.z = ev.z;
		/* The euler angles of the VISUAL_POSITION_ESTIMATE msg represent a
		 * rotation from NED earth/local frame to XYZ body frame */
		matrix::Quatf q(matrix::Eulerf(ev.roll, ev.pitch, ev.yaw));
		q.copyTo(odom.q);

		odom.local_frame = odom.LOCAL_FRAME_NED;

		static_assert(POS_URT_SIZE == (sizeof(ev.covariance) / sizeof(ev.covariance[0])),
			      "Vision Position Estimate Pose Covariance matrix URT array size mismatch");

		/* The pose covariance URT */
		for (size_t i = 0; i < POS_URT_SIZE; i++) {
			odom.pose_covariance[i] = ev.covariance[i];
		}

		/* The velocity in the local NED frame - unknown */
		odom.vx = NAN;
		odom.vy = NAN;
		odom.vz = NAN;
		/* The angular velocity in body-fixed frame - unknown */
		odom.rollspeed = NAN;
		odom.pitchspeed = NAN;
		odom.yawspeed = NAN;

		/* The velocity covariance URT - unknown */
		odom.velocity_covariance[0] = NAN;

	}

	/** @note: frame_id == MAV_FRAME_VISION_NED) */
	_visual_odometry_pub.publish(odom);

	return OK;
}

int Simulator::publish_distance_topic(const mavlink_distance_sensor_t *dist_mavlink)
{
	distance_sensor_s dist{};
	dist.timestamp = hrt_absolute_time();
	dist.min_distance = dist_mavlink->min_distance / 100.0f;
	dist.max_distance = dist_mavlink->max_distance / 100.0f;
	dist.current_distance = dist_mavlink->current_distance / 100.0f;
	dist.type = dist_mavlink->type;
	dist.id = dist_mavlink->id;
	dist.orientation = dist_mavlink->orientation;
	dist.variance = dist_mavlink->covariance * 1e-4f; // cm^2 to m^2
	dist.signal_quality = -1;

	dist.h_fov = dist_mavlink->horizontal_fov;
	dist.v_fov = dist_mavlink->vertical_fov;
	dist.q[0] = dist_mavlink->quaternion[0];
	dist.q[1] = dist_mavlink->quaternion[1];
	dist.q[2] = dist_mavlink->quaternion[2];
	dist.q[3] = dist_mavlink->quaternion[3];

	_dist_pub.publish(dist);

	return OK;
}<|MERGE_RESOLUTION|>--- conflicted
+++ resolved
@@ -621,13 +621,9 @@
 			_send_controls_status = 4;
 			// Got new data to read, update all topics.
 			parameters_update(false);
-<<<<<<< HEAD
-			_send_controls_status = 5;
-			poll_topics();
-			_send_controls_status = 6;
-=======
+            _send_controls_status = 5;
 			_vehicle_status_sub.update(&_vehicle_status);
->>>>>>> 33ec3d77
+            _send_controls_status = 6;
 			send_controls();
 			_send_controls_status = 7;
         }
