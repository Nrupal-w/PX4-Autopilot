--- conflicted
+++ resolved
@@ -69,12 +69,7 @@
  * This is the position the MAV is heading towards. If it of type loiter,
  * the MAV is circling around it with the given loiter radius in meters.
  */
-<<<<<<< HEAD
-typedef struct mission_item_s
-{
-=======
 typedef struct mission_item_s {
->>>>>>> d7cbd2ed
 	float aceptable_radius; /* For NAV command MISSIONs: Radius in which the MISSION is accepted as reached, in meters */
 	float acceptable_time; /* For NAV command MISSIONs: Time that the MAV should stay inside the PARAM1 radius before advancing, in milliseconds */
 	float orbit; /* For LOITER command MISSIONs: Orbit to circle around the MISSION, in meters. If positive the orbit direction should be clockwise,
