--- conflicted
+++ resolved
@@ -58,25 +58,12 @@
 SRCS 			+= uORBTest_UnitTest.cpp
 endif
 
-<<<<<<< HEAD
-ifneq ($(PX4_TARGET_OS),qurt)
-SRCS 			+= Publication.cpp \
-			   Subscription.cpp
-endif
-
-SRCS	+=    uORBUtils.cpp \
-			  uORB.cpp \
-			  uORBMain.cpp 
-
-SRCS	+= $(wildcard $(SELF_DIR)/topics/*.cpp)
-#include $(SELF_DIR)/topics/topics.mk
-=======
-SRCS	+= 		  objects_common.cpp \
-			  uORBUtils.cpp \
+SRCS	+=	  uORBUtils.cpp \
 			  uORB.cpp \
 			  uORBMain.cpp \
 			  Publication.cpp \
 			  Subscription.cpp
->>>>>>> 37249470
+			  
+SRCS	+= $(wildcard $(SELF_DIR)topics/*.cpp)
 
 MAXOPTIMIZATION	 = -Os