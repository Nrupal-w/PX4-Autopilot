--- conflicted
+++ resolved
@@ -318,15 +318,9 @@
 				}
 			}
 
-<<<<<<< HEAD
-
-			actuators.timestamp = hrt_absolute_time();
-			_actuator_controls_0_pub.publish(actuators);
-=======
 			vehicle_thrust_setpoint.timestamp_sample = angular_velocity.timestamp_sample;
 			vehicle_thrust_setpoint.timestamp = hrt_absolute_time();
 			_vehicle_thrust_setpoint_pub.publish(vehicle_thrust_setpoint);
->>>>>>> 932b743e
 
 			vehicle_torque_setpoint.timestamp_sample = angular_velocity.timestamp_sample;
 			vehicle_torque_setpoint.timestamp = hrt_absolute_time();
