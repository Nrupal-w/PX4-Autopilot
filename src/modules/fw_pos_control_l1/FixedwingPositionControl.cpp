--- conflicted
+++ resolved
@@ -2230,16 +2230,7 @@
 		if (_control_mode.flag_control_offboard_enabled) {
 			vehicle_local_position_setpoint_s trajectory_setpoint;
 
-<<<<<<< HEAD
 			if (_offboard_trajectory_setpoint_sub.update(&trajectory_setpoint)) {
-				if (PX4_ISFINITE(trajectory_setpoint.x) && PX4_ISFINITE(trajectory_setpoint.y) && PX4_ISFINITE(trajectory_setpoint.z)) {
-					double lat;
-					double lon;
-
-					if (map_projection_reproject(&_global_local_proj_ref, trajectory_setpoint.x, trajectory_setpoint.y, &lat, &lon) == 0) {
-						_pos_sp_triplet = {}; // clear any existing
-=======
-			if (_trajectory_setpoint_sub.update(&trajectory_setpoint)) {
 				bool valid_setpoint = false;
 				_pos_sp_triplet = {}; // clear any existing
 				_pos_sp_triplet.timestamp = trajectory_setpoint.timestamp;
@@ -2252,7 +2243,6 @@
 				_pos_sp_triplet.current.lat = static_cast<double>(NAN);
 				_pos_sp_triplet.current.lon = static_cast<double>(NAN);
 				_pos_sp_triplet.current.alt = NAN;
->>>>>>> be3da508
 
 				if (PX4_ISFINITE(trajectory_setpoint.x) && PX4_ISFINITE(trajectory_setpoint.y) && PX4_ISFINITE(trajectory_setpoint.z)) {
 					if (_global_local_proj_ref.isInitialized()) {
