--- conflicted
+++ resolved
@@ -165,26 +165,7 @@
 	uORB::Subscription _vehicle_status_sub{ORB_ID(vehicle_status)};			///< vehicle status subscription
 	uORB::SubscriptionData<vehicle_angular_velocity_s>	_vehicle_rates_sub{ORB_ID(vehicle_angular_velocity)};
 
-<<<<<<< HEAD
 	uORB::Publication<vehicle_attitude_setpoint_s>		_attitude_sp_pub;
-	uORB::Publication<position_controller_status_s>		_pos_ctrl_status_pub{ORB_ID(position_controller_status)};			///< navigation capabilities publication */
-	uORB::Publication<position_controller_landing_status_s>	_pos_ctrl_landing_status_pub{ORB_ID(position_controller_landing_status)};	///< landing status publication */
-	uORB::Publication<tecs_status_s>			_tecs_status_pub{ORB_ID(tecs_status)};						///< TECS status publication */
-
-	manual_control_setpoint_s	_manual {};			///< r/c channel data */
-	position_setpoint_triplet_s	_pos_sp_triplet {};		///< triplet of mission items */
-	vehicle_attitude_s		_att {};			///< vehicle attitude setpoint */
-	vehicle_attitude_setpoint_s	_att_sp {};			///< vehicle attitude setpoint */
-	vehicle_command_s		_vehicle_command {};		///< vehicle commands */
-	vehicle_control_mode_s		_control_mode {};		///< control mode */
-	vehicle_global_position_s	_global_pos {};			///< global vehicle position */
-	vehicle_local_position_s	_local_pos {};			///< vehicle local position */
-	vehicle_land_detected_s		_vehicle_land_detected {};	///< vehicle land detected */
-	vehicle_status_s		_vehicle_status {};		///< vehicle status */
-=======
-	orb_advert_t	_attitude_sp_pub{nullptr};		///< attitude setpoint
-	orb_id_t	_attitude_setpoint_id{nullptr};
-
 	uORB::Publication<position_controller_status_s>		_pos_ctrl_status_pub{ORB_ID(position_controller_status)};			///< navigation capabilities publication
 	uORB::Publication<position_controller_landing_status_s>	_pos_ctrl_landing_status_pub{ORB_ID(position_controller_landing_status)};	///< landing status publication
 	uORB::Publication<tecs_status_s>			_tecs_status_pub{ORB_ID(tecs_status)};						///< TECS status publication
@@ -199,7 +180,6 @@
 	vehicle_local_position_s	_local_pos {};			///< vehicle local position
 	vehicle_land_detected_s		_vehicle_land_detected {};	///< vehicle land detected
 	vehicle_status_s		_vehicle_status {};		///< vehicle status
->>>>>>> b973b2ca
 
 	SubscriptionData<airspeed_validated_s>			_airspeed_validated_sub{ORB_ID(airspeed_validated)};
 	SubscriptionData<vehicle_acceleration_s>	_vehicle_acceleration_sub{ORB_ID(vehicle_acceleration)};
@@ -327,12 +307,7 @@
 
 		// VTOL
 		float airspeed_trans;
-<<<<<<< HEAD
-	} _parameters{};					///< local copies of interesting parameters */
-=======
-		int32_t vtol_type;
 	} _parameters{};					///< local copies of interesting parameters
->>>>>>> b973b2ca
 
 	struct {
 		param_t climbout_diff;
@@ -394,13 +369,7 @@
 		param_t land_airspeed_scale;
 		param_t land_throtTC_scale;
 		param_t loiter_radius;
-<<<<<<< HEAD
-	} _parameter_handles {};				///< handles for interesting parameters */
-=======
-
-		param_t vtol_type;
 	} _parameter_handles {};				///< handles for interesting parameters
->>>>>>> b973b2ca
 
 	DEFINE_PARAMETERS(
 		(ParamFloat<px4::params::FW_GND_SPD_MIN>) _groundspeed_min
