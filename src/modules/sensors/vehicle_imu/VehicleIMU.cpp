/****************************************************************************
 *
 *   Copyright (c) 2020 PX4 Development Team. All rights reserved.
 *
 * Redistribution and use in source and binary forms, with or without
 * modification, are permitted provided that the following conditions
 * are met:
 *
 * 1. Redistributions of source code must retain the above copyright
 *    notice, this list of conditions and the following disclaimer.
 * 2. Redistributions in binary form must reproduce the above copyright
 *    notice, this list of conditions and the following disclaimer in
 *    the documentation and/or other materials provided with the
 *    distribution.
 * 3. Neither the name PX4 nor the names of its contributors may be
 *    used to endorse or promote products derived from this software
 *    without specific prior written permission.
 *
 * THIS SOFTWARE IS PROVIDED BY THE COPYRIGHT HOLDERS AND CONTRIBUTORS
 * "AS IS" AND ANY EXPRESS OR IMPLIED WARRANTIES, INCLUDING, BUT NOT
 * LIMITED TO, THE IMPLIED WARRANTIES OF MERCHANTABILITY AND FITNESS
 * FOR A PARTICULAR PURPOSE ARE DISCLAIMED. IN NO EVENT SHALL THE
 * COPYRIGHT OWNER OR CONTRIBUTORS BE LIABLE FOR ANY DIRECT, INDIRECT,
 * INCIDENTAL, SPECIAL, EXEMPLARY, OR CONSEQUENTIAL DAMAGES (INCLUDING,
 * BUT NOT LIMITED TO, PROCUREMENT OF SUBSTITUTE GOODS OR SERVICES; LOSS
 * OF USE, DATA, OR PROFITS; OR BUSINESS INTERRUPTION) HOWEVER CAUSED
 * AND ON ANY THEORY OF LIABILITY, WHETHER IN CONTRACT, STRICT
 * LIABILITY, OR TORT (INCLUDING NEGLIGENCE OR OTHERWISE) ARISING IN
 * ANY WAY OUT OF THE USE OF THIS SOFTWARE, EVEN IF ADVISED OF THE
 * POSSIBILITY OF SUCH DAMAGE.
 *
 ****************************************************************************/

#include "VehicleIMU.hpp"

#include <px4_platform_common/log.h>

#include <float.h>

using namespace matrix;
using namespace time_literals;

using math::constrain;

namespace sensors
{

VehicleIMU::VehicleIMU(uint8_t accel_index, uint8_t gyro_index) :
	ModuleParams(nullptr),
	ScheduledWorkItem(MODULE_NAME, px4::wq_configurations::navigation_and_controllers),
	_sensor_accel_sub(this, ORB_ID(sensor_accel), accel_index),
	_sensor_gyro_sub(this, ORB_ID(sensor_gyro), gyro_index)
{
	const float configured_interval_us = 1e6f / _param_imu_integ_rate.get();

	_accel_integrator.set_reset_interval(configured_interval_us);
	_accel_integrator.set_reset_samples(sensor_accel_s::ORB_QUEUE_LENGTH);
	_sensor_accel_sub.set_required_updates(1);

	_gyro_integrator.set_reset_interval(configured_interval_us);
	_gyro_integrator.set_reset_samples(sensor_gyro_s::ORB_QUEUE_LENGTH);
	_sensor_gyro_sub.set_required_updates(1);

	// advertise immediately to ensure consistent ordering
	_vehicle_imu_pub.advertise();
	_vehicle_imu_status_pub.advertise();
}

VehicleIMU::~VehicleIMU()
{
	Stop();

	perf_free(_accel_generation_gap_perf);
	perf_free(_accel_update_perf);
	perf_free(_gyro_generation_gap_perf);
	perf_free(_gyro_update_perf);
}

bool VehicleIMU::Start()
{
	// force initial updates
	ParametersUpdate(true);

	return _sensor_gyro_sub.registerCallback() && _sensor_accel_sub.registerCallback();
}

void VehicleIMU::Stop()
{
	// clear all registered callbacks
	_sensor_accel_sub.unregisterCallback();
	_sensor_gyro_sub.unregisterCallback();

	Deinit();
}

void VehicleIMU::ParametersUpdate(bool force)
{
	// Check if parameters have changed
	if (_params_sub.updated() || force) {
		// clear update
		parameter_update_s param_update;
		_params_sub.copy(&param_update);

		const auto imu_integ_rate_prev = _param_imu_integ_rate.get();

		updateParams();

		_accel_calibration.ParametersUpdate();
		_gyro_calibration.ParametersUpdate();

		// constrain IMU integration time 1-20 milliseconds (50-1000 Hz)
		int32_t imu_integration_rate_hz = constrain(_param_imu_integ_rate.get(), 50, 1000);

		if (imu_integration_rate_hz != _param_imu_integ_rate.get()) {
			_param_imu_integ_rate.set(imu_integration_rate_hz);
			_param_imu_integ_rate.commit_no_notification();
		}

		if (_param_imu_integ_rate.get() != imu_integ_rate_prev) {
			// force update
			_intervals_update = true;
			_accel_interval.timestamp_sample_last = 0;
			_gyro_interval.timestamp_sample_last = 0;
		}
	}
}

bool VehicleIMU::UpdateIntervalAverage(IntervalAverage &intavg, const hrt_abstime &timestamp_sample)
{
	bool updated = false;

	if ((intavg.timestamp_sample_last > 0) && (timestamp_sample > intavg.timestamp_sample_last)) {
		intavg.interval_sum += (timestamp_sample - intavg.timestamp_sample_last);
		intavg.interval_count++;

		// periodically calculate sensor update rate
		if (intavg.interval_count > 10000 || ((intavg.update_interval <= FLT_EPSILON) && intavg.interval_count > 100)) {

			const float sample_interval_avg = intavg.interval_sum / intavg.interval_count;

			if (PX4_ISFINITE(sample_interval_avg) && (sample_interval_avg > 0.f)) {
				// update if interval has changed by more than 0.5%
				if ((fabsf(intavg.update_interval - sample_interval_avg) / intavg.update_interval) > 0.005f) {

					intavg.update_interval = sample_interval_avg;
					updated = true;
				}
			}

			// reset sample interval accumulator
			intavg.interval_sum = 0.f;
			intavg.interval_count = 0.f;
		}

	} else {
		// reset
		intavg.interval_sum = 0.f;
		intavg.interval_count = 0.f;
	}

	intavg.timestamp_sample_last = timestamp_sample;

	return updated;
}

void VehicleIMU::Run()
{
	// backup schedule
	ScheduleDelayed(10_ms);

	ParametersUpdate();
<<<<<<< HEAD
	_accel_calibration.SensorCorrectionsUpdate();
	_gyro_calibration.SensorCorrectionsUpdate();
=======
>>>>>>> 0fcb8736

	bool update_integrator_config = false;
	bool publish_status = false;

	// integrate queued gyro
	sensor_gyro_s gyro;

	while (_sensor_gyro_sub.update(&gyro)) {
		perf_count_interval(_gyro_update_perf, gyro.timestamp_sample);

		if (_sensor_gyro_sub.get_last_generation() != _gyro_last_generation + 1) {
			perf_count(_gyro_generation_gap_perf);

			// if there's a gap in data start monitoring publication interval again
			_intervals_update = true;
			_gyro_interval.timestamp_sample_last = 0;
		}

		_gyro_last_generation = _sensor_gyro_sub.get_last_generation();

<<<<<<< HEAD
		_gyro_calibration.set_device_id(gyro.device_id);
		_gyro_error_count = gyro.error_count;

		const Vector3f gyro_corrected{_gyro_calibration.Correct(Vector3f{gyro.x, gyro.y, gyro.z})};
		_gyro_integrator.put(gyro.timestamp_sample, gyro_corrected);
=======
		_gyro_corrections.set_device_id(gyro.device_id);

		if (gyro.error_count != _status.gyro_error_count) {
			publish_status = true;
			_status.gyro_error_count = gyro.error_count;
		}

		_gyro_integrator.put(gyro.timestamp_sample, Vector3f{gyro.x, gyro.y, gyro.z});
>>>>>>> 0fcb8736
		_last_timestamp_sample_gyro = gyro.timestamp_sample;

		// collect sample interval average for filters
		if (_intervals_update && UpdateIntervalAverage(_gyro_interval, gyro.timestamp_sample)) {
			update_integrator_config = true;
			publish_status = true;
			_status.gyro_rate_hz = roundf(1e6f / _gyro_interval.update_interval);
		}

		if (_intervals_configured && _gyro_integrator.integral_ready()) {
			break;
		}
	}

	// update accel, stopping once caught up to the last gyro sample
	sensor_accel_s accel;

	while (_sensor_accel_sub.update(&accel)) {
		perf_count_interval(_accel_update_perf, accel.timestamp_sample);

		if (_sensor_accel_sub.get_last_generation() != _accel_last_generation + 1) {
			perf_count(_accel_generation_gap_perf);

			// if there's a gap in data start monitoring publication interval again
			_intervals_update = true;
			_accel_interval.timestamp_sample_last = 0;
		}

		_accel_last_generation = _sensor_accel_sub.get_last_generation();

<<<<<<< HEAD
		_accel_calibration.set_device_id(accel.device_id);
		_accel_error_count = accel.error_count;

		const Vector3f accel_corrected{_accel_calibration.Correct(Vector3f{accel.x, accel.y, accel.z})};
		_accel_integrator.put(accel.timestamp_sample, accel_corrected);
=======
		_accel_corrections.set_device_id(accel.device_id);

		if (accel.error_count != _status.accel_error_count) {
			publish_status = true;
			_status.accel_error_count = accel.error_count;
		}

		_accel_integrator.put(accel.timestamp_sample, Vector3f{accel.x, accel.y, accel.z});
>>>>>>> 0fcb8736
		_last_timestamp_sample_accel = accel.timestamp_sample;

		// collect sample interval average for filters
		if (_intervals_update && UpdateIntervalAverage(_accel_interval, accel.timestamp_sample)) {
			update_integrator_config = true;
			publish_status = true;
			_status.accel_rate_hz = roundf(1e6f / _accel_interval.update_interval);
		}

		if (accel.clip_counter[0] > 0 || accel.clip_counter[1] > 0 || accel.clip_counter[2] > 0) {

			// rotate sensor clip counts into vehicle body frame
			const Vector3f clipping{_accel_calibration.getBoardRotation() *
				Vector3f{(float)accel.clip_counter[0], (float)accel.clip_counter[1], (float)accel.clip_counter[2]}};

			// round to get reasonble clip counts per axis (after board rotation)
			const uint8_t clip_x = roundf(fabsf(clipping(0)));
			const uint8_t clip_y = roundf(fabsf(clipping(1)));
			const uint8_t clip_z = roundf(fabsf(clipping(2)));

			_status.accel_clipping[0] += clip_x;
			_status.accel_clipping[1] += clip_y;
			_status.accel_clipping[2] += clip_z;

			if (clip_x > 0) {
				_delta_velocity_clipping |= vehicle_imu_s::CLIPPING_X;
			}

			if (clip_y > 0) {
				_delta_velocity_clipping |= vehicle_imu_s::CLIPPING_Y;
			}

			if (clip_z > 0) {
				_delta_velocity_clipping |= vehicle_imu_s::CLIPPING_Z;
			}

			publish_status = true;
		}

		// break once caught up to gyro
		if (_intervals_configured
		    && (_last_timestamp_sample_accel >= (_last_timestamp_sample_gyro - 0.5f * _accel_interval.update_interval))) {

			break;
		}
	}

	// reconfigure integrators if calculated sensor intervals have changed
	if (update_integrator_config) {
		UpdateIntegratorConfiguration();
	}

	// publish if both accel & gyro integrators are ready
	if (_accel_integrator.integral_ready() && _gyro_integrator.integral_ready()) {

		uint32_t accel_integral_dt;
		uint32_t gyro_integral_dt;
		Vector3f delta_angle;
		Vector3f delta_velocity;

		if (_accel_integrator.reset(delta_velocity, accel_integral_dt)
		    && _gyro_integrator.reset(delta_angle, gyro_integral_dt)) {

<<<<<<< HEAD


			UpdateAccelVibrationMetrics(delta_velocity);
			UpdateGyroVibrationMetrics(delta_angle);

			// vehicle_imu_status
			//  publish first so that error counts are available synchronously if needed
			vehicle_imu_status_s status;
			status.accel_device_id = _accel_calibration.device_id();
			status.gyro_device_id = _gyro_calibration.device_id();
			status.accel_error_count = _accel_error_count;
			status.gyro_error_count = _gyro_error_count;
			status.accel_rate_hz = roundf(1e6f / _accel_interval.update_interval);
			status.gyro_rate_hz = round(1e6f / _gyro_interval.update_interval);
			status.accel_vibration_metric = _accel_vibration_metric;
			status.gyro_vibration_metric = _gyro_vibration_metric;
			status.gyro_coning_vibration = _gyro_coning_vibration;
			status.accel_clipping[0] = _delta_velocity_clipping_total[0];
			status.accel_clipping[1] = _delta_velocity_clipping_total[1];
			status.accel_clipping[2] = _delta_velocity_clipping_total[2];
			status.timestamp = hrt_absolute_time();
			_vehicle_imu_status_pub.publish(status);


			// publish vehicle_imu
			if (_accel_calibration.enabled() && _gyro_calibration.enabled()) {
				// only publish if both accel and gyro are enabled
				vehicle_imu_s imu;
				imu.timestamp_sample = _last_timestamp_sample_gyro;
				imu.accel_device_id = _accel_calibration.device_id();
				imu.gyro_device_id = _gyro_calibration.device_id();
				delta_angle.copyTo(imu.delta_angle);
				delta_velocity.copyTo(imu.delta_velocity);
				imu.delta_angle_dt = gyro_integral_dt;
				imu.delta_velocity_dt = accel_integral_dt;
				imu.delta_velocity_clipping = _delta_velocity_clipping;
				imu.timestamp = hrt_absolute_time();
				_vehicle_imu_pub.publish(imu);
			}
=======
			// delta angle: apply offsets, scale, and board rotation
			_gyro_corrections.SensorCorrectionsUpdate();
			const float gyro_dt = 1.e-6f * gyro_integral_dt;
			const Vector3f delta_angle_corrected{_gyro_corrections.Correct(delta_angle * gyro_dt) / gyro_dt};

			// delta velocity: apply offsets, scale, and board rotation
			_accel_corrections.SensorCorrectionsUpdate();
			const float accel_dt = 1.e-6f * accel_integral_dt;
			Vector3f delta_velocity_corrected{_accel_corrections.Correct(delta_velocity * accel_dt) / accel_dt};

			UpdateAccelVibrationMetrics(delta_velocity_corrected);
			UpdateGyroVibrationMetrics(delta_angle_corrected);

			// vehicle_imu_status
			//  publish before vehicle_imu so that error counts are available synchronously if needed
			if (publish_status || (hrt_elapsed_time(&_status.timestamp) >= 100_ms)) {
				_status.accel_device_id = _accel_corrections.get_device_id();
				_status.gyro_device_id = _gyro_corrections.get_device_id();
				_status.timestamp = hrt_absolute_time();
				_vehicle_imu_status_pub.publish(_status);
			}


			// publish vehicle_imu
			vehicle_imu_s imu;
			imu.timestamp_sample = _last_timestamp_sample_gyro;
			imu.accel_device_id = _accel_corrections.get_device_id();
			imu.gyro_device_id = _gyro_corrections.get_device_id();
			delta_angle_corrected.copyTo(imu.delta_angle);
			delta_velocity_corrected.copyTo(imu.delta_velocity);
			imu.delta_angle_dt = gyro_integral_dt;
			imu.delta_velocity_dt = accel_integral_dt;
			imu.delta_velocity_clipping = _delta_velocity_clipping;
			imu.timestamp = hrt_absolute_time();
			_vehicle_imu_pub.publish(imu);
>>>>>>> 0fcb8736

			// reset clip counts
			_delta_velocity_clipping = 0;

			return;
		}
	}
}

void VehicleIMU::UpdateIntegratorConfiguration()
{
	if ((_accel_interval.update_interval > 0) && (_gyro_interval.update_interval > 0)) {

		const float configured_interval_us = 1e6f / _param_imu_integ_rate.get();

		// determine number of sensor samples that will get closest to the desired integration interval
		const uint8_t accel_integral_samples = constrain(roundf(configured_interval_us / _accel_interval.update_interval),
						       1.f, (float)sensor_accel_s::ORB_QUEUE_LENGTH);

		const uint8_t gyro_integral_samples = constrain(roundf(configured_interval_us / _gyro_interval.update_interval),
						      1.f, (float)sensor_gyro_s::ORB_QUEUE_LENGTH);

		// let the gyro set the configuration and scheduling
		// accel integrator will be forced to reset when gyro integrator is ready
		_gyro_integrator.set_reset_samples(gyro_integral_samples);
		_accel_integrator.set_reset_samples(1);

		// relaxed minimum integration time required
		_accel_integrator.set_reset_interval(roundf((accel_integral_samples - 0.5f) * _accel_interval.update_interval));
		_gyro_integrator.set_reset_interval(roundf((gyro_integral_samples - 0.5f) * _gyro_interval.update_interval));

		_sensor_accel_sub.set_required_updates(accel_integral_samples);
		_sensor_gyro_sub.set_required_updates(gyro_integral_samples);

		// run when there are enough new gyro samples, unregister accel
		_sensor_accel_sub.unregisterCallback();

		_intervals_configured = true;
		_intervals_update = false; // stop monitoring topic publication rate

		PX4_DEBUG("accel (%d), gyro (%d), accel samples: %d, gyro samples: %d, accel interval: %.1f, gyro interval: %.1f",
			  _accel_calibration.device_id(), _gyro_calibration.device_id(), accel_integral_samples, gyro_integral_samples,
			  (double)_accel_interval.update_interval, (double)_gyro_interval.update_interval);
	}
}

void VehicleIMU::UpdateAccelVibrationMetrics(const Vector3f &delta_velocity)
{
	// Accel high frequency vibe = filtered length of (delta_velocity - prev_delta_velocity)
	const Vector3f delta_velocity_diff = delta_velocity - _delta_velocity_prev;
	_status.accel_vibration_metric = 0.99f * _status.accel_vibration_metric + 0.01f * delta_velocity_diff.norm();

	_delta_velocity_prev = delta_velocity;
}

void VehicleIMU::UpdateGyroVibrationMetrics(const Vector3f &delta_angle)
{
	// Gyro high frequency vibe = filtered length of (delta_angle - prev_delta_angle)
	const Vector3f delta_angle_diff = delta_angle - _delta_angle_prev;
	_status.gyro_vibration_metric = 0.99f * _status.gyro_vibration_metric + 0.01f * delta_angle_diff.norm();

	// Gyro delta angle coning metric = filtered length of (delta_angle x prev_delta_angle)
	const Vector3f coning_metric = delta_angle % _delta_angle_prev;
	_status.gyro_coning_vibration = 0.99f * _status.gyro_coning_vibration + 0.01f * coning_metric.norm();

	_delta_angle_prev = delta_angle;
}

void VehicleIMU::PrintStatus()
{
	PX4_INFO("Accel ID: %d, interval: %.1f us, Gyro ID: %d, interval: %.1f us",
		 _accel_calibration.device_id(), (double)_accel_interval.update_interval,
		 _gyro_calibration.device_id(), (double)_gyro_interval.update_interval);

	perf_print_counter(_accel_generation_gap_perf);
	perf_print_counter(_gyro_generation_gap_perf);
	perf_print_counter(_accel_update_perf);
	perf_print_counter(_gyro_update_perf);

	_accel_calibration.PrintStatus();
	_gyro_calibration.PrintStatus();
}

} // namespace sensors<|MERGE_RESOLUTION|>--- conflicted
+++ resolved
@@ -169,11 +169,6 @@
 	ScheduleDelayed(10_ms);
 
 	ParametersUpdate();
-<<<<<<< HEAD
-	_accel_calibration.SensorCorrectionsUpdate();
-	_gyro_calibration.SensorCorrectionsUpdate();
-=======
->>>>>>> 0fcb8736
 
 	bool update_integrator_config = false;
 	bool publish_status = false;
@@ -194,14 +189,7 @@
 
 		_gyro_last_generation = _sensor_gyro_sub.get_last_generation();
 
-<<<<<<< HEAD
 		_gyro_calibration.set_device_id(gyro.device_id);
-		_gyro_error_count = gyro.error_count;
-
-		const Vector3f gyro_corrected{_gyro_calibration.Correct(Vector3f{gyro.x, gyro.y, gyro.z})};
-		_gyro_integrator.put(gyro.timestamp_sample, gyro_corrected);
-=======
-		_gyro_corrections.set_device_id(gyro.device_id);
 
 		if (gyro.error_count != _status.gyro_error_count) {
 			publish_status = true;
@@ -209,7 +197,6 @@
 		}
 
 		_gyro_integrator.put(gyro.timestamp_sample, Vector3f{gyro.x, gyro.y, gyro.z});
->>>>>>> 0fcb8736
 		_last_timestamp_sample_gyro = gyro.timestamp_sample;
 
 		// collect sample interval average for filters
@@ -240,14 +227,7 @@
 
 		_accel_last_generation = _sensor_accel_sub.get_last_generation();
 
-<<<<<<< HEAD
 		_accel_calibration.set_device_id(accel.device_id);
-		_accel_error_count = accel.error_count;
-
-		const Vector3f accel_corrected{_accel_calibration.Correct(Vector3f{accel.x, accel.y, accel.z})};
-		_accel_integrator.put(accel.timestamp_sample, accel_corrected);
-=======
-		_accel_corrections.set_device_id(accel.device_id);
 
 		if (accel.error_count != _status.accel_error_count) {
 			publish_status = true;
@@ -255,7 +235,6 @@
 		}
 
 		_accel_integrator.put(accel.timestamp_sample, Vector3f{accel.x, accel.y, accel.z});
->>>>>>> 0fcb8736
 		_last_timestamp_sample_accel = accel.timestamp_sample;
 
 		// collect sample interval average for filters
@@ -319,56 +298,15 @@
 		if (_accel_integrator.reset(delta_velocity, accel_integral_dt)
 		    && _gyro_integrator.reset(delta_angle, gyro_integral_dt)) {
 
-<<<<<<< HEAD
-
-
-			UpdateAccelVibrationMetrics(delta_velocity);
-			UpdateGyroVibrationMetrics(delta_angle);
-
-			// vehicle_imu_status
-			//  publish first so that error counts are available synchronously if needed
-			vehicle_imu_status_s status;
-			status.accel_device_id = _accel_calibration.device_id();
-			status.gyro_device_id = _gyro_calibration.device_id();
-			status.accel_error_count = _accel_error_count;
-			status.gyro_error_count = _gyro_error_count;
-			status.accel_rate_hz = roundf(1e6f / _accel_interval.update_interval);
-			status.gyro_rate_hz = round(1e6f / _gyro_interval.update_interval);
-			status.accel_vibration_metric = _accel_vibration_metric;
-			status.gyro_vibration_metric = _gyro_vibration_metric;
-			status.gyro_coning_vibration = _gyro_coning_vibration;
-			status.accel_clipping[0] = _delta_velocity_clipping_total[0];
-			status.accel_clipping[1] = _delta_velocity_clipping_total[1];
-			status.accel_clipping[2] = _delta_velocity_clipping_total[2];
-			status.timestamp = hrt_absolute_time();
-			_vehicle_imu_status_pub.publish(status);
-
-
-			// publish vehicle_imu
-			if (_accel_calibration.enabled() && _gyro_calibration.enabled()) {
-				// only publish if both accel and gyro are enabled
-				vehicle_imu_s imu;
-				imu.timestamp_sample = _last_timestamp_sample_gyro;
-				imu.accel_device_id = _accel_calibration.device_id();
-				imu.gyro_device_id = _gyro_calibration.device_id();
-				delta_angle.copyTo(imu.delta_angle);
-				delta_velocity.copyTo(imu.delta_velocity);
-				imu.delta_angle_dt = gyro_integral_dt;
-				imu.delta_velocity_dt = accel_integral_dt;
-				imu.delta_velocity_clipping = _delta_velocity_clipping;
-				imu.timestamp = hrt_absolute_time();
-				_vehicle_imu_pub.publish(imu);
-			}
-=======
 			// delta angle: apply offsets, scale, and board rotation
-			_gyro_corrections.SensorCorrectionsUpdate();
+			_gyro_calibration.SensorCorrectionsUpdate();
 			const float gyro_dt = 1.e-6f * gyro_integral_dt;
-			const Vector3f delta_angle_corrected{_gyro_corrections.Correct(delta_angle * gyro_dt) / gyro_dt};
+			const Vector3f delta_angle_corrected{_gyro_calibration.Correct(delta_angle * gyro_dt) / gyro_dt};
 
 			// delta velocity: apply offsets, scale, and board rotation
-			_accel_corrections.SensorCorrectionsUpdate();
+			_accel_calibration.SensorCorrectionsUpdate();
 			const float accel_dt = 1.e-6f * accel_integral_dt;
-			Vector3f delta_velocity_corrected{_accel_corrections.Correct(delta_velocity * accel_dt) / accel_dt};
+			Vector3f delta_velocity_corrected{_accel_calibration.Correct(delta_velocity * accel_dt) / accel_dt};
 
 			UpdateAccelVibrationMetrics(delta_velocity_corrected);
 			UpdateGyroVibrationMetrics(delta_angle_corrected);
@@ -376,8 +314,8 @@
 			// vehicle_imu_status
 			//  publish before vehicle_imu so that error counts are available synchronously if needed
 			if (publish_status || (hrt_elapsed_time(&_status.timestamp) >= 100_ms)) {
-				_status.accel_device_id = _accel_corrections.get_device_id();
-				_status.gyro_device_id = _gyro_corrections.get_device_id();
+				_status.accel_device_id = _accel_calibration.device_id();
+				_status.gyro_device_id = _gyro_calibration.device_id();
 				_status.timestamp = hrt_absolute_time();
 				_vehicle_imu_status_pub.publish(_status);
 			}
@@ -386,8 +324,8 @@
 			// publish vehicle_imu
 			vehicle_imu_s imu;
 			imu.timestamp_sample = _last_timestamp_sample_gyro;
-			imu.accel_device_id = _accel_corrections.get_device_id();
-			imu.gyro_device_id = _gyro_corrections.get_device_id();
+			imu.accel_device_id = _accel_calibration.device_id();
+			imu.gyro_device_id = _gyro_calibration.device_id();
 			delta_angle_corrected.copyTo(imu.delta_angle);
 			delta_velocity_corrected.copyTo(imu.delta_velocity);
 			imu.delta_angle_dt = gyro_integral_dt;
@@ -395,7 +333,6 @@
 			imu.delta_velocity_clipping = _delta_velocity_clipping;
 			imu.timestamp = hrt_absolute_time();
 			_vehicle_imu_pub.publish(imu);
->>>>>>> 0fcb8736
 
 			// reset clip counts
 			_delta_velocity_clipping = 0;
