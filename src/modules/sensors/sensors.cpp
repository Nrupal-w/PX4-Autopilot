--- conflicted
+++ resolved
@@ -122,13 +122,6 @@
 #define ADC_AIRSPEED_VOLTAGE_CHANNEL	15
 #endif
 
-#ifdef CONFIG_ARCH_BOARD_UNODE
-#define ADC_BATTERY_VOLTAGE_CHANNEL	2
-#define ADC_BATTERY_CURRENT_CHANNEL	3
-#define ADC_5V_RAIL_SENSE		4
-#define ADC_AIRSPEED_VOLTAGE_CHANNEL	15
-#endif
-
 #ifdef CONFIG_ARCH_BOARD_AEROCORE
 #define ADC_BATTERY_VOLTAGE_CHANNEL	10
 #define ADC_BATTERY_CURRENT_CHANNEL	-1
@@ -890,29 +883,8 @@
 		/* set the accel internal sampling rate to default rate */
 		ioctl(fd, ACCELIOCSSAMPLERATE, ACCEL_SAMPLERATE_DEFAULT);
 
-<<<<<<< HEAD
-		/* set the accel internal sampling rate up to at leat 800Hz */
-		ioctl(fd, ACCELIOCSSAMPLERATE, 800);
-
-		/* set the driver to poll at 800Hz */
-		ioctl(fd, SENSORIOCSPOLLRATE, 800);
-
-#elif CONFIG_ARCH_BOARD_UNODE
-
-		/* set the accel internal sampling rate up to at leat 800Hz */
-		ioctl(fd, ACCELIOCSSAMPLERATE, 800);
-
-		/* set the driver to poll at 800Hz */
-		ioctl(fd, SENSORIOCSPOLLRATE, 800);
-
-#else
-#error Need a board configuration, either CONFIG_ARCH_BOARD_PX4FMU_V1, CONFIG_ARCH_BOARD_PX4FMU_V2 or CONFIG_ARCH_BOARD_AEROCORE
-
-#endif
-=======
 		/* set the driver to poll at default rate */
 		ioctl(fd, SENSORIOCSPOLLRATE, SENSOR_POLLRATE_DEFAULT);
->>>>>>> f2b2c55a
 
 		close(fd);
 	}
