--- conflicted
+++ resolved
@@ -11,11 +11,7 @@
  * @decimal 2
  * @group Airspeed Validator
  */
-<<<<<<< HEAD
 PARAM_DEFINE_FLOAT(ASPD_WIND_NSD, 1.e-2f);
-=======
-PARAM_DEFINE_FLOAT(ASPD_WIND_NSD, 0.1f);
->>>>>>> b6f1a7ae
 
 /**
  * Airspeed Selector: Wind estimator true airspeed scale process noise spectral density
