/****************************************************************************
 *
 *   Copyright (c) 2013-2015 PX4 Development Team. All rights reserved.
 *
 * Redistribution and use in source and binary forms, with or without
 * modification, are permitted provided that the following conditions
 * are met:
 *
 * 1. Redistributions of source code must retain the above copyright
 *    notice, this list of conditions and the following disclaimer.
 * 2. Redistributions in binary form must reproduce the above copyright
 *    notice, this list of conditions and the following disclaimer in
 *    the documentation and/or other materials provided with the
 *    distribution.
 * 3. Neither the name PX4 nor the names of its contributors may be
 *    used to endorse or promote products derived from this software
 *    without specific prior written permission.
 *
 * THIS SOFTWARE IS PROVIDED BY THE COPYRIGHT HOLDERS AND CONTRIBUTORS
 * "AS IS" AND ANY EXPRESS OR IMPLIED WARRANTIES, INCLUDING, BUT NOT
 * LIMITED TO, THE IMPLIED WARRANTIES OF MERCHANTABILITY AND FITNESS
 * FOR A PARTICULAR PURPOSE ARE DISCLAIMED. IN NO EVENT SHALL THE
 * COPYRIGHT OWNER OR CONTRIBUTORS BE LIABLE FOR ANY DIRECT, INDIRECT,
 * INCIDENTAL, SPECIAL, EXEMPLARY, OR CONSEQUENTIAL DAMAGES (INCLUDING,
 * BUT NOT LIMITED TO, PROCUREMENT OF SUBSTITUTE GOODS OR SERVICES; LOSS
 * OF USE, DATA, OR PROFITS; OR BUSINESS INTERRUPTION) HOWEVER CAUSED
 * AND ON ANY THEORY OF LIABILITY, WHETHER IN CONTRACT, STRICT
 * LIABILITY, OR TORT (INCLUDING NEGLIGENCE OR OTHERWISE) ARISING IN
 * ANY WAY OUT OF THE USE OF THIS SOFTWARE, EVEN IF ADVISED OF THE
 * POSSIBILITY OF SUCH DAMAGE.
 *
 ****************************************************************************/

/**
 * @file mc_att_control_main.cpp
 * Multicopter attitude controller.
 *
 * Publication for the desired attitude tracking:
 * Daniel Mellinger and Vijay Kumar. Minimum Snap Trajectory Generation and Control for Quadrotors.
 * Int. Conf. on Robotics and Automation, Shanghai, China, May 2011.
 *
 * @author Tobias Naegeli <naegelit@student.ethz.ch>
 * @author Lorenz Meier <lorenz@px4.io>
 * @author Anton Babushkin <anton.babushkin@me.com>
 *
 * The controller has two loops: P loop for angular error and PD loop for angular rate error.
 * Desired rotation calculated keeping in mind that yaw response is normally slower than roll/pitch.
 * For small deviations controller rotates copter to have shortest path of thrust vector and independently rotates around yaw,
 * so actual rotation axis is not constant. For large deviations controller rotates copter around fixed axis.
 * These two approaches fused seamlessly with weight depending on angular error.
 * When thrust vector directed near-horizontally (e.g. roll ~= PI/2) yaw setpoint ignored because of singularity.
 * Controller doesn't use Euler angles for work, they generated only for more human-friendly control and logging.
 * If rotation matrix setpoint is invalid it will be generated from Euler angles for compatibility with old position controllers.
 */

#include <px4_config.h>
#include <px4_defines.h>
#include <px4_tasks.h>
#include <px4_posix.h>
#include <stdio.h>
#include <stdlib.h>
#include <string.h>
#include <unistd.h>
#include <errno.h>
#include <math.h>
#include <poll.h>
#include <drivers/drv_hrt.h>
#include <arch/board/board.h>
#include <uORB/uORB.h>
#include <uORB/topics/vehicle_attitude_setpoint.h>
#include <uORB/topics/manual_control_setpoint.h>
#include <uORB/topics/actuator_controls.h>
#include <uORB/topics/actuator_controls_virtual_fw.h>
#include <uORB/topics/actuator_controls_virtual_mc.h>
#include <uORB/topics/vehicle_rates_setpoint.h>
#include <uORB/topics/fw_virtual_rates_setpoint.h>
#include <uORB/topics/mc_virtual_rates_setpoint.h>
#include <uORB/topics/vehicle_attitude.h>
#include <uORB/topics/vehicle_control_mode.h>
#include <uORB/topics/vehicle_status.h>
#include <uORB/topics/actuator_armed.h>
#include <uORB/topics/parameter_update.h>
#include <uORB/topics/multirotor_motor_limits.h>
#include <uORB/topics/mc_att_ctrl_status.h>
#include <systemlib/param/param.h>
#include <systemlib/err.h>
#include <systemlib/perf_counter.h>
#include <systemlib/systemlib.h>
#include <systemlib/circuit_breaker.h>
#include <lib/mathlib/mathlib.h>
#include <lib/geo/geo.h>

#include <lib/conversion/rotation.h>

/**
 * Multicopter attitude control app start / stop handling function
 *
 * @ingroup apps
 */
extern "C" __EXPORT int mc_att_control_main(int argc, char *argv[]);

#define YAW_DEADZONE	0.05f
#define MIN_TAKEOFF_THRUST    0.2f
#define RATES_I_LIMIT	0.3f

class MulticopterAttitudeControl
{
public:
	/**
	 * Constructor
	 */
	MulticopterAttitudeControl();

	/**
	 * Destructor, also kills the main task
	 */
	~MulticopterAttitudeControl();

	/**
	 * Start the multicopter attitude control task.
	 *
	 * @return		OK on success.
	 */
	int		start();

private:

	bool	_task_should_exit;		/**< if true, task_main() should exit */
	int		_control_task;			/**< task handle */

	int		_v_att_sub;				/**< vehicle attitude subscription */
	int		_v_att_sp_sub;			/**< vehicle attitude setpoint subscription */
	int		_v_rates_sp_sub;		/**< vehicle rates setpoint subscription */
	int		_v_control_mode_sub;	/**< vehicle control mode subscription */
	int		_params_sub;			/**< parameter updates subscription */
	int		_manual_control_sp_sub;	/**< manual control setpoint subscription */
	int		_armed_sub;				/**< arming status subscription */
	int		_vehicle_status_sub;	/**< vehicle status subscription */
	int 	_motor_limits_sub;		/**< motor limits subscription */

	orb_advert_t	_att_sp_pub;			/**< attitude setpoint publication */
	orb_advert_t	_v_rates_sp_pub;		/**< rate setpoint publication */
	orb_advert_t	_actuators_0_pub;		/**< attitude actuator controls publication */
	orb_advert_t	_controller_status_pub;	/**< controller status publication */

	orb_id_t _rates_sp_id;	/**< pointer to correct rates setpoint uORB metadata structure */
	orb_id_t _actuators_id;	/**< pointer to correct actuator controls0 uORB metadata structure */

	bool		_actuators_0_circuit_breaker_enabled;	/**< circuit breaker to suppress output */

	struct vehicle_attitude_s			_v_att;				/**< vehicle attitude */
	struct vehicle_attitude_setpoint_s	_v_att_sp;			/**< vehicle attitude setpoint */
	struct vehicle_rates_setpoint_s		_v_rates_sp;		/**< vehicle rates setpoint */
	struct manual_control_setpoint_s	_manual_control_sp;	/**< manual control setpoint */
	struct vehicle_control_mode_s		_v_control_mode;	/**< vehicle control mode */
	struct actuator_controls_s			_actuators;			/**< actuator controls */
	struct actuator_armed_s				_armed;				/**< actuator arming status */
	struct vehicle_status_s				_vehicle_status;	/**< vehicle status */
	struct multirotor_motor_limits_s	_motor_limits;		/**< motor limits */
	struct mc_att_ctrl_status_s 		_controller_status; /**< controller status */

	perf_counter_t	_loop_perf;			/**< loop performance counter */
	perf_counter_t	_controller_latency_perf;

	math::Vector<3>		_rates_prev;	/**< angular rates on previous step */
	math::Vector<3>		_rates_sp_prev; /**< previous rates setpoint */
	math::Vector<3>		_rates_sp;		/**< angular rates setpoint */
	math::Vector<3>		_rates_int;		/**< angular rates integral error */
	float				_thrust_sp;		/**< thrust setpoint */
	math::Vector<3>		_att_control;	/**< attitude control vector */

	math::Matrix<3, 3>  _I;				/**< identity matrix */

	bool	_reset_yaw_sp;			/**< reset yaw setpoint flag */

	struct {
		param_t roll_p;
		param_t roll_rate_p;
		param_t roll_rate_i;
		param_t roll_rate_d;
		param_t roll_rate_ff;
		param_t pitch_p;
		param_t pitch_rate_p;
		param_t pitch_rate_i;
		param_t pitch_rate_d;
		param_t pitch_rate_ff;
		param_t yaw_p;
		param_t yaw_rate_p;
		param_t yaw_rate_i;
		param_t yaw_rate_d;
		param_t yaw_rate_ff;
		param_t yaw_ff;
		param_t roll_rate_max;
		param_t pitch_rate_max;
		param_t yaw_rate_max;

		param_t man_roll_max;
		param_t man_pitch_max;
		param_t man_yaw_max;
		param_t acro_roll_max;
		param_t acro_pitch_max;
		param_t acro_yaw_max;

	}		_params_handles;		/**< handles for interesting parameters */

	struct {
		math::Vector<3> att_p;					/**< P gain for angular error */
		math::Vector<3> rate_p;				/**< P gain for angular rate error */
		math::Vector<3> rate_i;				/**< I gain for angular rate error */
		math::Vector<3> rate_d;				/**< D gain for angular rate error */
		math::Vector<3>	rate_ff;			/**< Feedforward gain for desired rates */
		float yaw_ff;						/**< yaw control feed-forward */

		float roll_rate_max;
		float pitch_rate_max;
		float yaw_rate_max;
		math::Vector<3> mc_rate_max;		/**< attitude rate limits in stabilized modes */

		float man_roll_max;
		float man_pitch_max;
		float man_yaw_max;
		math::Vector<3> acro_rate_max;		/**< max attitude rates in acro mode */

	}		_params;

	/**
	 * Update our local parameter cache.
	 */
	int			parameters_update();

	/**
	 * Check for parameter update and handle it.
	 */
	void		parameter_update_poll();

	/**
	 * Check for changes in vehicle control mode.
	 */
	void		vehicle_control_mode_poll();

	/**
	 * Check for changes in manual inputs.
	 */
	void		vehicle_manual_poll();

	/**
	 * Check for attitude setpoint updates.
	 */
	void		vehicle_attitude_setpoint_poll();

	/**
	 * Check for rates setpoint updates.
	 */
	void		vehicle_rates_setpoint_poll();

	/**
	 * Check for arming status updates.
	 */
	void		arming_status_poll();

	/**
	 * Attitude controller.
	 */
	void		control_attitude(float dt);

	/**
	 * Attitude rates controller.
	 */
	void		control_attitude_rates(float dt);

	/**
	 * Check for vehicle status updates.
	 */
	void		vehicle_status_poll();

	/**
	 * Check for vehicle motor limits status.
	 */
	void		vehicle_motor_limits_poll();

	/**
	 * Shim for calling task_main from task_create.
	 */
	static void	task_main_trampoline(int argc, char *argv[]);

	/**
	 * Main attitude control task.
	 */
	void		task_main();
};

namespace mc_att_control
{

/* oddly, ERROR is not defined for c++ */
#ifdef ERROR
# undef ERROR
#endif
static const int ERROR = -1;

MulticopterAttitudeControl	*g_control;
}

MulticopterAttitudeControl::MulticopterAttitudeControl() :

	_task_should_exit(false),
	_control_task(-1),

/* subscriptions */
	_v_att_sub(-1),
	_v_att_sp_sub(-1),
	_v_control_mode_sub(-1),
	_params_sub(-1),
	_manual_control_sp_sub(-1),
	_armed_sub(-1),
	_vehicle_status_sub(-1),

/* publications */
	_att_sp_pub(-1),
	_v_rates_sp_pub(-1),
	_actuators_0_pub(-1),
	_controller_status_pub(-1),
	_rates_sp_id(0),
	_actuators_id(0),

	_actuators_0_circuit_breaker_enabled(false),

/* performance counters */
	_loop_perf(perf_alloc(PC_ELAPSED, "mc_att_control")),
	_controller_latency_perf(perf_alloc_once(PC_ELAPSED, "ctrl_latency"))

{
	memset(&_v_att, 0, sizeof(_v_att));
	memset(&_v_att_sp, 0, sizeof(_v_att_sp));
	memset(&_v_rates_sp, 0, sizeof(_v_rates_sp));
	memset(&_manual_control_sp, 0, sizeof(_manual_control_sp));
	memset(&_v_control_mode, 0, sizeof(_v_control_mode));
	memset(&_actuators, 0, sizeof(_actuators));
	memset(&_armed, 0, sizeof(_armed));
	memset(&_vehicle_status, 0, sizeof(_vehicle_status));
	memset(&_motor_limits, 0, sizeof(_motor_limits));
	memset(&_controller_status,0,sizeof(_controller_status));
	_vehicle_status.is_rotary_wing = true;

	_params.att_p.zero();
	_params.rate_p.zero();
	_params.rate_i.zero();
	_params.rate_d.zero();
	_params.rate_ff.zero();
	_params.yaw_ff = 0.0f;
	_params.roll_rate_max = 0.0f;
	_params.pitch_rate_max = 0.0f;
	_params.yaw_rate_max = 0.0f;
	_params.man_roll_max = 0.0f;
	_params.man_pitch_max = 0.0f;
	_params.man_yaw_max = 0.0f;
	_params.mc_rate_max.zero();
	_params.acro_rate_max.zero();

	_rates_prev.zero();
	_rates_sp.zero();
	_rates_sp_prev.zero();
	_rates_int.zero();
	_thrust_sp = 0.0f;
	_att_control.zero();

	_I.identity();

	_params_handles.roll_p			= 	param_find("MC_ROLL_P");
	_params_handles.roll_rate_p		= 	param_find("MC_ROLLRATE_P");
	_params_handles.roll_rate_i		= 	param_find("MC_ROLLRATE_I");
	_params_handles.roll_rate_d		= 	param_find("MC_ROLLRATE_D");
	_params_handles.roll_rate_ff	= 	param_find("MC_ROLLRATE_FF");
	_params_handles.pitch_p			= 	param_find("MC_PITCH_P");
	_params_handles.pitch_rate_p	= 	param_find("MC_PITCHRATE_P");
	_params_handles.pitch_rate_i	= 	param_find("MC_PITCHRATE_I");
	_params_handles.pitch_rate_d	= 	param_find("MC_PITCHRATE_D");
	_params_handles.pitch_rate_ff 	= 	param_find("MC_PITCHRATE_FF");
	_params_handles.yaw_p			=	param_find("MC_YAW_P");
	_params_handles.yaw_rate_p		= 	param_find("MC_YAWRATE_P");
	_params_handles.yaw_rate_i		= 	param_find("MC_YAWRATE_I");
	_params_handles.yaw_rate_d		= 	param_find("MC_YAWRATE_D");
	_params_handles.yaw_rate_ff	 	= 	param_find("MC_YAWRATE_FF");
	_params_handles.yaw_ff			= 	param_find("MC_YAW_FF");
	_params_handles.roll_rate_max	= 	param_find("MC_ROLLRATE_MAX");
	_params_handles.pitch_rate_max	= 	param_find("MC_PITCHRATE_MAX");
	_params_handles.yaw_rate_max	= 	param_find("MC_YAWRATE_MAX");
	_params_handles.man_roll_max	= 	param_find("MC_MAN_R_MAX");
	_params_handles.man_pitch_max	= 	param_find("MC_MAN_P_MAX");
	_params_handles.man_yaw_max		= 	param_find("MC_MAN_Y_MAX");
	_params_handles.acro_roll_max	= 	param_find("MC_ACRO_R_MAX");
	_params_handles.acro_pitch_max	= 	param_find("MC_ACRO_P_MAX");
	_params_handles.acro_yaw_max		= 	param_find("MC_ACRO_Y_MAX");

	/* fetch initial parameter values */
	parameters_update();
}

MulticopterAttitudeControl::~MulticopterAttitudeControl()
{
	if (_control_task != -1) {
		/* task wakes up every 100ms or so at the longest */
		_task_should_exit = true;

		/* wait for a second for the task to quit at our request */
		unsigned i = 0;

		do {
			/* wait 20ms */
			usleep(20000);

			/* if we have given up, kill it */
			if (++i > 50) {
				px4_task_delete(_control_task);
				break;
			}
		} while (_control_task != -1);
	}

	mc_att_control::g_control = nullptr;
}

int
MulticopterAttitudeControl::parameters_update()
{
	float v;

	/* roll gains */
	param_get(_params_handles.roll_p, &v);
	_params.att_p(0) = v;
	param_get(_params_handles.roll_rate_p, &v);
	_params.rate_p(0) = v;
	param_get(_params_handles.roll_rate_i, &v);
	_params.rate_i(0) = v;
	param_get(_params_handles.roll_rate_d, &v);
	_params.rate_d(0) = v;
	param_get(_params_handles.roll_rate_ff, &v);
	_params.rate_ff(0) = v;

	/* pitch gains */
	param_get(_params_handles.pitch_p, &v);
	_params.att_p(1) = v;
	param_get(_params_handles.pitch_rate_p, &v);
	_params.rate_p(1) = v;
	param_get(_params_handles.pitch_rate_i, &v);
	_params.rate_i(1) = v;
	param_get(_params_handles.pitch_rate_d, &v);
	_params.rate_d(1) = v;
	param_get(_params_handles.pitch_rate_ff, &v);
	_params.rate_ff(1) = v;

	/* yaw gains */
	param_get(_params_handles.yaw_p, &v);
	_params.att_p(2) = v;
	param_get(_params_handles.yaw_rate_p, &v);
	_params.rate_p(2) = v;
	param_get(_params_handles.yaw_rate_i, &v);
	_params.rate_i(2) = v;
	param_get(_params_handles.yaw_rate_d, &v);
	_params.rate_d(2) = v;
	param_get(_params_handles.yaw_rate_ff, &v);
	_params.rate_ff(2) = v;

	param_get(_params_handles.yaw_ff, &_params.yaw_ff);

	/* angular rate limits */
	param_get(_params_handles.roll_rate_max, &_params.roll_rate_max);
	_params.mc_rate_max(0) = math::radians(_params.roll_rate_max);
	param_get(_params_handles.pitch_rate_max, &_params.pitch_rate_max);
	_params.mc_rate_max(1) = math::radians(_params.pitch_rate_max);
	param_get(_params_handles.yaw_rate_max, &_params.yaw_rate_max);
	_params.mc_rate_max(2) = math::radians(_params.yaw_rate_max);

	/* manual attitude control scale */
	param_get(_params_handles.man_roll_max, &_params.man_roll_max);
	param_get(_params_handles.man_pitch_max, &_params.man_pitch_max);
	param_get(_params_handles.man_yaw_max, &_params.man_yaw_max);
	_params.man_roll_max = math::radians(_params.man_roll_max);
	_params.man_pitch_max = math::radians(_params.man_pitch_max);
	_params.man_yaw_max = math::radians(_params.man_yaw_max);

	/* manual rate control scale and auto mode roll/pitch rate limits */
	param_get(_params_handles.acro_roll_max, &v);
	_params.acro_rate_max(0) = math::radians(v);
	param_get(_params_handles.acro_pitch_max, &v);
	_params.acro_rate_max(1) = math::radians(v);
	param_get(_params_handles.acro_yaw_max, &v);
	_params.acro_rate_max(2) = math::radians(v);

	_actuators_0_circuit_breaker_enabled = circuit_breaker_enabled("CBRK_RATE_CTRL", CBRK_RATE_CTRL_KEY);

	return OK;
}

void
MulticopterAttitudeControl::parameter_update_poll()
{
	bool updated;

	/* Check if parameters have changed */
	orb_check(_params_sub, &updated);

	if (updated) {
		struct parameter_update_s param_update;
		orb_copy(ORB_ID(parameter_update), _params_sub, &param_update);
		parameters_update();
	}
}

void
MulticopterAttitudeControl::vehicle_control_mode_poll()
{
	bool updated;

	/* Check if vehicle control mode has changed */
	orb_check(_v_control_mode_sub, &updated);

	if (updated) {
		orb_copy(ORB_ID(vehicle_control_mode), _v_control_mode_sub, &_v_control_mode);
	}
}

void
MulticopterAttitudeControl::vehicle_manual_poll()
{
	bool updated;

	/* get pilots inputs */
	orb_check(_manual_control_sp_sub, &updated);

	if (updated) {
		orb_copy(ORB_ID(manual_control_setpoint), _manual_control_sp_sub, &_manual_control_sp);
	}
}

void
MulticopterAttitudeControl::vehicle_attitude_setpoint_poll()
{
	/* check if there is a new setpoint */
	bool updated;
	orb_check(_v_att_sp_sub, &updated);

	if (updated) {
		orb_copy(ORB_ID(vehicle_attitude_setpoint), _v_att_sp_sub, &_v_att_sp);
	}
}

void
MulticopterAttitudeControl::vehicle_rates_setpoint_poll()
{
	/* check if there is a new setpoint */
	bool updated;
	orb_check(_v_rates_sp_sub, &updated);

	if (updated) {
		orb_copy(ORB_ID(vehicle_rates_setpoint), _v_rates_sp_sub, &_v_rates_sp);
	}
}

void
MulticopterAttitudeControl::arming_status_poll()
{
	/* check if there is a new setpoint */
	bool updated;
	orb_check(_armed_sub, &updated);

	if (updated) {
		orb_copy(ORB_ID(actuator_armed), _armed_sub, &_armed);
	}
}

void
MulticopterAttitudeControl::vehicle_status_poll()
{
	/* check if there is new status information */
	bool vehicle_status_updated;
	orb_check(_vehicle_status_sub, &vehicle_status_updated);

	if (vehicle_status_updated) {
		orb_copy(ORB_ID(vehicle_status), _vehicle_status_sub, &_vehicle_status);
		/* set correct uORB ID, depending on if vehicle is VTOL or not */
		if (!_rates_sp_id) {
			if (_vehicle_status.is_vtol) {
				_rates_sp_id = ORB_ID(mc_virtual_rates_setpoint);
				_actuators_id = ORB_ID(actuator_controls_virtual_mc);
			} else {
				_rates_sp_id = ORB_ID(vehicle_rates_setpoint);
				_actuators_id = ORB_ID(actuator_controls_0);
			}
		}
	}
}

void
MulticopterAttitudeControl::vehicle_motor_limits_poll()
{
	/* check if there is a new message */
	bool updated;
	orb_check(_motor_limits_sub, &updated);

	if (updated) {
		orb_copy(ORB_ID(multirotor_motor_limits), _motor_limits_sub, &_motor_limits);
	}
}

/*
 * Attitude controller.
 * Input: 'manual_control_setpoint' and 'vehicle_attitude_setpoint' topics (depending on mode)
 * Output: '_rates_sp' vector, '_thrust_sp', 'vehicle_attitude_setpoint' topic (for manual modes)
 */
void
MulticopterAttitudeControl::control_attitude(float dt)
{
	vehicle_attitude_setpoint_poll();

	_thrust_sp = _v_att_sp.thrust;

	/* construct attitude setpoint rotation matrix */
	math::Matrix<3, 3> R_sp;
	R_sp.set(_v_att_sp.R_body);

	/* rotation matrix for current state */
	math::Matrix<3, 3> R;
	R.set(_v_att.R);

	/* all input data is ready, run controller itself */

	/* try to move thrust vector shortest way, because yaw response is slower than roll/pitch */
	math::Vector<3> R_z(R(0, 2), R(1, 2), R(2, 2));
	math::Vector<3> R_sp_z(R_sp(0, 2), R_sp(1, 2), R_sp(2, 2));

	/* axis and sin(angle) of desired rotation */
	math::Vector<3> e_R = R.transposed() * (R_z % R_sp_z);

	/* calculate angle error */
	float e_R_z_sin = e_R.length();
	float e_R_z_cos = R_z * R_sp_z;

	/* calculate weight for yaw control */
	float yaw_w = R_sp(2, 2) * R_sp(2, 2);

	/* calculate rotation matrix after roll/pitch only rotation */
	math::Matrix<3, 3> R_rp;

	if (e_R_z_sin > 0.0f) {
		/* get axis-angle representation */
		float e_R_z_angle = atan2f(e_R_z_sin, e_R_z_cos);
		math::Vector<3> e_R_z_axis = e_R / e_R_z_sin;

		e_R = e_R_z_axis * e_R_z_angle;

		/* cross product matrix for e_R_axis */
		math::Matrix<3, 3> e_R_cp;
		e_R_cp.zero();
		e_R_cp(0, 1) = -e_R_z_axis(2);
		e_R_cp(0, 2) = e_R_z_axis(1);
		e_R_cp(1, 0) = e_R_z_axis(2);
		e_R_cp(1, 2) = -e_R_z_axis(0);
		e_R_cp(2, 0) = -e_R_z_axis(1);
		e_R_cp(2, 1) = e_R_z_axis(0);

		/* rotation matrix for roll/pitch only rotation */
		R_rp = R * (_I + e_R_cp * e_R_z_sin + e_R_cp * e_R_cp * (1.0f - e_R_z_cos));

	} else {
		/* zero roll/pitch rotation */
		R_rp = R;
	}

	/* R_rp and R_sp has the same Z axis, calculate yaw error */
	math::Vector<3> R_sp_x(R_sp(0, 0), R_sp(1, 0), R_sp(2, 0));
	math::Vector<3> R_rp_x(R_rp(0, 0), R_rp(1, 0), R_rp(2, 0));
	e_R(2) = atan2f((R_rp_x % R_sp_x) * R_sp_z, R_rp_x * R_sp_x) * yaw_w;

	if (e_R_z_cos < 0.0f) {
		/* for large thrust vector rotations use another rotation method:
		 * calculate angle and axis for R -> R_sp rotation directly */
		math::Quaternion q;
		q.from_dcm(R.transposed() * R_sp);
		math::Vector<3> e_R_d = q.imag();
		e_R_d.normalize();
		e_R_d *= 2.0f * atan2f(e_R_d.length(), q(0));

		/* use fusion of Z axis based rotation and direct rotation */
		float direct_w = e_R_z_cos * e_R_z_cos * yaw_w;
		e_R = e_R * (1.0f - direct_w) + e_R_d * direct_w;
	}

	/* calculate angular rates setpoint */
	_rates_sp = _params.att_p.emult(e_R);

	/* limit rates */
	for (int i = 0; i < 3; i++) {
		_rates_sp(i) = math::constrain(_rates_sp(i), -_params.mc_rate_max(i), _params.mc_rate_max(i));
	}

	/* feed forward yaw setpoint rate */
	_rates_sp(2) += _v_att_sp.yaw_sp_move_rate * yaw_w * _params.yaw_ff;
}

/*
 * Attitude rates controller.
 * Input: '_rates_sp' vector, '_thrust_sp'
 * Output: '_att_control' vector
 */
void
MulticopterAttitudeControl::control_attitude_rates(float dt)
{
	/* reset integral if disarmed */
	if (!_armed.armed || !_vehicle_status.is_rotary_wing) {
		_rates_int.zero();
	}

	/* current body angular rates */
	math::Vector<3> rates;
	rates(0) = _v_att.rollspeed;
	rates(1) = _v_att.pitchspeed;
	rates(2) = _v_att.yawspeed;

	/* angular rates error */
	math::Vector<3> rates_err = _rates_sp - rates;
	_att_control = _params.rate_p.emult(rates_err) + _params.rate_d.emult(_rates_prev - rates) / dt + _rates_int + _params.rate_ff.emult(_rates_sp - _rates_sp_prev) / dt;
	_rates_sp_prev = _rates_sp;
	_rates_prev = rates;

	/* update integral only if not saturated on low limit and if motor commands are not saturated */
	if (_thrust_sp > MIN_TAKEOFF_THRUST && !_motor_limits.lower_limit && !_motor_limits.upper_limit ) {
		for (int i = 0; i < 3; i++) {
			if (fabsf(_att_control(i)) < _thrust_sp) {
				float rate_i = _rates_int(i) + _params.rate_i(i) * rates_err(i) * dt;

				if (PX4_ISFINITE(rate_i) && rate_i > -RATES_I_LIMIT && rate_i < RATES_I_LIMIT &&
				    _att_control(i) > -RATES_I_LIMIT && _att_control(i) < RATES_I_LIMIT) {
					_rates_int(i) = rate_i;
				}
			}
		}
	}
}

void
MulticopterAttitudeControl::task_main_trampoline(int argc, char *argv[])
{
	mc_att_control::g_control->task_main();
}

void
MulticopterAttitudeControl::task_main()
{

	/*
	 * do subscriptions
	 */
	_v_att_sp_sub = orb_subscribe(ORB_ID(vehicle_attitude_setpoint));
	_v_rates_sp_sub = orb_subscribe(ORB_ID(vehicle_rates_setpoint));
	_v_att_sub = orb_subscribe(ORB_ID(vehicle_attitude));
	_v_control_mode_sub = orb_subscribe(ORB_ID(vehicle_control_mode));
	_params_sub = orb_subscribe(ORB_ID(parameter_update));
	_manual_control_sp_sub = orb_subscribe(ORB_ID(manual_control_setpoint));
	_armed_sub = orb_subscribe(ORB_ID(actuator_armed));
	_vehicle_status_sub = orb_subscribe(ORB_ID(vehicle_status));
	_motor_limits_sub = orb_subscribe(ORB_ID(multirotor_motor_limits));

	/* initialize parameters cache */
	parameters_update();

	/* wakeup source: vehicle attitude */
	px4_pollfd_struct_t fds[1];

	fds[0].fd = _v_att_sub;
	fds[0].events = POLLIN;

	while (!_task_should_exit) {

		/* wait for up to 100ms for data */
		int pret = px4_poll(&fds[0], (sizeof(fds) / sizeof(fds[0])), 100);

		/* timed out - periodic check for _task_should_exit */
		if (pret == 0)
			continue;

		/* this is undesirable but not much we can do - might want to flag unhappy status */
		if (pret < 0) {
			warn("poll error %d, %d", pret, errno);
			/* sleep a bit before next try */
			usleep(100000);
			continue;
		}

		perf_begin(_loop_perf);

		/* run controller on attitude changes */
		if (fds[0].revents & POLLIN) {
			static uint64_t last_run = 0;
			float dt = (hrt_absolute_time() - last_run) / 1000000.0f;
			last_run = hrt_absolute_time();

			/* guard against too small (< 2ms) and too large (> 20ms) dt's */
			if (dt < 0.002f) {
				dt = 0.002f;

			} else if (dt > 0.02f) {
				dt = 0.02f;
			}

			/* copy attitude topic */
			orb_copy(ORB_ID(vehicle_attitude), _v_att_sub, &_v_att);

			/* check for updates in other topics */
			parameter_update_poll();
			vehicle_control_mode_poll();
			arming_status_poll();
			vehicle_manual_poll();
			vehicle_status_poll();
			vehicle_motor_limits_poll();

			if (_v_control_mode.flag_control_attitude_enabled) {
				control_attitude(dt);

				/* publish attitude rates setpoint */
				_v_rates_sp.roll = _rates_sp(0);
				_v_rates_sp.pitch = _rates_sp(1);
				_v_rates_sp.yaw = _rates_sp(2);
				_v_rates_sp.thrust = _thrust_sp;
				_v_rates_sp.timestamp = hrt_absolute_time();

				if (_v_rates_sp_pub > 0) {
					orb_publish(_rates_sp_id, _v_rates_sp_pub, &_v_rates_sp);

				} else if (_rates_sp_id) {
					_v_rates_sp_pub = orb_advertise(_rates_sp_id, &_v_rates_sp);
				}

			} else {
				/* attitude controller disabled, poll rates setpoint topic */
				if (_v_control_mode.flag_control_manual_enabled) {
					/* manual rates control - ACRO mode */
					_rates_sp = math::Vector<3>(_manual_control_sp.y, -_manual_control_sp.x, _manual_control_sp.r).emult(_params.acro_rate_max);
					_thrust_sp = _manual_control_sp.z;

					/* publish attitude rates setpoint */
					_v_rates_sp.roll = _rates_sp(0);
					_v_rates_sp.pitch = _rates_sp(1);
					_v_rates_sp.yaw = _rates_sp(2);
					_v_rates_sp.thrust = _thrust_sp;
					_v_rates_sp.timestamp = hrt_absolute_time();

					if (_v_rates_sp_pub > 0) {
						orb_publish(_rates_sp_id, _v_rates_sp_pub, &_v_rates_sp);

					} else if (_rates_sp_id) {
						_v_rates_sp_pub = orb_advertise(_rates_sp_id, &_v_rates_sp);
					}

				} else {
					/* attitude controller disabled, poll rates setpoint topic */
					vehicle_rates_setpoint_poll();
					_rates_sp(0) = _v_rates_sp.roll;
					_rates_sp(1) = _v_rates_sp.pitch;
					_rates_sp(2) = _v_rates_sp.yaw;
					_thrust_sp = _v_rates_sp.thrust;
				}
			}

			if (_v_control_mode.flag_control_rates_enabled) {
				control_attitude_rates(dt);

				/* publish actuator controls */
				_actuators.control[0] = (PX4_ISFINITE(_att_control(0))) ? _att_control(0) : 0.0f;
				_actuators.control[1] = (PX4_ISFINITE(_att_control(1))) ? _att_control(1) : 0.0f;
				_actuators.control[2] = (PX4_ISFINITE(_att_control(2))) ? _att_control(2) : 0.0f;
				_actuators.control[3] = (PX4_ISFINITE(_thrust_sp)) ? _thrust_sp : 0.0f;
				_actuators.timestamp = hrt_absolute_time();
				_actuators.timestamp_sample = _v_att.timestamp;

				_controller_status.roll_rate_integ = _rates_int(0);
				_controller_status.pitch_rate_integ = _rates_int(1);
				_controller_status.yaw_rate_integ = _rates_int(2);
				_controller_status.timestamp = hrt_absolute_time();

				if (!_actuators_0_circuit_breaker_enabled) {
					if (_actuators_0_pub > 0) {
						orb_publish(_actuators_id, _actuators_0_pub, &_actuators);
						perf_end(_controller_latency_perf);

					} else if (_actuators_id) {
						_actuators_0_pub = orb_advertise(_actuators_id, &_actuators);
					}

				}

				/* publish controller status */
				if(_controller_status_pub > 0) {
					orb_publish(ORB_ID(mc_att_ctrl_status),_controller_status_pub, &_controller_status);
				} else {
					_controller_status_pub = orb_advertise(ORB_ID(mc_att_ctrl_status), &_controller_status);
				}
			}
		}

		perf_end(_loop_perf);
	}

	_control_task = -1;
	return;
}

int
MulticopterAttitudeControl::start()
{
	ASSERT(_control_task == -1);

	/* start the task */
	_control_task = px4_task_spawn_cmd("mc_att_control",
				       SCHED_DEFAULT,
				       SCHED_PRIORITY_MAX - 5,
				       1500,
				       (px4_main_t)&MulticopterAttitudeControl::task_main_trampoline,
				       nullptr);

	if (_control_task < 0) {
		warn("task start failed");
		return -errno;
	}

	return OK;
}

int mc_att_control_main(int argc, char *argv[])
{
	if (argc < 2) {
		warnx("usage: mc_att_control {start|stop|status}");
		return 1;
	}

	if (!strcmp(argv[1], "start")) {

		if (mc_att_control::g_control != nullptr) {
			warnx("already running");
			return 1;
		}

		mc_att_control::g_control = new MulticopterAttitudeControl;

		if (mc_att_control::g_control == nullptr) {
			warnx("alloc failed");
			return 1;
		}

		if (OK != mc_att_control::g_control->start()) {
			delete mc_att_control::g_control;
			mc_att_control::g_control = nullptr;
			warnx("start failed");
			return 1;
		}

		return 0;
	}

	if (!strcmp(argv[1], "stop")) {
		if (mc_att_control::g_control == nullptr) {
			warnx("not running");
			return 1;
		}

		delete mc_att_control::g_control;
		mc_att_control::g_control = nullptr;
		return 0;
	}

	if (!strcmp(argv[1], "status")) {
		if (mc_att_control::g_control) {
<<<<<<< HEAD
			float x=1, y=2, z=3;
			for (int i=0; i<=30; i++) {
				x=1, y=2, z=3;
				rotate_3f((Rotation)i, x, y, z);
				warnx("rotation: %d, transform: %f, %f, %f", i, (double)x, (double)y, (double)z);
			}
			errx(0, "running");
=======
			warnx("running");
			return 0;
>>>>>>> 69986a23

		} else {
			warnx("not running");
			return 1;
		}
	}

	warnx("unrecognized command");
	return 1;
}<|MERGE_RESOLUTION|>--- conflicted
+++ resolved
@@ -970,18 +970,14 @@
 
 	if (!strcmp(argv[1], "status")) {
 		if (mc_att_control::g_control) {
-<<<<<<< HEAD
 			float x=1, y=2, z=3;
 			for (int i=0; i<=30; i++) {
 				x=1, y=2, z=3;
 				rotate_3f((Rotation)i, x, y, z);
 				warnx("rotation: %d, transform: %f, %f, %f", i, (double)x, (double)y, (double)z);
 			}
-			errx(0, "running");
-=======
 			warnx("running");
 			return 0;
->>>>>>> 69986a23
 
 		} else {
 			warnx("not running");
