/****************************************************************************
 *
 *   Copyright (c) 2013-2015 PX4 Development Team. All rights reserved.
 *
 * Redistribution and use in source and binary forms, with or without
 * modification, are permitted provided that the following conditions
 * are met:
 *
 * 1. Redistributions of source code must retain the above copyright
 *    notice, this list of conditions and the following disclaimer.
 * 2. Redistributions in binary form must reproduce the above copyright
 *    notice, this list of conditions and the following disclaimer in
 *    the documentation and/or other materials provided with the
 *    distribution.
 * 3. Neither the name PX4 nor the names of its contributors may be
 *    used to endorse or promote products derived from this software
 *    without specific prior written permission.
 *
 * THIS SOFTWARE IS PROVIDED BY THE COPYRIGHT HOLDERS AND CONTRIBUTORS
 * "AS IS" AND ANY EXPRESS OR IMPLIED WARRANTIES, INCLUDING, BUT NOT
 * LIMITED TO, THE IMPLIED WARRANTIES OF MERCHANTABILITY AND FITNESS
 * FOR A PARTICULAR PURPOSE ARE DISCLAIMED. IN NO EVENT SHALL THE
 * COPYRIGHT OWNER OR CONTRIBUTORS BE LIABLE FOR ANY DIRECT, INDIRECT,
 * INCIDENTAL, SPECIAL, EXEMPLARY, OR CONSEQUENTIAL DAMAGES (INCLUDING,
 * BUT NOT LIMITED TO, PROCUREMENT OF SUBSTITUTE GOODS OR SERVICES; LOSS
 * OF USE, DATA, OR PROFITS; OR BUSINESS INTERRUPTION) HOWEVER CAUSED
 * AND ON ANY THEORY OF LIABILITY, WHETHER IN CONTRACT, STRICT
 * LIABILITY, OR TORT (INCLUDING NEGLIGENCE OR OTHERWISE) ARISING IN
 * ANY WAY OUT OF THE USE OF THIS SOFTWARE, EVEN IF ADVISED OF THE
 * POSSIBILITY OF SUCH DAMAGE.
 *
 ****************************************************************************/

/**
 * @file mc_att_control_params.c
 * Parameters for multicopter attitude controller.
 *
 * @author Lorenz Meier <lorenz@px4.io>
 * @author Anton Babushkin <anton@px4.io>
 */

/**
 * Roll time constant
 *
 * Reduce if the system is too twitchy, increase if the response is too slow and sluggish.
 *
 * @unit s
 * @min 0.15
 * @max 0.25
 * @decimal 2
 * @increment 0.01
 * @group Multicopter Attitude Control
 */
PARAM_DEFINE_FLOAT(MC_ROLL_TC, 0.2f);

/**
 * Pitch time constant
 *
 * Reduce if the system is too twitchy, increase if the response is too slow and sluggish.
 *
 * @unit s
 * @min 0.15
 * @max 0.25
 * @decimal 2
 * @increment 0.01
 * @group Multicopter Attitude Control
 */
PARAM_DEFINE_FLOAT(MC_PITCH_TC, 0.2f);

/**
 * Roll P gain
 *
 * Roll proportional gain, i.e. desired angular speed in rad/s for error 1 rad.
 *
 * @unit 1/s
 * @min 0.0
 * @max 8
 * @decimal 2
 * @increment 0.1
 * @group Multicopter Attitude Control
 */
PARAM_DEFINE_FLOAT(MC_ROLL_P, 6.5f);

/**
 * Roll rate P gain
 *
 * Roll rate proportional gain, i.e. control output for angular speed error 1 rad/s.
 *
 * @min 0.0
 * @max 0.5
 * @decimal 3
 * @increment 0.01
 * @group Multicopter Attitude Control
 */
PARAM_DEFINE_FLOAT(MC_ROLLRATE_P, 0.15f);

/**
 * Roll rate I gain
 *
 * Roll rate integral gain. Can be set to compensate static thrust difference or gravity center offset.
 *
 * @min 0.0
 * @decimal 3
 * @increment 0.01
 * @group Multicopter Attitude Control
 */
PARAM_DEFINE_FLOAT(MC_ROLLRATE_I, 0.05f);

/**
 * Roll rate D gain
 *
 * Roll rate differential gain. Small values help reduce fast oscillations. If value is too big oscillations will appear again.
 *
 * @min 0.0
 * @max 0.01
 * @decimal 4
 * @increment 0.0005
 * @group Multicopter Attitude Control
 */
PARAM_DEFINE_FLOAT(MC_ROLLRATE_D, 0.003f);

/**
 * Roll rate feedforward
 *
 * Improves tracking performance.
 *
 * @min 0.0
 * @decimal 4
 * @group Multicopter Attitude Control
 */
PARAM_DEFINE_FLOAT(MC_ROLLRATE_FF, 0.0f);

/**
 * Pitch P gain
 *
 * Pitch proportional gain, i.e. desired angular speed in rad/s for error 1 rad.
 *
 * @unit 1/s
 * @min 0.0
 * @max 10
 * @decimal 2
 * @increment 0.1
 * @group Multicopter Attitude Control
 */
PARAM_DEFINE_FLOAT(MC_PITCH_P, 6.5f);

/**
 * Pitch rate P gain
 *
 * Pitch rate proportional gain, i.e. control output for angular speed error 1 rad/s.
 *
 * @min 0.0
 * @max 0.6
 * @decimal 3
 * @increment 0.01
 * @group Multicopter Attitude Control
 */
PARAM_DEFINE_FLOAT(MC_PITCHRATE_P, 0.15f);

/**
 * Pitch rate I gain
 *
 * Pitch rate integral gain. Can be set to compensate static thrust difference or gravity center offset.
 *
 * @min 0.0
 * @decimal 3
 * @increment 0.01
 * @group Multicopter Attitude Control
 */
PARAM_DEFINE_FLOAT(MC_PITCHRATE_I, 0.05f);

/**
 * Pitch rate D gain
 *
 * Pitch rate differential gain. Small values help reduce fast oscillations. If value is too big oscillations will appear again.
 *
 * @min 0.0
 * @decimal 4
 * @increment 0.0005
 * @group Multicopter Attitude Control
 */
PARAM_DEFINE_FLOAT(MC_PITCHRATE_D, 0.003f);

/**
 * Pitch rate feedforward
 *
 * Improves tracking performance.
 *
 * @min 0.0
 * @decimal 4
 * @group Multicopter Attitude Control
 */
PARAM_DEFINE_FLOAT(MC_PITCHRATE_FF, 0.0f);

/**
 * Yaw P gain
 *
 * Yaw proportional gain, i.e. desired angular speed in rad/s for error 1 rad.
 *
 * @unit 1/s
 * @min 0.0
 * @max 5
 * @decimal 2
 * @increment 0.1
 * @group Multicopter Attitude Control
 */
PARAM_DEFINE_FLOAT(MC_YAW_P, 2.8f);

/**
 * Yaw rate P gain
 *
 * Yaw rate proportional gain, i.e. control output for angular speed error 1 rad/s.
 *
 * @min 0.0
 * @max 0.6
 * @decimal 2
 * @increment 0.01
 * @group Multicopter Attitude Control
 */
PARAM_DEFINE_FLOAT(MC_YAWRATE_P, 0.2f);

/**
 * Yaw rate I gain
 *
 * Yaw rate integral gain. Can be set to compensate static thrust difference or gravity center offset.
 *
 * @min 0.0
 * @decimal 2
 * @increment 0.01
 * @group Multicopter Attitude Control
 */
PARAM_DEFINE_FLOAT(MC_YAWRATE_I, 0.1f);

/**
 * Yaw rate D gain
 *
 * Yaw rate differential gain. Small values help reduce fast oscillations. If value is too big oscillations will appear again.
 *
 * @min 0.0
 * @decimal 2
 * @increment 0.01
 * @group Multicopter Attitude Control
 */
PARAM_DEFINE_FLOAT(MC_YAWRATE_D, 0.0f);

/**
 * Yaw rate feedforward
 *
 * Improves tracking performance.
 *
 * @min 0.0
 * @decimal 4
 * @increment 0.01
 * @group Multicopter Attitude Control
 */
PARAM_DEFINE_FLOAT(MC_YAWRATE_FF, 0.0f);

/**
 * Yaw feed forward
 *
 * Feed forward weight for manual yaw control. 0 will give slow responce and no overshot, 1 - fast responce and big overshot.
 *
 * @min 0.0
 * @max 1.0
 * @decimal 2
 * @increment 0.01
 * @group Multicopter Attitude Control
 */
PARAM_DEFINE_FLOAT(MC_YAW_FF, 0.5f);

/**
 * Max roll rate
 *
 * Limit for roll rate, has effect for large rotations in autonomous mode, to avoid large control output and mixer saturation.
 *
 * @unit deg/s
 * @min 0.0
 * @max 360.0
 * @decimal 1
 * @increment 5
 * @group Multicopter Attitude Control
 */
PARAM_DEFINE_FLOAT(MC_ROLLRATE_MAX, 220.0f);

/**
 * Max pitch rate
 *
 * Limit for pitch rate, has effect for large rotations in autonomous mode, to avoid large control output and mixer saturation.
 *
 * @unit deg/s
 * @min 0.0
 * @max 360.0
 * @decimal 1
 * @increment 5
 * @group Multicopter Attitude Control
 */
PARAM_DEFINE_FLOAT(MC_PITCHRATE_MAX, 220.0f);

/**
 * Max yaw rate
 *
 * A value of significantly over 120 degrees per second can already lead to mixer saturation.
 *
 * @unit deg/s
 * @min 0.0
 * @max 360.0
 * @decimal 1
 * @increment 5
 * @group Multicopter Attitude Control
 */
PARAM_DEFINE_FLOAT(MC_YAWRATE_MAX, 200.0f);

/**
 * Max yaw rate in auto mode
 *
 * Limit for yaw rate, has effect for large rotations in autonomous mode,
 * to avoid large control output and mixer saturation. A value of significantly
 * over 60 degrees per second can already lead to mixer saturation.
 * A value of 30 degrees / second is recommended to avoid very audible twitches.
 *
 * @unit deg/s
 * @min 0.0
 * @max 120.0
 * @decimal 1
 * @increment 5
 * @group Multicopter Attitude Control
 */
PARAM_DEFINE_FLOAT(MC_YAWRAUTO_MAX, 45.0f);

/**
 * Max acro roll rate
 *
 * @unit deg/s
 * @min 0.0
 * @max 1000.0
 * @decimal 1
 * @increment 5
 * @group Multicopter Attitude Control
 */
PARAM_DEFINE_FLOAT(MC_ACRO_R_MAX, 360.0f);

/**
 * Max acro pitch rate
 *
 * @unit deg/s
 * @min 0.0
 * @max 1000.0
 * @decimal 1
 * @increment 5
 * @group Multicopter Attitude Control
 */
PARAM_DEFINE_FLOAT(MC_ACRO_P_MAX, 360.0f);

/**
 * Max acro yaw rate
 *
 * @unit deg/s
 * @min 0.0
 * @max 1000.0
 * @decimal 1
 * @increment 5
 * @group Multicopter Attitude Control
 */
PARAM_DEFINE_FLOAT(MC_ACRO_Y_MAX, 360.0f);

/**
 * Threshold for Rattitude mode
 *
 * Manual input needed in order to override attitude control rate setpoints
 * and instead pass manual stick inputs as rate setpoints
 *
 * @min 0.0
 * @max 1.0
 * @decimal 2
 * @increment 0.01
 * @group Multicopter Attitude Control
 */
PARAM_DEFINE_FLOAT(MC_RATT_TH, 1.0f);

/**
 * TPA P Breakpoint
 *
 * Throttle PID Attenuation (TPA)
 * Magnitude of throttle setpoint at which to begin attenuating roll/pitch P gain
 *
 * @min 0.0
 * @max 1.0
 * @decimal 2
 * @increment 0.1
 * @group Multicopter Attitude Control
 */
PARAM_DEFINE_FLOAT(MC_TPA_BREAK_P, 1.0f);

/**
 * TPA I Breakpoint
 *
 * Throttle PID Attenuation (TPA)
 * Magnitude of throttle setpoint at which to begin attenuating roll/pitch I gain
 *
 * @min 0.0
 * @max 1.0
 * @decimal 2
 * @increment 0.1
 * @group Multicopter Attitude Control
 */
PARAM_DEFINE_FLOAT(MC_TPA_BREAK_I, 1.0f);

/**
 * TPA D Breakpoint
 *
 * Throttle PID Attenuation (TPA)
 * Magnitude of throttle setpoint at which to begin attenuating roll/pitch D gain
 *
 * @min 0.0
 * @max 1.0
 * @decimal 2
 * @increment 0.1
 * @group Multicopter Attitude Control
 */
PARAM_DEFINE_FLOAT(MC_TPA_BREAK_D, 1.0f);

/**
 * TPA Rate P
 *
 * Throttle PID Attenuation (TPA)
 * Rate at which to attenuate roll/pitch P gain
 * Attenuation factor is 1.0 when throttle magnitude is below the setpoint
 * Above the setpoint, the attenuation factor is (1 - rate * (throttle - breakpoint) / (1.0 - breakpoint))
 *
 * @min 0.0
 * @max 1.0
 * @decimal 2
 * @increment 0.05
 * @group Multicopter Attitude Control
 */
PARAM_DEFINE_FLOAT(MC_TPA_RATE_P, 0.0f);

/**
 * TPA Rate I
 *
 * Throttle PID Attenuation (TPA)
 * Rate at which to attenuate roll/pitch I gain
 * Attenuation factor is 1.0 when throttle magnitude is below the setpoint
 * Above the setpoint, the attenuation factor is (1 - rate * (throttle - breakpoint) / (1.0 - breakpoint))
 *
 * @min 0.0
 * @max 1.0
 * @decimal 2
 * @increment 0.05
 * @group Multicopter Attitude Control
 */
PARAM_DEFINE_FLOAT(MC_TPA_RATE_I, 0.0f);

/**
 * TPA Rate D
 *
 * Throttle PID Attenuation (TPA)
 * Rate at which to attenuate roll/pitch D gain
 * Attenuation factor is 1.0 when throttle magnitude is below the setpoint
 * Above the setpoint, the attenuation factor is (1 - rate * (throttle - breakpoint) / (1.0 - breakpoint))
 *
 * @min 0.0
 * @max 1.0
 * @decimal 2
 * @increment 0.05
 * @group Multicopter Attitude Control
 */
<<<<<<< HEAD
PARAM_DEFINE_FLOAT(MC_TPA_RATE_D, 0.0f);
=======
PARAM_DEFINE_FLOAT(MC_TPA_SLOPE, 1.0f);


/**
 * Whether to scale outputs by battery power level
 *
 * This compensates for voltage drop of the battery over time by attempting to
 * normalize performance across the operating range of the battery. The copter
 * should constantly behave as if it was fully charged with reduced max acceleration
 * at lower battery percentages. i.e. if hover is at 0.5 throttle at 100% battery,
 * it will still be 0.5 at 60% battery.
 *
 * @boolean
 * @group Multicopter Attitude Control
 */
PARAM_DEFINE_INT32(MC_BAT_SCALE_EN, 0);
>>>>>>> b020be13
<|MERGE_RESOLUTION|>--- conflicted
+++ resolved
@@ -465,11 +465,7 @@
  * @increment 0.05
  * @group Multicopter Attitude Control
  */
-<<<<<<< HEAD
 PARAM_DEFINE_FLOAT(MC_TPA_RATE_D, 0.0f);
-=======
-PARAM_DEFINE_FLOAT(MC_TPA_SLOPE, 1.0f);
-
 
 /**
  * Whether to scale outputs by battery power level
@@ -483,5 +479,4 @@
  * @boolean
  * @group Multicopter Attitude Control
  */
-PARAM_DEFINE_INT32(MC_BAT_SCALE_EN, 0);
->>>>>>> b020be13
+PARAM_DEFINE_INT32(MC_BAT_SCALE_EN, 0);