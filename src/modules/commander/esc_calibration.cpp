--- conflicted
+++ resolved
@@ -65,24 +65,7 @@
 #endif
 static const int ERROR = -1;
 
-<<<<<<< HEAD
-int check_if_batt_disconnected(int mavlink_fd) {
-	struct battery_status_s battery;
-	memset(&battery,0,sizeof(battery));
-	int batt_sub = orb_subscribe(ORB_ID(battery_status));
-	orb_copy(ORB_ID(battery_status), batt_sub, &battery);
-
-	if (battery.voltage_filtered_v > 3.0f && !(hrt_absolute_time() - battery.timestamp > 500000)) {
-		mavlink_log_info(mavlink_fd, "Please disconnect battery and try again!");
-		return ERROR;
-	}
-	return OK;
-}
-
-int do_esc_calibration(int mavlink_fd, struct actuator_armed_s* armed)
-=======
 int do_esc_calibration(orb_advert_t *mavlink_log_pub, struct actuator_armed_s* armed)
->>>>>>> 5418e17a
 {
 	int	return_code = OK;
 
