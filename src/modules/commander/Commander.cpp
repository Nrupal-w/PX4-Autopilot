--- conflicted
+++ resolved
@@ -43,11 +43,7 @@
  */
 
  //test1
-<<<<<<< HEAD
- //test2
-=======
  //test2	changed
->>>>>>> 57598756
  //test3
  
 #include "Commander.hpp"
