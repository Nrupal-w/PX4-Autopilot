/****************************************************************************
 *
 *   Copyright (c) 2013-2022 PX4 Development Team. All rights reserved.
 *
 * Redistribution and use in source and binary forms, with or without
 * modification, are permitted provided that the following conditions
 * are met:
 *
 * 1. Redistributions of source code must retain the above copyright
 *    notice, this list of conditions and the following disclaimer.
 * 2. Redistributions in binary form must reproduce the above copyright
 *    notice, this list of conditions and the following disclaimer in
 *    the documentation and/or other materials provided with the
 *    distribution.
 * 3. Neither the name PX4 nor the names of its contributors may be
 *    used to endorse or promote products derived from this software
 *    without specific prior written permission.
 *
 * THIS SOFTWARE IS PROVIDED BY THE COPYRIGHT HOLDERS AND CONTRIBUTORS
 * "AS IS" AND ANY EXPRESS OR IMPLIED WARRANTIES, INCLUDING, BUT NOT
 * LIMITED TO, THE IMPLIED WARRANTIES OF MERCHANTABILITY AND FITNESS
 * FOR A PARTICULAR PURPOSE ARE DISCLAIMED. IN NO EVENT SHALL THE
 * COPYRIGHT OWNER OR CONTRIBUTORS BE LIABLE FOR ANY DIRECT, INDIRECT,
 * INCIDENTAL, SPECIAL, EXEMPLARY, OR CONSEQUENTIAL DAMAGES (INCLUDING,
 * BUT NOT LIMITED TO, PROCUREMENT OF SUBSTITUTE GOODS OR SERVICES; LOSS
 * OF USE, DATA, OR PROFITS; OR BUSINESS INTERRUPTION) HOWEVER CAUSED
 * AND ON ANY THEORY OF LIABILITY, WHETHER IN CONTRACT, STRICT
 * LIABILITY, OR TORT (INCLUDING NEGLIGENCE OR OTHERWISE) ARISING IN
 * ANY WAY OUT OF THE USE OF THIS SOFTWARE, EVEN IF ADVISED OF THE
 * POSSIBILITY OF SUCH DAMAGE.
 *
 ****************************************************************************/

/**
 * @file commander.cpp
 *
 * Main state machine / business logic
 *
 * @TODO This application is currently in a rewrite process. Main changes:
 *			- Calibration routines are moved into the event system
 *			- Commander is rewritten as class
 *			- State machines will be model driven
 */

#include "Commander.hpp"

/* commander module headers */
#include "Arming/PreFlightCheck/PreFlightCheck.hpp"
#include "Arming/ArmAuthorization/ArmAuthorization.h"
#include "Arming/HealthFlags/HealthFlags.h"
#include "commander_helper.h"
#include "esc_calibration.h"
#include "px4_custom_mode.h"
#include "state_machine_helper.h"

/* PX4 headers */
#include <dataman/dataman.h>
#include <drivers/drv_hrt.h>
#include <drivers/drv_tone_alarm.h>
#include <lib/geo/geo.h>
#include <mathlib/mathlib.h>
#include <navigator/navigation.h>
#include <px4_platform_common/events.h>
#include <px4_platform_common/px4_config.h>
#include <px4_platform_common/defines.h>
#include <px4_platform_common/external_reset_lockout.h>
#include <px4_platform_common/posix.h>
#include <px4_platform_common/shutdown.h>
#include <px4_platform_common/tasks.h>
#include <px4_platform_common/time.h>
#include <circuit_breaker/circuit_breaker.h>
#include <systemlib/mavlink_log.h>

#include <math.h>
#include <float.h>
#include <cstring>
#include <matrix/math.hpp>

#include <uORB/topics/mavlink_log.h>
#include <uORB/topics/tune_control.h>

typedef enum VEHICLE_MODE_FLAG {
	VEHICLE_MODE_FLAG_CUSTOM_MODE_ENABLED = 1, /* 0b00000001 Reserved for future use. | */
	VEHICLE_MODE_FLAG_TEST_ENABLED = 2, /* 0b00000010 system has a test mode enabled. This flag is intended for temporary system tests and should not be used for stable implementations. | */
	VEHICLE_MODE_FLAG_AUTO_ENABLED = 4, /* 0b00000100 autonomous mode enabled, system finds its own goal positions. Guided flag can be set or not, depends on the actual implementation. | */
	VEHICLE_MODE_FLAG_GUIDED_ENABLED = 8, /* 0b00001000 guided mode enabled, system flies MISSIONs / mission items. | */
	VEHICLE_MODE_FLAG_STABILIZE_ENABLED = 16, /* 0b00010000 system stabilizes electronically its attitude (and optionally position). It needs however further control inputs to move around. | */
	VEHICLE_MODE_FLAG_HIL_ENABLED = 32, /* 0b00100000 hardware in the loop simulation. All motors / actuators are blocked, but internal software is full operational. | */
	VEHICLE_MODE_FLAG_MANUAL_INPUT_ENABLED = 64, /* 0b01000000 remote control input is enabled. | */
	VEHICLE_MODE_FLAG_SAFETY_ARMED = 128, /* 0b10000000 MAV safety set to armed. Motors are enabled / running / can start. Ready to fly. Additional note: this flag is to be ignore when sent in the command MAV_CMD_DO_SET_MODE and MAV_CMD_COMPONENT_ARM_DISARM shall be used instead. The flag can still be used to report the armed state. | */
	VEHICLE_MODE_FLAG_ENUM_END = 129, /*  | */
} VEHICLE_MODE_FLAG;

// TODO: generate
static constexpr bool operator ==(const actuator_armed_s &a, const actuator_armed_s &b)
{
	return (a.armed == b.armed &&
		a.prearmed == b.prearmed &&
		a.ready_to_arm == b.ready_to_arm &&
		a.lockdown == b.lockdown &&
		a.manual_lockdown == b.manual_lockdown &&
		a.force_failsafe == b.force_failsafe &&
		a.in_esc_calibration_mode == b.in_esc_calibration_mode &&
		a.soft_stop == b.soft_stop);
}
static_assert(sizeof(actuator_armed_s) == 16, "actuator_armed equality operator review");

#if defined(BOARD_HAS_POWER_CONTROL)
static orb_advert_t tune_control_pub = nullptr;
static void play_power_button_down_tune()
{
	tune_control_s tune_control{};
	tune_control.volume = tune_control_s::VOLUME_LEVEL_DEFAULT;
	tune_control.tune_id = tune_control_s::TUNE_ID_POWER_OFF;
	tune_control.timestamp = hrt_absolute_time();
	orb_publish(ORB_ID(tune_control), tune_control_pub, &tune_control);
}

static void stop_tune()
{
	tune_control_s tune_control{};
	tune_control.tune_override = true;
	tune_control.timestamp = hrt_absolute_time();
	orb_publish(ORB_ID(tune_control), tune_control_pub, &tune_control);
}

static orb_advert_t power_button_state_pub = nullptr;
static int power_button_state_notification_cb(board_power_button_state_notification_e request)
{
	// Note: this can be called from IRQ handlers, so we publish a message that will be handled
	// on the main thread of commander.
	power_button_state_s button_state{};
	button_state.timestamp = hrt_absolute_time();
	const int ret = PWR_BUTTON_RESPONSE_SHUT_DOWN_PENDING;

	switch (request) {
	case PWR_BUTTON_IDEL:
		button_state.event = power_button_state_s::PWR_BUTTON_STATE_IDEL;
		break;

	case PWR_BUTTON_DOWN:
		button_state.event = power_button_state_s::PWR_BUTTON_STATE_DOWN;
		play_power_button_down_tune();
		break;

	case PWR_BUTTON_UP:
		button_state.event = power_button_state_s::PWR_BUTTON_STATE_UP;
		stop_tune();
		break;

	case PWR_BUTTON_REQUEST_SHUT_DOWN:
		button_state.event = power_button_state_s::PWR_BUTTON_STATE_REQUEST_SHUTDOWN;
		break;

	default:
		PX4_ERR("unhandled power button state: %i", (int)request);
		return ret;
	}

	if (power_button_state_pub != nullptr) {
		orb_publish(ORB_ID(power_button_state), power_button_state_pub, &button_state);

	} else {
		PX4_ERR("power_button_state_pub not properly initialized");
	}

	return ret;
}
#endif // BOARD_HAS_POWER_CONTROL

#ifndef CONSTRAINED_FLASH
static bool send_vehicle_command(const uint32_t cmd, const float param1 = NAN, const float param2 = NAN,
				 const float param3 = NAN,  const float param4 = NAN, const double param5 = static_cast<double>(NAN),
				 const double param6 = static_cast<double>(NAN), const float param7 = NAN)
{
	vehicle_command_s vcmd{};
	vcmd.command = cmd;
	vcmd.param1 = param1;
	vcmd.param2 = param2;
	vcmd.param3 = param3;
	vcmd.param4 = param4;
	vcmd.param5 = param5;
	vcmd.param6 = param6;
	vcmd.param7 = param7;

	uORB::SubscriptionData<vehicle_status_s> vehicle_status_sub{ORB_ID(vehicle_status)};
	vcmd.source_system = vehicle_status_sub.get().system_id;
	vcmd.target_system = vehicle_status_sub.get().system_id;
	vcmd.source_component = vehicle_status_sub.get().component_id;
	vcmd.target_component = vehicle_status_sub.get().component_id;

	uORB::Publication<vehicle_command_s> vcmd_pub{ORB_ID(vehicle_command)};
	vcmd.timestamp = hrt_absolute_time();
	return vcmd_pub.publish(vcmd);
}

static bool broadcast_vehicle_command(const uint32_t cmd, const float param1 = NAN, const float param2 = NAN,
				      const float param3 = NAN,  const float param4 = NAN, const double param5 = static_cast<double>(NAN),
				      const double param6 = static_cast<double>(NAN), const float param7 = NAN)
{
	vehicle_command_s vcmd{};
	vcmd.command = cmd;
	vcmd.param1 = param1;
	vcmd.param2 = param2;
	vcmd.param3 = param3;
	vcmd.param4 = param4;
	vcmd.param5 = param5;
	vcmd.param6 = param6;
	vcmd.param7 = param7;

	uORB::SubscriptionData<vehicle_status_s> vehicle_status_sub{ORB_ID(vehicle_status)};
	vcmd.source_system = vehicle_status_sub.get().system_id;
	vcmd.target_system = 0;
	vcmd.source_component = vehicle_status_sub.get().component_id;
	vcmd.target_component = 0;

	uORB::Publication<vehicle_command_s> vcmd_pub{ORB_ID(vehicle_command)};
	vcmd.timestamp = hrt_absolute_time();
	return vcmd_pub.publish(vcmd);
}
#endif

int Commander::custom_command(int argc, char *argv[])
{
	if (!is_running()) {
		print_usage("not running");
		return 1;
	}

#ifndef CONSTRAINED_FLASH

	if (!strcmp(argv[0], "calibrate")) {
		if (argc > 1) {
			if (!strcmp(argv[1], "gyro")) {
				// gyro calibration: param1 = 1
				send_vehicle_command(vehicle_command_s::VEHICLE_CMD_PREFLIGHT_CALIBRATION, 1.f, 0.f, 0.f, 0.f, 0.0, 0.0, 0.f);

			} else if (!strcmp(argv[1], "mag")) {
				if (argc > 2 && (strcmp(argv[2], "quick") == 0)) {
					// magnetometer quick calibration: VEHICLE_CMD_FIXED_MAG_CAL_YAW
					send_vehicle_command(vehicle_command_s::VEHICLE_CMD_FIXED_MAG_CAL_YAW);

				} else {
					// magnetometer calibration: param2 = 1
					send_vehicle_command(vehicle_command_s::VEHICLE_CMD_PREFLIGHT_CALIBRATION, 0.f, 1.f, 0.f, 0.f, 0.0, 0.0, 0.f);
				}

			} else if (!strcmp(argv[1], "baro")) {
				// baro calibration: param3 = 1
				send_vehicle_command(vehicle_command_s::VEHICLE_CMD_PREFLIGHT_CALIBRATION, 0.f, 0.f, 1.f, 0.f, 0.0, 0.0, 0.f);

			} else if (!strcmp(argv[1], "accel")) {
				if (argc > 2 && (strcmp(argv[2], "quick") == 0)) {
					// accelerometer quick calibration: param5 = 3
					send_vehicle_command(vehicle_command_s::VEHICLE_CMD_PREFLIGHT_CALIBRATION, 0.f, 0.f, 0.f, 0.f, 4.0, 0.0, 0.f);

				} else {
					// accelerometer calibration: param5 = 1
					send_vehicle_command(vehicle_command_s::VEHICLE_CMD_PREFLIGHT_CALIBRATION, 0.f, 0.f, 0.f, 0.f, 1.0, 0.0, 0.f);
				}

			} else if (!strcmp(argv[1], "level")) {
				// board level calibration: param5 = 2
				send_vehicle_command(vehicle_command_s::VEHICLE_CMD_PREFLIGHT_CALIBRATION, 0.f, 0.f, 0.f, 0.f, 2.0, 0.0, 0.f);

			} else if (!strcmp(argv[1], "airspeed")) {
				// airspeed calibration: param6 = 2
				send_vehicle_command(vehicle_command_s::VEHICLE_CMD_PREFLIGHT_CALIBRATION, 0.f, 0.f, 0.f, 0.f, 0.0, 2.0, 0.f);

			} else if (!strcmp(argv[1], "esc")) {
				// ESC calibration: param7 = 1
				send_vehicle_command(vehicle_command_s::VEHICLE_CMD_PREFLIGHT_CALIBRATION, 0.f, 0.f, 0.f, 0.f, 0.0, 0.0, 1.f);

			} else {
				PX4_ERR("argument %s unsupported.", argv[1]);
				return 1;
			}

			return 0;

		} else {
			PX4_ERR("missing argument");
		}
	}

	if (!strcmp(argv[0], "check")) {
		uORB::Subscription vehicle_status_sub{ORB_ID(vehicle_status)};
		vehicle_status_s vehicle_status{};
		vehicle_status_sub.copy(&vehicle_status);

		uORB::Subscription vehicle_status_flags_sub{ORB_ID(vehicle_status_flags)};
		vehicle_status_flags_s vehicle_status_flags{};
		vehicle_status_flags_sub.copy(&vehicle_status_flags);

		uORB::Subscription vehicle_control_mode_sub{ORB_ID(vehicle_control_mode)};
		vehicle_control_mode_s vehicle_control_mode{};
		vehicle_control_mode_sub.copy(&vehicle_control_mode);

		bool preflight_check_res = PreFlightCheck::preflightCheck(nullptr, vehicle_status, vehicle_status_flags,
					   vehicle_control_mode,
					   true, // report_failures
					   30_s,
					   false, // safety_buttton_available not known
					   false); // safety_off not known
		PX4_INFO("Preflight check: %s", preflight_check_res ? "OK" : "FAILED");

		print_health_flags(vehicle_status);

		return 0;
	}

	if (!strcmp(argv[0], "arm")) {
		float param2 = 0.f;

		// 21196: force arming/disarming (e.g. allow arming to override preflight checks and disarming in flight)
		if (argc > 1 && !strcmp(argv[1], "-f")) {
			param2 = 21196.f;
		}

		send_vehicle_command(vehicle_command_s::VEHICLE_CMD_COMPONENT_ARM_DISARM,
				     static_cast<float>(vehicle_command_s::ARMING_ACTION_ARM),
				     param2);

		return 0;
	}

	if (!strcmp(argv[0], "disarm")) {
		float param2 = 0.f;

		// 21196: force arming/disarming (e.g. allow arming to override preflight checks and disarming in flight)
		if (argc > 1 && !strcmp(argv[1], "-f")) {
			param2 = 21196.f;
		}

		send_vehicle_command(vehicle_command_s::VEHICLE_CMD_COMPONENT_ARM_DISARM,
				     static_cast<float>(vehicle_command_s::ARMING_ACTION_DISARM),
				     param2);

		return 0;
	}

	if (!strcmp(argv[0], "takeoff")) {
		// switch to takeoff mode and arm
		send_vehicle_command(vehicle_command_s::VEHICLE_CMD_NAV_TAKEOFF);
		send_vehicle_command(vehicle_command_s::VEHICLE_CMD_COMPONENT_ARM_DISARM,
				     static_cast<float>(vehicle_command_s::ARMING_ACTION_ARM),
				     0.f);

		return 0;
	}

	if (!strcmp(argv[0], "land")) {
		send_vehicle_command(vehicle_command_s::VEHICLE_CMD_NAV_LAND);

		return 0;
	}

	if (!strcmp(argv[0], "transition")) {
		uORB::Subscription vehicle_status_sub{ORB_ID(vehicle_status)};
		vehicle_status_s vehicle_status{};
		vehicle_status_sub.copy(&vehicle_status);
		send_vehicle_command(vehicle_command_s::VEHICLE_CMD_DO_VTOL_TRANSITION,
				     (float)(vehicle_status.vehicle_type == vehicle_status_s::VEHICLE_TYPE_ROTARY_WING ?
					     vtol_vehicle_status_s::VEHICLE_VTOL_STATE_FW :
					     vtol_vehicle_status_s::VEHICLE_VTOL_STATE_MC), 0.0f);

		return 0;
	}

	if (!strcmp(argv[0], "mode")) {
		if (argc > 1) {

			if (!strcmp(argv[1], "manual")) {
				send_vehicle_command(vehicle_command_s::VEHICLE_CMD_DO_SET_MODE, 1, PX4_CUSTOM_MAIN_MODE_MANUAL);

			} else if (!strcmp(argv[1], "altctl")) {
				send_vehicle_command(vehicle_command_s::VEHICLE_CMD_DO_SET_MODE, 1, PX4_CUSTOM_MAIN_MODE_ALTCTL);

			} else if (!strcmp(argv[1], "posctl")) {
				send_vehicle_command(vehicle_command_s::VEHICLE_CMD_DO_SET_MODE, 1, PX4_CUSTOM_MAIN_MODE_POSCTL);

			} else if (!strcmp(argv[1], "auto:mission")) {
				send_vehicle_command(vehicle_command_s::VEHICLE_CMD_DO_SET_MODE, 1, PX4_CUSTOM_MAIN_MODE_AUTO,
						     PX4_CUSTOM_SUB_MODE_AUTO_MISSION);

			} else if (!strcmp(argv[1], "auto:loiter")) {
				send_vehicle_command(vehicle_command_s::VEHICLE_CMD_DO_SET_MODE, 1, PX4_CUSTOM_MAIN_MODE_AUTO,
						     PX4_CUSTOM_SUB_MODE_AUTO_LOITER);

			} else if (!strcmp(argv[1], "auto:rtl")) {
				send_vehicle_command(vehicle_command_s::VEHICLE_CMD_DO_SET_MODE, 1, PX4_CUSTOM_MAIN_MODE_AUTO,
						     PX4_CUSTOM_SUB_MODE_AUTO_RTL);

			} else if (!strcmp(argv[1], "acro")) {
				send_vehicle_command(vehicle_command_s::VEHICLE_CMD_DO_SET_MODE, 1, PX4_CUSTOM_MAIN_MODE_ACRO);

			} else if (!strcmp(argv[1], "offboard")) {
				send_vehicle_command(vehicle_command_s::VEHICLE_CMD_DO_SET_MODE, 1, PX4_CUSTOM_MAIN_MODE_OFFBOARD);

			} else if (!strcmp(argv[1], "stabilized")) {
				send_vehicle_command(vehicle_command_s::VEHICLE_CMD_DO_SET_MODE, 1, PX4_CUSTOM_MAIN_MODE_STABILIZED);

			} else if (!strcmp(argv[1], "auto:takeoff")) {
				send_vehicle_command(vehicle_command_s::VEHICLE_CMD_DO_SET_MODE, 1, PX4_CUSTOM_MAIN_MODE_AUTO,
						     PX4_CUSTOM_SUB_MODE_AUTO_TAKEOFF);

			} else if (!strcmp(argv[1], "auto:land")) {
				send_vehicle_command(vehicle_command_s::VEHICLE_CMD_DO_SET_MODE, 1, PX4_CUSTOM_MAIN_MODE_AUTO,
						     PX4_CUSTOM_SUB_MODE_AUTO_LAND);

			} else if (!strcmp(argv[1], "auto:precland")) {
				send_vehicle_command(vehicle_command_s::VEHICLE_CMD_DO_SET_MODE, 1, PX4_CUSTOM_MAIN_MODE_AUTO,
						     PX4_CUSTOM_SUB_MODE_AUTO_PRECLAND);

			} else {
				PX4_ERR("argument %s unsupported.", argv[1]);
			}

			return 0;

		} else {
			PX4_ERR("missing argument");
		}
	}

	if (!strcmp(argv[0], "lockdown")) {

		if (argc < 2) {
			Commander::print_usage("not enough arguments, missing [on, off]");
			return 1;
		}

		bool ret = send_vehicle_command(vehicle_command_s::VEHICLE_CMD_DO_FLIGHTTERMINATION,
						strcmp(argv[1], "off") ? 2.0f : 0.0f /* lockdown */, 0.0f);

		return (ret ? 0 : 1);
	}

	if (!strcmp(argv[0], "pair")) {

		// GCS pairing request handled by a companion
		bool ret = broadcast_vehicle_command(vehicle_command_s::VEHICLE_CMD_START_RX_PAIR, 10.f);

		return (ret ? 0 : 1);
	}

	if (!strcmp(argv[0], "set_ekf_origin")) {
		if (argc > 3) {

			double latitude  = atof(argv[1]);
			double longitude = atof(argv[2]);
			float  altitude  = atof(argv[3]);

			// Set the ekf NED origin global coordinates.
			bool ret = send_vehicle_command(vehicle_command_s::VEHICLE_CMD_SET_GPS_GLOBAL_ORIGIN,
							0.f, 0.f, 0.0, 0.0, latitude, longitude, altitude);
			return (ret ? 0 : 1);

		} else {
			PX4_ERR("missing argument");
			return 0;
		}
	}

	if (!strcmp(argv[0], "poweroff")) {

		bool ret = send_vehicle_command(vehicle_command_s::VEHICLE_CMD_PREFLIGHT_REBOOT_SHUTDOWN,
						2.0f);

		return (ret ? 0 : 1);
	}


#endif

	return print_usage("unknown command");
}

int Commander::print_status()
{
	PX4_INFO("Arm state: %s", _arm_state_machine.getArmStateName());
	PX4_INFO("navigation: %s", nav_state_names[_vehicle_status.nav_state]);
	perf_print_counter(_loop_perf);
	perf_print_counter(_preflight_check_perf);
	return 0;
}

extern "C" __EXPORT int commander_main(int argc, char *argv[])
{
	return Commander::main(argc, argv);
}

bool Commander::shutdown_if_allowed()
{
	return TRANSITION_DENIED != _arm_state_machine.arming_state_transition(_vehicle_status, _vehicle_control_mode,
			_safety.isButtonAvailable(), _safety.isSafetyOff(),
			vehicle_status_s::ARMING_STATE_SHUTDOWN,
			_actuator_armed, false /* fRunPreArmChecks */, &_mavlink_log_pub, _vehicle_status_flags,
			hrt_elapsed_time(&_boot_timestamp), arm_disarm_reason_t::shutdown);
}

static constexpr const char *arm_disarm_reason_str(arm_disarm_reason_t calling_reason)
{
	switch (calling_reason) {
	case arm_disarm_reason_t::transition_to_standby: return "";

	case arm_disarm_reason_t::rc_stick: return "RC";

	case arm_disarm_reason_t::rc_switch: return "RC (switch)";

	case arm_disarm_reason_t::command_internal: return "internal command";

	case arm_disarm_reason_t::command_external: return "external command";

	case arm_disarm_reason_t::mission_start: return "mission start";

	case arm_disarm_reason_t::auto_disarm_land: return "landing";

	case arm_disarm_reason_t::auto_disarm_preflight: return "auto preflight disarming";

	case arm_disarm_reason_t::kill_switch: return "kill-switch";

	case arm_disarm_reason_t::lockdown: return "lockdown";

	case arm_disarm_reason_t::failure_detector: return "failure detector";

	case arm_disarm_reason_t::shutdown: return "shutdown request";

	case arm_disarm_reason_t::unit_test: return "unit tests";

	case arm_disarm_reason_t::rc_button: return "RC (button)";
	}

	return "";
};

using battery_fault_reason_t = events::px4::enums::battery_fault_reason_t;
static_assert(battery_status_s::BATTERY_FAULT_COUNT == (static_cast<uint8_t>(battery_fault_reason_t::_max) + 1)
	      , "Battery fault flags mismatch!");

static constexpr const char *battery_fault_reason_str(battery_fault_reason_t battery_fault_reason)
{
	switch (battery_fault_reason) {
	case battery_fault_reason_t::deep_discharge: return "under voltage";

	case battery_fault_reason_t::voltage_spikes: return "over voltage";

	case battery_fault_reason_t::cell_fail: return "cell fault";

	case battery_fault_reason_t::over_current: return "over current";

	case battery_fault_reason_t::fault_temperature: return "critical temperature";

	case battery_fault_reason_t::under_temperature: return "under temperature";

	case battery_fault_reason_t::incompatible_voltage: return "voltage mismatch";

	case battery_fault_reason_t::incompatible_firmware: return "incompatible firmware";

	case battery_fault_reason_t::incompatible_model: return "incompatible model";

	case battery_fault_reason_t::hardware_fault: return "hardware fault";

	case battery_fault_reason_t::over_temperature: return "near temperature limit";

	}

	return "";
};

using battery_mode_t = events::px4::enums::battery_mode_t;
static_assert(battery_status_s::BATTERY_MODE_COUNT == (static_cast<uint8_t>(battery_mode_t::_max) + 1)
	      , "Battery mode flags mismatch!");
static constexpr const char *battery_mode_str(battery_mode_t battery_mode)
{
	switch (battery_mode) {
	case battery_mode_t::autodischarging: return "auto discharging";

	case battery_mode_t::hotswap: return "hot-swap";

	default: return "unknown";
	}
}

using esc_fault_reason_t = events::px4::enums::esc_fault_reason_t;
static_assert(esc_report_s::ESC_FAILURE_COUNT == (static_cast<uint8_t>(esc_fault_reason_t::_max) + 1)
	      , "ESC fault flags mismatch!");
static constexpr const char *esc_fault_reason_str(esc_fault_reason_t esc_fault_reason)
{
	switch (esc_fault_reason) {
	case esc_fault_reason_t::over_current: return "over current";

	case esc_fault_reason_t::over_voltage: return "over voltage";

	case esc_fault_reason_t::motor_over_temp: return "motor critical temperature";

	case esc_fault_reason_t::over_rpm: return "over RPM";

	case esc_fault_reason_t::inconsistent_cmd: return "control failure";

	case esc_fault_reason_t::motor_stuck: return "motor stall";

	case esc_fault_reason_t::failure_generic: return "hardware failure";

	case esc_fault_reason_t::motor_warn_temp: return "motor over temperature";

	case esc_fault_reason_t::esc_warn_temp: return "over temperature";

	case esc_fault_reason_t::esc_over_temp: return "critical temperature";

	}

	return "";
};



using navigation_mode_t = events::px4::enums::navigation_mode_t;

static inline navigation_mode_t navigation_mode(uint8_t main_state)
{
	switch (main_state) {
	case commander_state_s::MAIN_STATE_MANUAL: return navigation_mode_t::manual;

	case commander_state_s::MAIN_STATE_ALTCTL: return navigation_mode_t::altctl;

	case commander_state_s::MAIN_STATE_POSCTL: return navigation_mode_t::posctl;

	case commander_state_s::MAIN_STATE_AUTO_MISSION: return navigation_mode_t::auto_mission;

	case commander_state_s::MAIN_STATE_AUTO_LOITER: return navigation_mode_t::auto_loiter;

	case commander_state_s::MAIN_STATE_AUTO_RTL: return navigation_mode_t::auto_rtl;

	case commander_state_s::MAIN_STATE_ACRO: return navigation_mode_t::acro;

	case commander_state_s::MAIN_STATE_OFFBOARD: return navigation_mode_t::offboard;

	case commander_state_s::MAIN_STATE_STAB: return navigation_mode_t::stab;

	case commander_state_s::MAIN_STATE_AUTO_TAKEOFF: return navigation_mode_t::auto_takeoff;

	case commander_state_s::MAIN_STATE_AUTO_LAND: return navigation_mode_t::auto_land;

	case commander_state_s::MAIN_STATE_AUTO_FOLLOW_TARGET: return navigation_mode_t::auto_follow_target;

	case commander_state_s::MAIN_STATE_AUTO_PRECLAND: return navigation_mode_t::auto_precland;

	case commander_state_s::MAIN_STATE_ORBIT: return navigation_mode_t::orbit;

	case commander_state_s::MAIN_STATE_AUTO_VTOL_TAKEOFF: return navigation_mode_t::auto_vtol_takeoff;
	}

	static_assert(commander_state_s::MAIN_STATE_MAX - 1 == (int)navigation_mode_t::auto_vtol_takeoff,
		      "enum definition mismatch");

	return navigation_mode_t::unknown;
}

static constexpr const char *main_state_str(uint8_t main_state)
{
	switch (main_state) {
	case commander_state_s::MAIN_STATE_MANUAL: return "Manual";

	case commander_state_s::MAIN_STATE_ALTCTL: return "Altitude";

	case commander_state_s::MAIN_STATE_POSCTL: return "Position";

	case commander_state_s::MAIN_STATE_AUTO_MISSION: return "Mission";

	case commander_state_s::MAIN_STATE_AUTO_LOITER: return "Hold";

	case commander_state_s::MAIN_STATE_AUTO_RTL: return "RTL";

	case commander_state_s::MAIN_STATE_ACRO: return "Acro";

	case commander_state_s::MAIN_STATE_OFFBOARD: return "Offboard";

	case commander_state_s::MAIN_STATE_STAB: return "Stabilized";

	case commander_state_s::MAIN_STATE_AUTO_TAKEOFF: return "Takeoff";

	case commander_state_s::MAIN_STATE_AUTO_LAND: return "Land";

	case commander_state_s::MAIN_STATE_AUTO_FOLLOW_TARGET: return "Follow target";

	case commander_state_s::MAIN_STATE_AUTO_PRECLAND: return "Precision land";

	case commander_state_s::MAIN_STATE_ORBIT: return "Orbit";

	default: return "Unknown";
	}
}

transition_result_t Commander::arm(arm_disarm_reason_t calling_reason, bool run_preflight_checks)
{
	// allow a grace period for re-arming: preflight checks don't need to pass during that time, for example for accidential in-air disarming
	if (calling_reason == arm_disarm_reason_t::rc_switch
	    && (hrt_elapsed_time(&_last_disarmed_timestamp) < 5_s)) {
		run_preflight_checks = false;
	}

	if (run_preflight_checks && !_arm_state_machine.isArmed()) {
		if (_vehicle_control_mode.flag_control_manual_enabled) {
			if (_vehicle_control_mode.flag_control_climb_rate_enabled &&
			    !_vehicle_status.rc_signal_lost && _is_throttle_above_center) {
				mavlink_log_critical(&_mavlink_log_pub, "Arming denied: throttle above center\t");
				events::send(events::ID("commander_arm_denied_throttle_center"),
				{events::Log::Critical, events::LogInternal::Info},
				"Arming denied: throttle above center");
				tune_negative(true);
				return TRANSITION_DENIED;
			}

			if (!_vehicle_control_mode.flag_control_climb_rate_enabled &&
			    !_vehicle_status.rc_signal_lost && !_is_throttle_low
			    && _vehicle_status.vehicle_type != vehicle_status_s::VEHICLE_TYPE_ROVER) {
				mavlink_log_critical(&_mavlink_log_pub, "Arming denied: high throttle\t");
				events::send(events::ID("commander_arm_denied_throttle_high"),
				{events::Log::Critical, events::LogInternal::Info},
				"Arming denied: high throttle");
				tune_negative(true);
				return TRANSITION_DENIED;
			}

		} else if (calling_reason == arm_disarm_reason_t::rc_stick
			   || calling_reason == arm_disarm_reason_t::rc_switch
			   || calling_reason == arm_disarm_reason_t::rc_button) {
			mavlink_log_critical(&_mavlink_log_pub, "Arming denied: switch to manual mode first\t");
			events::send(events::ID("commander_arm_denied_not_manual"),
			{events::Log::Critical, events::LogInternal::Info},
			"Arming denied: switch to manual mode first");
			tune_negative(true);
			return TRANSITION_DENIED;
		}

		if ((_geofence_result.geofence_action == geofence_result_s::GF_ACTION_RTL)
		    && !_vehicle_status_flags.home_position_valid) {
			mavlink_log_critical(&_mavlink_log_pub, "Arming denied: Geofence RTL requires valid home\t");
			events::send(events::ID("commander_arm_denied_geofence_rtl"),
			{events::Log::Critical, events::LogInternal::Info},
			"Arming denied: Geofence RTL requires valid home");
			tune_negative(true);
			return TRANSITION_DENIED;
		}
	}

	transition_result_t arming_res = _arm_state_machine.arming_state_transition(_vehicle_status, _vehicle_control_mode,
					 _safety.isButtonAvailable(), _safety.isSafetyOff(),
					 vehicle_status_s::ARMING_STATE_ARMED, _actuator_armed, run_preflight_checks,
					 &_mavlink_log_pub, _vehicle_status_flags, hrt_elapsed_time(&_boot_timestamp),
					 calling_reason);

	if (arming_res == TRANSITION_CHANGED) {
		mavlink_log_info(&_mavlink_log_pub, "Armed by %s\t", arm_disarm_reason_str(calling_reason));
		events::send<events::px4::enums::arm_disarm_reason_t>(events::ID("commander_armed_by"), events::Log::Info,
				"Armed by {1}", calling_reason);

		_status_changed = true;

	} else if (arming_res == TRANSITION_DENIED) {
		tune_negative(true);
	}

	return arming_res;
}

transition_result_t Commander::disarm(arm_disarm_reason_t calling_reason, bool forced)
{
	if (!forced) {
		const bool landed = (_vehicle_land_detected.landed || _vehicle_land_detected.maybe_landed
				     || is_ground_rover(_vehicle_status));
		const bool mc_manual_thrust_mode = _vehicle_status.vehicle_type == vehicle_status_s::VEHICLE_TYPE_ROTARY_WING
						   && _vehicle_control_mode.flag_control_manual_enabled
						   && !_vehicle_control_mode.flag_control_climb_rate_enabled;
		const bool commanded_by_rc = (calling_reason == arm_disarm_reason_t::rc_stick)
					     || (calling_reason == arm_disarm_reason_t::rc_switch)
					     || (calling_reason == arm_disarm_reason_t::rc_button);

		if (!landed && !(mc_manual_thrust_mode && commanded_by_rc)) {
			if (calling_reason != arm_disarm_reason_t::rc_stick) {
				mavlink_log_critical(&_mavlink_log_pub, "Disarming denied! Not landed\t");
				events::send(events::ID("commander_disarming_denied_not_landed"),
				{events::Log::Critical, events::LogInternal::Info},
				"Disarming denied, not landed");
			}

			return TRANSITION_DENIED;
		}
	}

	transition_result_t arming_res = _arm_state_machine.arming_state_transition(_vehicle_status, _vehicle_control_mode,
					 _safety.isButtonAvailable(), _safety.isSafetyOff(),
					 vehicle_status_s::ARMING_STATE_STANDBY, _actuator_armed, false,
					 &_mavlink_log_pub, _vehicle_status_flags,
					 hrt_elapsed_time(&_boot_timestamp), calling_reason);

	if (arming_res == TRANSITION_CHANGED) {
		mavlink_log_info(&_mavlink_log_pub, "Disarmed by %s\t", arm_disarm_reason_str(calling_reason));
		events::send<events::px4::enums::arm_disarm_reason_t>(events::ID("commander_disarmed_by"), events::Log::Info,
				"Disarmed by {1}", calling_reason);

		if (_param_com_force_safety.get()) {
			_safety.activateSafety();
		}

		_status_changed = true;

	} else if (arming_res == TRANSITION_DENIED) {
		tune_negative(true);
	}

	return arming_res;
}

Commander::Commander() :
	ModuleParams(nullptr),
	_failure_detector(this)
{
	_vehicle_land_detected.landed = true;

	_vehicle_status.system_id = 1;
	_vehicle_status.component_id = 1;

	_vehicle_status.system_type = 0;
	_vehicle_status.vehicle_type = vehicle_status_s::VEHICLE_TYPE_UNKNOWN;

	// We want to accept RC inputs as default
	_vehicle_status.nav_state = vehicle_status_s::NAVIGATION_STATE_MANUAL;
	_vehicle_status.nav_state_timestamp = hrt_absolute_time();

	/* mark all signals lost as long as they haven't been found */
	_vehicle_status.rc_signal_lost = true;
	_vehicle_status.data_link_lost = true;

	_vehicle_status_flags.offboard_control_signal_lost = true;

	_vehicle_status_flags.power_input_valid = true;

	// default for vtol is rotary wing
	_vtol_vehicle_status.vehicle_vtol_state = vtol_vehicle_status_s::VEHICLE_VTOL_STATE_MC;

	_vehicle_gps_position_valid.set_hysteresis_time_from(false, GPS_VALID_TIME);
	_vehicle_gps_position_valid.set_hysteresis_time_from(true, GPS_VALID_TIME);

	_param_mav_comp_id = param_find("MAV_COMP_ID");
	_param_mav_sys_id = param_find("MAV_SYS_ID");
	_param_mav_type = param_find("MAV_TYPE");
	_param_rc_map_fltmode = param_find("RC_MAP_FLTMODE");

	updateParameters();

	// run preflight immediately to find all relevant parameters, but don't report
	PreFlightCheck::preflightCheck(&_mavlink_log_pub, _vehicle_status, _vehicle_status_flags, _vehicle_control_mode,
				       false, // report_failures
				       hrt_elapsed_time(&_boot_timestamp),
				       false, // safety_buttton_available not known
				       false); // safety_off not known
}

Commander::~Commander()
{
	perf_free(_loop_perf);
	perf_free(_preflight_check_perf);
}

bool
Commander::handle_command(const vehicle_command_s &cmd)
{
	/* only handle commands that are meant to be handled by this system and component, or broadcast */
	if (((cmd.target_system != _vehicle_status.system_id) && (cmd.target_system != 0))
	    || ((cmd.target_component != _vehicle_status.component_id) && (cmd.target_component != 0))) {
		return false;
	}

	/* result of the command */
	unsigned cmd_result = vehicle_command_s::VEHICLE_CMD_RESULT_UNSUPPORTED;

	/* request to set different system mode */
	switch (cmd.command) {
	case vehicle_command_s::VEHICLE_CMD_DO_REPOSITION: {

			// Just switch the flight mode here, the navigator takes care of
			// doing something sensible with the coordinates. Its designed
			// to not require navigator and command to receive / process
			// the data at the exact same time.

			// Check if a mode switch had been requested
			if ((((uint32_t)cmd.param2) & 1) > 0) {
				transition_result_t main_ret = main_state_transition(_vehicle_status, commander_state_s::MAIN_STATE_AUTO_LOITER,
							       _vehicle_status_flags, _commander_state);

				if ((main_ret != TRANSITION_DENIED)) {
					cmd_result = vehicle_command_s::VEHICLE_CMD_RESULT_ACCEPTED;

				} else {
					cmd_result = vehicle_command_s::VEHICLE_CMD_RESULT_TEMPORARILY_REJECTED;
					mavlink_log_critical(&_mavlink_log_pub, "Reposition command rejected\t");
					/* EVENT
					 * @description Check for a valid position estimate
					 */
					events::send(events::ID("commander_reposition_rejected"),
					{events::Log::Error, events::LogInternal::Info},
					"Reposition command rejected");
				}

			} else {
				cmd_result = vehicle_command_s::VEHICLE_CMD_RESULT_ACCEPTED;
			}
		}
		break;

	case vehicle_command_s::VEHICLE_CMD_DO_SET_MODE: {
			uint8_t base_mode = (uint8_t)cmd.param1;
			uint8_t custom_main_mode = (uint8_t)cmd.param2;
			uint8_t custom_sub_mode = (uint8_t)cmd.param3;

			uint8_t desired_main_state = commander_state_s::MAIN_STATE_MAX;
			transition_result_t main_ret = TRANSITION_NOT_CHANGED;

			if (base_mode & VEHICLE_MODE_FLAG_CUSTOM_MODE_ENABLED) {
				/* use autopilot-specific mode */
				if (custom_main_mode == PX4_CUSTOM_MAIN_MODE_MANUAL) {
					desired_main_state = commander_state_s::MAIN_STATE_MANUAL;

				} else if (custom_main_mode == PX4_CUSTOM_MAIN_MODE_ALTCTL) {
					desired_main_state = commander_state_s::MAIN_STATE_ALTCTL;

				} else if (custom_main_mode == PX4_CUSTOM_MAIN_MODE_POSCTL) {
					desired_main_state = commander_state_s::MAIN_STATE_POSCTL;

				} else if (custom_main_mode == PX4_CUSTOM_MAIN_MODE_AUTO) {
					if (custom_sub_mode > 0) {

						switch (custom_sub_mode) {
						case PX4_CUSTOM_SUB_MODE_AUTO_LOITER:
							desired_main_state = commander_state_s::MAIN_STATE_AUTO_LOITER;
							break;

						case PX4_CUSTOM_SUB_MODE_AUTO_MISSION:
							desired_main_state = commander_state_s::MAIN_STATE_AUTO_MISSION;
							break;

						case PX4_CUSTOM_SUB_MODE_AUTO_RTL:
							desired_main_state = commander_state_s::MAIN_STATE_AUTO_RTL;
							break;

						case PX4_CUSTOM_SUB_MODE_AUTO_TAKEOFF:
							desired_main_state = commander_state_s::MAIN_STATE_AUTO_TAKEOFF;
							break;

						case PX4_CUSTOM_SUB_MODE_AUTO_LAND:
							desired_main_state = commander_state_s::MAIN_STATE_AUTO_LAND;
							break;

						case PX4_CUSTOM_SUB_MODE_AUTO_FOLLOW_TARGET:
							desired_main_state = commander_state_s::MAIN_STATE_AUTO_FOLLOW_TARGET;
							break;

						case PX4_CUSTOM_SUB_MODE_AUTO_PRECLAND:
							desired_main_state = commander_state_s::MAIN_STATE_AUTO_PRECLAND;
							break;

						default:
							main_ret = TRANSITION_DENIED;
							mavlink_log_critical(&_mavlink_log_pub, "Unsupported auto mode\t");
							events::send(events::ID("commander_unsupported_auto_mode"), events::Log::Error,
								     "Unsupported auto mode");
							break;
						}

					} else {
						desired_main_state = commander_state_s::MAIN_STATE_AUTO_MISSION;
					}

				} else if (custom_main_mode == PX4_CUSTOM_MAIN_MODE_ACRO) {
					desired_main_state = commander_state_s::MAIN_STATE_ACRO;

				} else if (custom_main_mode == PX4_CUSTOM_MAIN_MODE_STABILIZED) {
					desired_main_state = commander_state_s::MAIN_STATE_STAB;

				} else if (custom_main_mode == PX4_CUSTOM_MAIN_MODE_OFFBOARD) {
					desired_main_state = commander_state_s::MAIN_STATE_OFFBOARD;
				}

			} else {
				/* use base mode */
				if (base_mode & VEHICLE_MODE_FLAG_AUTO_ENABLED) {
					desired_main_state = commander_state_s::MAIN_STATE_AUTO_MISSION;

				} else if (base_mode & VEHICLE_MODE_FLAG_MANUAL_INPUT_ENABLED) {
					if (base_mode & VEHICLE_MODE_FLAG_GUIDED_ENABLED) {
						desired_main_state = commander_state_s::MAIN_STATE_POSCTL;

					} else if (base_mode & VEHICLE_MODE_FLAG_STABILIZE_ENABLED) {
						desired_main_state = commander_state_s::MAIN_STATE_STAB;

					} else {
						desired_main_state = commander_state_s::MAIN_STATE_MANUAL;
					}
				}
			}

			if (desired_main_state != commander_state_s::MAIN_STATE_MAX) {
				main_ret = main_state_transition(_vehicle_status, desired_main_state, _vehicle_status_flags, _commander_state);
			}

			if (main_ret != TRANSITION_DENIED) {
				cmd_result = vehicle_command_s::VEHICLE_CMD_RESULT_ACCEPTED;

			} else {
				cmd_result = vehicle_command_s::VEHICLE_CMD_RESULT_TEMPORARILY_REJECTED;
			}
		}
		break;

	case vehicle_command_s::VEHICLE_CMD_COMPONENT_ARM_DISARM: {

			// Adhere to MAVLink specs, but base on knowledge that these fundamentally encode ints
			// for logic state parameters
			const int8_t arming_action = static_cast<int8_t>(lroundf(cmd.param1));

			if (arming_action != vehicle_command_s::ARMING_ACTION_ARM
			    && arming_action != vehicle_command_s::ARMING_ACTION_DISARM) {
				mavlink_log_critical(&_mavlink_log_pub, "Unsupported ARM_DISARM param: %.3f\t", (double)cmd.param1);
				events::send<float>(events::ID("commander_unsupported_arm_disarm_param"), events::Log::Error,
						    "Unsupported ARM_DISARM param: {1:.3}", cmd.param1);

			} else {
				// Arm is forced (checks skipped) when param2 is set to a magic number.
				const bool forced = (static_cast<int>(lroundf(cmd.param2)) == 21196);
				const bool cmd_from_io = (static_cast<int>(roundf(cmd.param3)) == 1234);

				// Flick to in-air restore first if this comes from an onboard system and from IO
				if (!forced && cmd_from_io
				    && (cmd.source_system == _vehicle_status.system_id)
				    && (cmd.source_component == _vehicle_status.component_id)
				    && (arming_action == vehicle_command_s::ARMING_ACTION_ARM)) {
					// TODO: replace with a proper allowed transition
					_arm_state_machine.forceArmState(vehicle_status_s::ARMING_STATE_IN_AIR_RESTORE);
				}

				transition_result_t arming_res = TRANSITION_DENIED;
				arm_disarm_reason_t arm_disarm_reason = cmd.from_external ? arm_disarm_reason_t::command_external :
									arm_disarm_reason_t::command_internal;

				if (arming_action == vehicle_command_s::ARMING_ACTION_ARM) {
					arming_res = arm(arm_disarm_reason, cmd.from_external || !forced);

				} else if (arming_action == vehicle_command_s::ARMING_ACTION_DISARM) {
					arming_res = disarm(arm_disarm_reason, forced);

				}

				if (arming_res == TRANSITION_DENIED) {
					cmd_result = vehicle_command_s::VEHICLE_CMD_RESULT_TEMPORARILY_REJECTED;

				} else {
					cmd_result = vehicle_command_s::VEHICLE_CMD_RESULT_ACCEPTED;

					/* update home position on arming if at least 500 ms from commander start spent to avoid setting home on in-air restart */
					if ((arming_action == vehicle_command_s::ARMING_ACTION_ARM) && (arming_res == TRANSITION_CHANGED)
					    && (hrt_absolute_time() > (_boot_timestamp + INAIR_RESTART_HOLDOFF_INTERVAL))
					    && (_param_com_home_en.get() && !_home_position_pub.get().manual_home)) {
						set_home_position();
					}
				}
			}
		}
		break;

	case vehicle_command_s::VEHICLE_CMD_DO_FLIGHTTERMINATION: {
			if (cmd.param1 > 1.5f) {
				// Test termination command triggers lockdown but not actual termination.
				if (!_lockdown_triggered) {
					_actuator_armed.lockdown = true;
					_lockdown_triggered = true;
					PX4_WARN("forcing lockdown (motors off)");
				}

			} else if (cmd.param1 > 0.5f) {
				// Trigger real termination.
				if (!_flight_termination_triggered) {
					_actuator_armed.force_failsafe = true;
					_flight_termination_triggered = true;
					PX4_WARN("forcing failsafe (termination)");
					send_parachute_command();
				}

			} else {
				_actuator_armed.force_failsafe = false;
				_actuator_armed.lockdown = false;

				_lockdown_triggered = false;
				_flight_termination_triggered = false;

				PX4_WARN("disabling failsafe and lockdown");
			}

			cmd_result = vehicle_command_s::VEHICLE_CMD_RESULT_ACCEPTED;
		}
		break;

	case vehicle_command_s::VEHICLE_CMD_DO_SET_HOME: {
			if (_param_com_home_en.get()) {
				bool use_current = cmd.param1 > 0.5f;

				if (use_current) {
					/* use current position */
					if (set_home_position()) {
						cmd_result = vehicle_command_s::VEHICLE_CMD_RESULT_ACCEPTED;

					} else {
						cmd_result = vehicle_command_s::VEHICLE_CMD_RESULT_TEMPORARILY_REJECTED;
					}

				} else {
					float yaw = matrix::wrap_2pi(math::radians(cmd.param4));
					yaw = PX4_ISFINITE(yaw) ? yaw : (float)NAN;
					const double lat = cmd.param5;
					const double lon = cmd.param6;
					const float alt = cmd.param7;

					if (PX4_ISFINITE(lat) && PX4_ISFINITE(lon) && PX4_ISFINITE(alt)) {
						const vehicle_local_position_s &local_pos = _local_position_sub.get();

						if (local_pos.xy_global && local_pos.z_global) {
							/* use specified position */
							home_position_s home{};
							home.timestamp = hrt_absolute_time();

							fillGlobalHomePos(home, lat, lon, alt);

							home.manual_home = true;

							// update local projection reference including altitude
							MapProjection ref_pos{local_pos.ref_lat, local_pos.ref_lon};
							float home_x;
							float home_y;
							ref_pos.project(lat, lon, home_x, home_y);
							const float home_z = -(alt - local_pos.ref_alt);
							fillLocalHomePos(home, home_x, home_y, home_z, yaw);

							/* mark home position as set */
							_vehicle_status_flags.home_position_valid = _home_position_pub.update(home);

							cmd_result = vehicle_command_s::VEHICLE_CMD_RESULT_ACCEPTED;

						} else {
							cmd_result = vehicle_command_s::VEHICLE_CMD_RESULT_TEMPORARILY_REJECTED;
						}

					} else {
						cmd_result = vehicle_command_s::VEHICLE_CMD_RESULT_DENIED;
					}
				}

			} else {
				// COM_HOME_EN disabled
				cmd_result = vehicle_command_s::VEHICLE_CMD_RESULT_DENIED;
			}
		}
		break;

	case vehicle_command_s::VEHICLE_CMD_NAV_RETURN_TO_LAUNCH: {
			/* switch to RTL which ends the mission */
			if (TRANSITION_CHANGED == main_state_transition(_vehicle_status, commander_state_s::MAIN_STATE_AUTO_RTL,
					_vehicle_status_flags,
					_commander_state)) {
				mavlink_log_info(&_mavlink_log_pub, "Returning to launch\t");
				events::send(events::ID("commander_rtl"), events::Log::Info, "Returning to launch");
				cmd_result = vehicle_command_s::VEHICLE_CMD_RESULT_ACCEPTED;

			} else {
				mavlink_log_critical(&_mavlink_log_pub, "Return to launch denied\t");
				/* EVENT
				 * @description Check for a valid position estimate
				 */
				events::send(events::ID("commander_rtl_denied"), {events::Log::Critical, events::LogInternal::Info},
					     "Return to launch denied");
				cmd_result = vehicle_command_s::VEHICLE_CMD_RESULT_TEMPORARILY_REJECTED;
			}
		}
		break;

	case vehicle_command_s::VEHICLE_CMD_NAV_TAKEOFF: {
			/* ok, home set, use it to take off */
			if (TRANSITION_CHANGED == main_state_transition(_vehicle_status, commander_state_s::MAIN_STATE_AUTO_TAKEOFF,
					_vehicle_status_flags,
					_commander_state)) {
				cmd_result = vehicle_command_s::VEHICLE_CMD_RESULT_ACCEPTED;

			} else if (_commander_state.main_state == commander_state_s::MAIN_STATE_AUTO_TAKEOFF) {
				cmd_result = vehicle_command_s::VEHICLE_CMD_RESULT_ACCEPTED;

			} else {
				mavlink_log_critical(&_mavlink_log_pub, "Takeoff denied! Please disarm and retry\t");
				/* EVENT
				 * @description Check for a valid position estimate
				 */
				events::send(events::ID("commander_takeoff_denied"), {events::Log::Critical, events::LogInternal::Info},
					     "Takeoff denied! Please disarm and retry");
				cmd_result = vehicle_command_s::VEHICLE_CMD_RESULT_TEMPORARILY_REJECTED;
			}
		}
		break;

	case vehicle_command_s::VEHICLE_CMD_NAV_VTOL_TAKEOFF:

		/* ok, home set, use it to take off */
		if (TRANSITION_CHANGED == main_state_transition(_vehicle_status, commander_state_s::MAIN_STATE_AUTO_VTOL_TAKEOFF,
				_vehicle_status_flags,
				_commander_state)) {
			cmd_result = vehicle_command_s::VEHICLE_CMD_RESULT_ACCEPTED;

		} else if (_commander_state.main_state == commander_state_s::MAIN_STATE_AUTO_VTOL_TAKEOFF) {
			cmd_result = vehicle_command_s::VEHICLE_CMD_RESULT_ACCEPTED;

		} else {
			mavlink_log_critical(&_mavlink_log_pub, "VTOL Takeoff denied! Please disarm and retry");
			cmd_result = vehicle_command_s::VEHICLE_CMD_RESULT_TEMPORARILY_REJECTED;
		}

		break;

	case vehicle_command_s::VEHICLE_CMD_NAV_LAND: {
			if (TRANSITION_DENIED != main_state_transition(_vehicle_status, commander_state_s::MAIN_STATE_AUTO_LAND,
					_vehicle_status_flags,
					_commander_state)) {
				mavlink_log_info(&_mavlink_log_pub, "Landing at current position\t");
				events::send(events::ID("commander_landing_current_pos"), events::Log::Info,
					     "Landing at current position");
				cmd_result = vehicle_command_s::VEHICLE_CMD_RESULT_ACCEPTED;

			} else {
				mavlink_log_critical(&_mavlink_log_pub, "Landing denied! Please land manually\t");
				/* EVENT
				 * @description Check for a valid position estimate
				 */
				events::send(events::ID("commander_landing_current_pos_denied"), {events::Log::Critical, events::LogInternal::Info},
					     "Landing denied! Please land manually");
				cmd_result = vehicle_command_s::VEHICLE_CMD_RESULT_TEMPORARILY_REJECTED;
			}
		}
		break;

	case vehicle_command_s::VEHICLE_CMD_NAV_PRECLAND: {
			if (TRANSITION_DENIED != main_state_transition(_vehicle_status, commander_state_s::MAIN_STATE_AUTO_PRECLAND,
					_vehicle_status_flags,
					_commander_state)) {
				mavlink_log_info(&_mavlink_log_pub, "Precision landing\t");
				events::send(events::ID("commander_landing_prec_land"), events::Log::Info,
					     "Landing using precision landing");
				cmd_result = vehicle_command_s::VEHICLE_CMD_RESULT_ACCEPTED;

			} else {
				mavlink_log_critical(&_mavlink_log_pub, "Precision landing denied! Please land manually\t");
				/* EVENT
				 * @description Check for a valid position estimate
				 */
				events::send(events::ID("commander_landing_prec_land_denied"), {events::Log::Critical, events::LogInternal::Info},
					     "Precision landing denied! Please land manually");
				cmd_result = vehicle_command_s::VEHICLE_CMD_RESULT_TEMPORARILY_REJECTED;
			}
		}
		break;

	case vehicle_command_s::VEHICLE_CMD_MISSION_START: {

			cmd_result = vehicle_command_s::VEHICLE_CMD_RESULT_DENIED;

			// check if current mission and first item are valid
			if (_vehicle_status_flags.auto_mission_available) {

				// requested first mission item valid
				if (PX4_ISFINITE(cmd.param1) && (cmd.param1 >= -1) && (cmd.param1 < _mission_result_sub.get().seq_total)) {

					// switch to AUTO_MISSION and ARM
					if ((TRANSITION_DENIED != main_state_transition(_vehicle_status, commander_state_s::MAIN_STATE_AUTO_MISSION,
							_vehicle_status_flags,
							_commander_state))
					    && (TRANSITION_DENIED != arm(arm_disarm_reason_t::mission_start))) {

						cmd_result = vehicle_command_s::VEHICLE_CMD_RESULT_ACCEPTED;

					} else {
						cmd_result = vehicle_command_s::VEHICLE_CMD_RESULT_TEMPORARILY_REJECTED;
						mavlink_log_critical(&_mavlink_log_pub, "Mission start denied\t");
						/* EVENT
						 * @description Check for a valid position estimate
						 */
						events::send(events::ID("commander_mission_start_denied"), {events::Log::Critical, events::LogInternal::Info},
							     "Mission start denied");
					}
				}

			} else {
				mavlink_log_critical(&_mavlink_log_pub, "Mission start denied! No valid mission\t");
				events::send(events::ID("commander_mission_start_denied_no_mission"), {events::Log::Critical, events::LogInternal::Info},
					     "Mission start denied! No valid mission");
			}
		}
		break;

	case vehicle_command_s::VEHICLE_CMD_CONTROL_HIGH_LATENCY: {
			// if no high latency telemetry exists send a failed acknowledge
			if (_high_latency_datalink_heartbeat > _boot_timestamp) {
				cmd_result = vehicle_command_s::VEHICLE_CMD_RESULT_FAILED;
				mavlink_log_critical(&_mavlink_log_pub, "Control high latency failed! Telemetry unavailable\t");
				events::send(events::ID("commander_ctrl_high_latency_failed"), {events::Log::Critical, events::LogInternal::Info},
					     "Control high latency failed! Telemetry unavailable");
			}
		}
		break;

	case vehicle_command_s::VEHICLE_CMD_DO_ORBIT:

		transition_result_t main_ret;

		if (_vehicle_status.in_transition_mode) {
			main_ret = TRANSITION_DENIED;

		} else if (_vehicle_status.vehicle_type == vehicle_status_s::VEHICLE_TYPE_FIXED_WING) {
			// for fixed wings the behavior of orbit is the same as loiter
			main_ret = main_state_transition(_vehicle_status, commander_state_s::MAIN_STATE_AUTO_LOITER,
							 _vehicle_status_flags, _commander_state);

		} else {
			// Switch to orbit state and let the orbit task handle the command further
			main_ret = main_state_transition(_vehicle_status, commander_state_s::MAIN_STATE_ORBIT, _vehicle_status_flags,
							 _commander_state);
		}

		if ((main_ret != TRANSITION_DENIED)) {
			cmd_result = vehicle_command_s::VEHICLE_CMD_RESULT_ACCEPTED;

		} else {
			cmd_result = vehicle_command_s::VEHICLE_CMD_RESULT_TEMPORARILY_REJECTED;
			mavlink_log_critical(&_mavlink_log_pub, "Orbit command rejected");
		}

		break;

	case vehicle_command_s::VEHICLE_CMD_ACTUATOR_TEST:
		cmd_result = handle_command_actuator_test(cmd);
		break;

	case vehicle_command_s::VEHICLE_CMD_PREFLIGHT_REBOOT_SHUTDOWN: {

			const int param1 = cmd.param1;

			if (param1 == 0) {
				// 0: Do nothing for autopilot
				answer_command(cmd, vehicle_command_s::VEHICLE_CMD_RESULT_ACCEPTED);

#if defined(CONFIG_BOARDCTL_RESET)

			} else if ((param1 == 1) && shutdown_if_allowed() && (px4_reboot_request(false, 400_ms) == 0)) {
				// 1: Reboot autopilot
				answer_command(cmd, vehicle_command_s::VEHICLE_CMD_RESULT_ACCEPTED);

				while (1) { px4_usleep(1); }

#endif // CONFIG_BOARDCTL_RESET

#if defined(BOARD_HAS_POWER_CONTROL)

			} else if ((param1 == 2) && shutdown_if_allowed() && (px4_shutdown_request(400_ms) == 0)) {
				// 2: Shutdown autopilot
				answer_command(cmd, vehicle_command_s::VEHICLE_CMD_RESULT_ACCEPTED);

				while (1) { px4_usleep(1); }

#endif // BOARD_HAS_POWER_CONTROL

#if defined(CONFIG_BOARDCTL_RESET)

			} else if ((param1 == 3) && shutdown_if_allowed() && (px4_reboot_request(true, 400_ms) == 0)) {
				// 3: Reboot autopilot and keep it in the bootloader until upgraded.
				answer_command(cmd, vehicle_command_s::VEHICLE_CMD_RESULT_ACCEPTED);

				while (1) { px4_usleep(1); }

#endif // CONFIG_BOARDCTL_RESET

			} else {
				answer_command(cmd, vehicle_command_s::VEHICLE_CMD_RESULT_DENIED);
			}
		}

		break;

	case vehicle_command_s::VEHICLE_CMD_PREFLIGHT_CALIBRATION: {

			if (_arm_state_machine.isArmed() || _arm_state_machine.isShutdown() || _worker_thread.isBusy()) {

				// reject if armed or shutting down
				answer_command(cmd, vehicle_command_s::VEHICLE_CMD_RESULT_TEMPORARILY_REJECTED);

			} else {

				/* try to go to INIT/PREFLIGHT arming state */
				if (TRANSITION_DENIED == _arm_state_machine.arming_state_transition(_vehicle_status, _vehicle_control_mode,
						_safety.isButtonAvailable(), _safety.isSafetyOff(),
						vehicle_status_s::ARMING_STATE_INIT, _actuator_armed,
						false /* fRunPreArmChecks */, &_mavlink_log_pub, _vehicle_status_flags,
						30_s, // time since boot not relevant for switching to ARMING_STATE_INIT
						(cmd.from_external ? arm_disarm_reason_t::command_external : arm_disarm_reason_t::command_internal))
				   ) {

					answer_command(cmd, vehicle_command_s::VEHICLE_CMD_RESULT_DENIED);
					break;

				}

				if ((int)(cmd.param1) == 1) {
					/* gyro calibration */
					answer_command(cmd, vehicle_command_s::VEHICLE_CMD_RESULT_ACCEPTED);
					_vehicle_status_flags.calibration_enabled = true;
					_worker_thread.startTask(WorkerThread::Request::GyroCalibration);

				} else if ((int)(cmd.param1) == vehicle_command_s::PREFLIGHT_CALIBRATION_TEMPERATURE_CALIBRATION ||
					   (int)(cmd.param5) == vehicle_command_s::PREFLIGHT_CALIBRATION_TEMPERATURE_CALIBRATION ||
					   (int)(cmd.param7) == vehicle_command_s::PREFLIGHT_CALIBRATION_TEMPERATURE_CALIBRATION) {
					/* temperature calibration: handled in events module */
					break;

				} else if ((int)(cmd.param2) == 1) {
					/* magnetometer calibration */
					answer_command(cmd, vehicle_command_s::VEHICLE_CMD_RESULT_ACCEPTED);
					_vehicle_status_flags.calibration_enabled = true;
					_worker_thread.startTask(WorkerThread::Request::MagCalibration);

				} else if ((int)(cmd.param3) == 1) {
					/* baro calibration */
					answer_command(cmd, vehicle_command_s::VEHICLE_CMD_RESULT_ACCEPTED);
					_vehicle_status_flags.calibration_enabled = true;
					_worker_thread.startTask(WorkerThread::Request::BaroCalibration);

				} else if ((int)(cmd.param4) == 1) {
					/* RC calibration */
					answer_command(cmd, vehicle_command_s::VEHICLE_CMD_RESULT_ACCEPTED);
					/* disable RC control input completely */
					_vehicle_status_flags.rc_calibration_in_progress = true;
					mavlink_log_info(&_mavlink_log_pub, "Calibration: Disabling RC input\t");
					events::send(events::ID("commander_calib_rc_off"), events::Log::Info,
						     "Calibration: Disabling RC input");

				} else if ((int)(cmd.param4) == 2) {
					/* RC trim calibration */
					answer_command(cmd, vehicle_command_s::VEHICLE_CMD_RESULT_ACCEPTED);
					_vehicle_status_flags.calibration_enabled = true;
					_worker_thread.startTask(WorkerThread::Request::RCTrimCalibration);

				} else if ((int)(cmd.param5) == 1) {
					/* accelerometer calibration */
					answer_command(cmd, vehicle_command_s::VEHICLE_CMD_RESULT_ACCEPTED);
					_vehicle_status_flags.calibration_enabled = true;
					_worker_thread.startTask(WorkerThread::Request::AccelCalibration);

				} else if ((int)(cmd.param5) == 2) {
					// board offset calibration
					answer_command(cmd, vehicle_command_s::VEHICLE_CMD_RESULT_ACCEPTED);
					_vehicle_status_flags.calibration_enabled = true;
					_worker_thread.startTask(WorkerThread::Request::LevelCalibration);

				} else if ((int)(cmd.param5) == 4) {
					// accelerometer quick calibration
					answer_command(cmd, vehicle_command_s::VEHICLE_CMD_RESULT_ACCEPTED);
					_vehicle_status_flags.calibration_enabled = true;
					_worker_thread.startTask(WorkerThread::Request::AccelCalibrationQuick);

				} else if ((int)(cmd.param6) == 1 || (int)(cmd.param6) == 2) {
					// TODO: param6 == 1 is deprecated, but we still accept it for a while (feb 2017)
					/* airspeed calibration */
					answer_command(cmd, vehicle_command_s::VEHICLE_CMD_RESULT_ACCEPTED);
					_vehicle_status_flags.calibration_enabled = true;
					_worker_thread.startTask(WorkerThread::Request::AirspeedCalibration);

				} else if ((int)(cmd.param7) == 1) {
					/* do esc calibration */
					if (check_battery_disconnected(&_mavlink_log_pub)) {
						answer_command(cmd, vehicle_command_s::VEHICLE_CMD_RESULT_ACCEPTED);

						if (_safety.isButtonAvailable() && !_safety.isSafetyOff()) {
							mavlink_log_critical(&_mavlink_log_pub, "ESC calibration denied! Press safety button first\t");
							events::send(events::ID("commander_esc_calibration_denied"), events::Log::Critical,
								     "ESCs calibration denied");

						} else {
							_vehicle_status_flags.calibration_enabled = true;
							_actuator_armed.in_esc_calibration_mode = true;
							_worker_thread.startTask(WorkerThread::Request::ESCCalibration);
						}

					} else {
						answer_command(cmd, vehicle_command_s::VEHICLE_CMD_RESULT_DENIED);
					}

				} else if ((int)(cmd.param4) == 0) {
					/* RC calibration ended - have we been in one worth confirming? */
					if (_vehicle_status_flags.rc_calibration_in_progress) {
						/* enable RC control input */
						_vehicle_status_flags.rc_calibration_in_progress = false;
						mavlink_log_info(&_mavlink_log_pub, "Calibration: Restoring RC input\t");
						events::send(events::ID("commander_calib_rc_on"), events::Log::Info,
							     "Calibration: Restoring RC input");
					}

					answer_command(cmd, vehicle_command_s::VEHICLE_CMD_RESULT_ACCEPTED);

				} else {
					answer_command(cmd, vehicle_command_s::VEHICLE_CMD_RESULT_UNSUPPORTED);
				}
			}

			break;
		}

	case vehicle_command_s::VEHICLE_CMD_FIXED_MAG_CAL_YAW: {
			// Magnetometer quick calibration using world magnetic model and known heading
			if (_arm_state_machine.isArmed() || _arm_state_machine.isShutdown() || _worker_thread.isBusy()) {

				// reject if armed or shutting down
				answer_command(cmd, vehicle_command_s::VEHICLE_CMD_RESULT_TEMPORARILY_REJECTED);

			} else {
				answer_command(cmd, vehicle_command_s::VEHICLE_CMD_RESULT_ACCEPTED);
				// parameter 1: Heading   (degrees)
				// parameter 3: Latitude  (degrees)
				// parameter 4: Longitude (degrees)

				// assume vehicle pointing north (0 degrees) if heading isn't specified
				const float heading_radians = PX4_ISFINITE(cmd.param1) ? math::radians(roundf(cmd.param1)) : 0.f;

				float latitude = NAN;
				float longitude = NAN;

				if (PX4_ISFINITE(cmd.param3) && PX4_ISFINITE(cmd.param4)) {
					// invalid if both lat & lon are 0 (current mavlink spec)
					if ((fabsf(cmd.param3) > 0) && (fabsf(cmd.param4) > 0)) {
						latitude = cmd.param3;
						longitude = cmd.param4;
					}
				}

				_vehicle_status_flags.calibration_enabled = true;
				_worker_thread.setMagQuickData(heading_radians, latitude, longitude);
				_worker_thread.startTask(WorkerThread::Request::MagCalibrationQuick);
			}

			break;
		}

	case vehicle_command_s::VEHICLE_CMD_PREFLIGHT_STORAGE: {

			if (_arm_state_machine.isArmed() || _arm_state_machine.isShutdown() || _worker_thread.isBusy()) {

				// reject if armed or shutting down
				answer_command(cmd, vehicle_command_s::VEHICLE_CMD_RESULT_TEMPORARILY_REJECTED);

			} else {

				if (((int)(cmd.param1)) == 0) {
					answer_command(cmd, vehicle_command_s::VEHICLE_CMD_RESULT_ACCEPTED);
					_worker_thread.startTask(WorkerThread::Request::ParamLoadDefault);

				} else if (((int)(cmd.param1)) == 1) {
					answer_command(cmd, vehicle_command_s::VEHICLE_CMD_RESULT_ACCEPTED);
					_worker_thread.startTask(WorkerThread::Request::ParamSaveDefault);

				} else if (((int)(cmd.param1)) == 2) {
					answer_command(cmd, vehicle_command_s::VEHICLE_CMD_RESULT_ACCEPTED);
					_worker_thread.startTask(WorkerThread::Request::ParamResetAllConfig);

				} else if (((int)(cmd.param1)) == 3) {
					answer_command(cmd, vehicle_command_s::VEHICLE_CMD_RESULT_ACCEPTED);
					_worker_thread.startTask(WorkerThread::Request::ParamResetSensorFactory);

				} else if (((int)(cmd.param1)) == 4) {
					answer_command(cmd, vehicle_command_s::VEHICLE_CMD_RESULT_ACCEPTED);
					_worker_thread.startTask(WorkerThread::Request::ParamResetAll);
				}
			}

			break;
		}

	case vehicle_command_s::VEHICLE_CMD_START_RX_PAIR:
	case vehicle_command_s::VEHICLE_CMD_CUSTOM_0:
	case vehicle_command_s::VEHICLE_CMD_CUSTOM_1:
	case vehicle_command_s::VEHICLE_CMD_CUSTOM_2:
	case vehicle_command_s::VEHICLE_CMD_DO_MOUNT_CONTROL:
	case vehicle_command_s::VEHICLE_CMD_DO_MOUNT_CONFIGURE:
	case vehicle_command_s::VEHICLE_CMD_DO_MOUNT_CONTROL_QUAT:
	case vehicle_command_s::VEHICLE_CMD_PREFLIGHT_SET_SENSOR_OFFSETS:
	case vehicle_command_s::VEHICLE_CMD_PREFLIGHT_UAVCAN:
	case vehicle_command_s::VEHICLE_CMD_PAYLOAD_PREPARE_DEPLOY:
	case vehicle_command_s::VEHICLE_CMD_PAYLOAD_CONTROL_DEPLOY:
	case vehicle_command_s::VEHICLE_CMD_DO_VTOL_TRANSITION:
	case vehicle_command_s::VEHICLE_CMD_DO_TRIGGER_CONTROL:
	case vehicle_command_s::VEHICLE_CMD_DO_DIGICAM_CONTROL:
	case vehicle_command_s::VEHICLE_CMD_DO_SET_CAM_TRIGG_DIST:
	case vehicle_command_s::VEHICLE_CMD_OBLIQUE_SURVEY:
	case vehicle_command_s::VEHICLE_CMD_DO_SET_CAM_TRIGG_INTERVAL:
	case vehicle_command_s::VEHICLE_CMD_SET_CAMERA_MODE:
	case vehicle_command_s::VEHICLE_CMD_SET_CAMERA_ZOOM:
	case vehicle_command_s::VEHICLE_CMD_SET_CAMERA_FOCUS:
	case vehicle_command_s::VEHICLE_CMD_DO_CHANGE_SPEED:
	case vehicle_command_s::VEHICLE_CMD_DO_LAND_START:
	case vehicle_command_s::VEHICLE_CMD_DO_GO_AROUND:
	case vehicle_command_s::VEHICLE_CMD_LOGGING_START:
	case vehicle_command_s::VEHICLE_CMD_LOGGING_STOP:
	case vehicle_command_s::VEHICLE_CMD_NAV_DELAY:
	case vehicle_command_s::VEHICLE_CMD_DO_SET_ROI:
	case vehicle_command_s::VEHICLE_CMD_NAV_ROI:
	case vehicle_command_s::VEHICLE_CMD_DO_SET_ROI_LOCATION:
	case vehicle_command_s::VEHICLE_CMD_DO_SET_ROI_WPNEXT_OFFSET:
	case vehicle_command_s::VEHICLE_CMD_DO_SET_ROI_NONE:
	case vehicle_command_s::VEHICLE_CMD_INJECT_FAILURE:
	case vehicle_command_s::VEHICLE_CMD_SET_GPS_GLOBAL_ORIGIN:
	case vehicle_command_s::VEHICLE_CMD_DO_GIMBAL_MANAGER_PITCHYAW:
	case vehicle_command_s::VEHICLE_CMD_DO_GIMBAL_MANAGER_CONFIGURE:
	case vehicle_command_s::VEHICLE_CMD_CONFIGURE_ACTUATOR:
	case vehicle_command_s::VEHICLE_CMD_DO_SET_ACTUATOR:
	case vehicle_command_s::VEHICLE_CMD_REQUEST_MESSAGE:
		/* ignore commands that are handled by other parts of the system */
		break;

	default:
		/* Warn about unsupported commands, this makes sense because only commands
		 * to this component ID (or all) are passed by mavlink. */
		answer_command(cmd, vehicle_command_s::VEHICLE_CMD_RESULT_UNSUPPORTED);
		break;
	}

	if (cmd_result != vehicle_command_s::VEHICLE_CMD_RESULT_UNSUPPORTED) {
		/* already warned about unsupported commands in "default" case */
		answer_command(cmd, cmd_result);
	}

	return true;
}

unsigned
<<<<<<< HEAD
=======
Commander::handle_command_motor_test(const vehicle_command_s &cmd)
{
	if (_arm_state_machine.isArmed() || (_safety.isButtonAvailable() && !_safety.isSafetyOff())) {
		return vehicle_command_s::VEHICLE_CMD_RESULT_DENIED;
	}

	if (_param_com_mot_test_en.get() != 1) {
		return vehicle_command_s::VEHICLE_CMD_RESULT_DENIED;
	}

	test_motor_s test_motor{};
	test_motor.timestamp = hrt_absolute_time();
	test_motor.motor_number = (int)(cmd.param1 + 0.5f) - 1;

	int throttle_type = (int)(cmd.param2 + 0.5f);

	if (throttle_type != 0) { // 0: MOTOR_TEST_THROTTLE_PERCENT
		return vehicle_command_s::VEHICLE_CMD_RESULT_UNSUPPORTED;
	}

	int motor_count = (int)(cmd.param5 + 0.5);

	if (motor_count > 1) {
		return vehicle_command_s::VEHICLE_CMD_RESULT_UNSUPPORTED;
	}

	test_motor.action = test_motor_s::ACTION_RUN;
	test_motor.value = math::constrain(cmd.param3 / 100.f, 0.f, 1.f);

	if (test_motor.value < FLT_EPSILON) {
		// the message spec is not clear on whether 0 means stop, but it should be closer to what a user expects
		test_motor.value = -1.f;
	}

	test_motor.timeout_ms = (int)(cmd.param4 * 1000.f + 0.5f);

	// enforce a timeout and a maximum limit
	if (test_motor.timeout_ms == 0 || test_motor.timeout_ms > 3000) {
		test_motor.timeout_ms = 3000;
	}

	test_motor.driver_instance = 0; // the mavlink command does not allow to specify the instance, so set to 0 for now
	_test_motor_pub.publish(test_motor);

	return vehicle_command_s::VEHICLE_CMD_RESULT_ACCEPTED;
}

unsigned
>>>>>>> dc8ed978
Commander::handle_command_actuator_test(const vehicle_command_s &cmd)
{
	if (_arm_state_machine.isArmed() || (_safety.isButtonAvailable() && !_safety.isSafetyOff())) {
		return vehicle_command_s::VEHICLE_CMD_RESULT_DENIED;
	}

	if (_param_com_mot_test_en.get() != 1) {
		return vehicle_command_s::VEHICLE_CMD_RESULT_DENIED;
	}

	actuator_test_s actuator_test{};
	actuator_test.timestamp = hrt_absolute_time();
	actuator_test.function = (int)(cmd.param5 + 0.5);

	if (actuator_test.function < 1000) {
		const int first_motor_function = 1; // from MAVLink ACTUATOR_OUTPUT_FUNCTION
		const int first_servo_function = 33;

		if (actuator_test.function >= first_motor_function
		    && actuator_test.function < first_motor_function + actuator_test_s::MAX_NUM_MOTORS) {
			actuator_test.function = actuator_test.function - first_motor_function + actuator_test_s::FUNCTION_MOTOR1;

		} else if (actuator_test.function >= first_servo_function
			   && actuator_test.function < first_servo_function + actuator_test_s::MAX_NUM_SERVOS) {
			actuator_test.function = actuator_test.function - first_servo_function + actuator_test_s::FUNCTION_SERVO1;

		} else {
			return vehicle_command_s::VEHICLE_CMD_RESULT_UNSUPPORTED;
		}

	} else {
		actuator_test.function -= 1000;
	}

	actuator_test.value = cmd.param1;

	actuator_test.action = actuator_test_s::ACTION_DO_CONTROL;
	int timeout_ms = (int)(cmd.param2 * 1000.f + 0.5f);

	if (timeout_ms <= 0) {
		actuator_test.action = actuator_test_s::ACTION_RELEASE_CONTROL;

	} else {
		actuator_test.timeout_ms = timeout_ms;
	}

	// enforce a timeout and a maximum limit
	if (actuator_test.timeout_ms == 0 || actuator_test.timeout_ms > 3000) {
		actuator_test.timeout_ms = 3000;
	}

	_actuator_test_pub.publish(actuator_test);
	return vehicle_command_s::VEHICLE_CMD_RESULT_ACCEPTED;
}

void Commander::executeActionRequest(const action_request_s &action_request)
{
	arm_disarm_reason_t arm_disarm_reason{};

	// Silently ignore RC actions during RC calibration
	if (_vehicle_status_flags.rc_calibration_in_progress
	    && (action_request.source == action_request_s::SOURCE_RC_STICK_GESTURE
		|| action_request.source == action_request_s::SOURCE_RC_SWITCH
		|| action_request.source == action_request_s::SOURCE_RC_BUTTON
		|| action_request.source == action_request_s::SOURCE_RC_MODE_SLOT)) {
		return;
	}

	switch (action_request.source) {
	case action_request_s::SOURCE_RC_STICK_GESTURE: arm_disarm_reason = arm_disarm_reason_t::rc_stick; break;

	case action_request_s::SOURCE_RC_SWITCH: arm_disarm_reason = arm_disarm_reason_t::rc_switch; break;

	case action_request_s::SOURCE_RC_BUTTON: arm_disarm_reason = arm_disarm_reason_t::rc_button; break;
	}

	switch (action_request.action) {
	case action_request_s::ACTION_DISARM: disarm(arm_disarm_reason); break;

	case action_request_s::ACTION_ARM: arm(arm_disarm_reason); break;

	case action_request_s::ACTION_TOGGLE_ARMING:
		if (_arm_state_machine.isArmed()) {
			disarm(arm_disarm_reason);

		} else {
			arm(arm_disarm_reason);
		}

		break;

	case action_request_s::ACTION_UNKILL:
		if (arm_disarm_reason == arm_disarm_reason_t::rc_switch && _actuator_armed.manual_lockdown) {
			mavlink_log_info(&_mavlink_log_pub, "Kill-switch disengaged\t");
			events::send(events::ID("commander_kill_sw_disengaged"), events::Log::Info, "Kill-switch disengaged");
			_status_changed = true;
			_actuator_armed.manual_lockdown = false;
		}

		break;

	case action_request_s::ACTION_KILL:
		if (arm_disarm_reason == arm_disarm_reason_t::rc_switch && !_actuator_armed.manual_lockdown) {
			const char kill_switch_string[] = "Kill-switch engaged\t";
			events::LogLevels log_levels{events::Log::Info};

			if (_vehicle_land_detected.landed) {
				mavlink_log_info(&_mavlink_log_pub, kill_switch_string);

			} else {
				mavlink_log_critical(&_mavlink_log_pub, kill_switch_string);
				log_levels.external = events::Log::Critical;
			}

			events::send(events::ID("commander_kill_sw_engaged"), log_levels, "Kill-switch engaged");

			_status_changed = true;
			_actuator_armed.manual_lockdown = true;
			send_parachute_command();
		}

		break;

	case action_request_s::ACTION_SWITCH_MODE:

		// if there's never been a mode change force RC switch as initial state
		if (action_request.source == action_request_s::SOURCE_RC_MODE_SLOT
		    && !_arm_state_machine.isArmed() && (_commander_state.main_state_changes == 0)
		    && (action_request.mode == commander_state_s::MAIN_STATE_ALTCTL
			|| action_request.mode == commander_state_s::MAIN_STATE_POSCTL)) {
			_commander_state.main_state = action_request.mode;
			_commander_state.main_state_changes++;
		}

		int ret = main_state_transition(_vehicle_status, action_request.mode, _vehicle_status_flags, _commander_state);

		if (ret == transition_result_t::TRANSITION_DENIED) {
			print_reject_mode(action_request.mode);
		}

		break;
	}
}

bool
Commander::hasMovedFromCurrentHomeLocation()
{
	float home_dist_xy = -1.f;
	float home_dist_z = -1.f;
	float eph = 0.f;
	float epv = 0.f;

	if (_home_position_pub.get().valid_lpos && _local_position_sub.get().xy_valid && _local_position_sub.get().z_valid) {
		mavlink_wpm_distance_to_point_local(_home_position_pub.get().x, _home_position_pub.get().y, _home_position_pub.get().z,
						    _local_position_sub.get().x, _local_position_sub.get().y, _local_position_sub.get().z,
						    &home_dist_xy, &home_dist_z);

		eph = _local_position_sub.get().eph;
		epv = _local_position_sub.get().epv;

	} else if (_home_position_pub.get().valid_hpos && _home_position_pub.get().valid_alt) {
		if (_vehicle_status_flags.global_position_valid) {
			const vehicle_global_position_s &gpos = _global_position_sub.get();

			get_distance_to_point_global_wgs84(_home_position_pub.get().lat, _home_position_pub.get().lon,
							   _home_position_pub.get().alt,
							   gpos.lat, gpos.lon, gpos.alt,
							   &home_dist_xy, &home_dist_z);

			eph = gpos.eph;
			epv = gpos.epv;

		} else if (_vehicle_status_flags.gps_position_valid) {
			vehicle_gps_position_s gps;
			_vehicle_gps_position_sub.copy(&gps);
			const double lat = static_cast<double>(gps.lat) * 1e-7;
			const double lon = static_cast<double>(gps.lon) * 1e-7;
			const float alt = static_cast<float>(gps.alt) * 1e-3f;

			get_distance_to_point_global_wgs84(_home_position_pub.get().lat, _home_position_pub.get().lon,
							   _home_position_pub.get().alt,
							   lat, lon, alt,
							   &home_dist_xy, &home_dist_z);

			eph = gps.eph;
			epv = gps.epv;
		}
	}

	return (home_dist_xy > eph * 2.f) || (home_dist_z > epv * 2.f);
}

/**
* @brief This function initializes the home position an altitude of the vehicle. This happens first time we get a good GPS fix and each
*		 time the vehicle is armed with a good GPS fix.
**/
bool
Commander::set_home_position()
{
	bool updated = false;
	home_position_s home{};

	if (_vehicle_status_flags.local_position_valid) {
		// Set home position in local coordinates
		const vehicle_local_position_s &lpos = _local_position_sub.get();
		_heading_reset_counter = lpos.heading_reset_counter; // TODO: should not be here

		fillLocalHomePos(home, lpos);
		updated = true;
	}

	if (_vehicle_status_flags.global_position_valid) {
		// Set home using the global position estimate (fused INS/GNSS)
		const vehicle_global_position_s &gpos = _global_position_sub.get();
		fillGlobalHomePos(home, gpos);
		setHomePosValid();
		updated = true;

	} else if (_vehicle_status_flags.gps_position_valid) {
		// Set home using GNSS position
		vehicle_gps_position_s gps_pos;
		_vehicle_gps_position_sub.copy(&gps_pos);
		const double lat = static_cast<double>(gps_pos.lat) * 1e-7;
		const double lon = static_cast<double>(gps_pos.lon) * 1e-7;
		const float alt = static_cast<float>(gps_pos.alt) * 1e-3f;
		fillGlobalHomePos(home, lat, lon, alt);
		setHomePosValid();
		updated = true;

	} else if (_local_position_sub.get().z_global) {
		// handle special case where we are setting only altitude using local position reference
		// This might be overwritten by altitude from global or GNSS altitude
		home.alt = _local_position_sub.get().ref_alt;
		home.valid_alt = true;

		updated = true;
	}

	if (updated) {
		home.timestamp = hrt_absolute_time();
		home.manual_home = false;
		updated = _home_position_pub.update(home);
	}

	return updated;
}

void
Commander::set_in_air_home_position()
{
	home_position_s home{};
	home = _home_position_pub.get();
	const bool global_home_valid = home.valid_hpos && home.valid_alt;
	const bool local_home_valid = home.valid_lpos;

	if (local_home_valid && !global_home_valid) {
		if (_vehicle_status_flags.local_position_valid && _vehicle_status_flags.global_position_valid) {
			// Back-compute lon, lat and alt of home position given the local home position
			// and current positions in local and global (GNSS fused) frames
			const vehicle_local_position_s &lpos = _local_position_sub.get();
			const vehicle_global_position_s &gpos = _global_position_sub.get();

			MapProjection ref_pos{gpos.lat, gpos.lon};

			double home_lat;
			double home_lon;
			ref_pos.reproject(home.x - lpos.x, home.y - lpos.y, home_lat, home_lon);

			const float home_alt = gpos.alt + home.z;
			fillGlobalHomePos(home, home_lat, home_lon, home_alt);

			setHomePosValid();
			home.timestamp = hrt_absolute_time();
			_home_position_pub.update(home);

		} else if (_vehicle_status_flags.local_position_valid && _vehicle_status_flags.gps_position_valid) {
			// Back-compute lon, lat and alt of home position given the local home position
			// and current positions in local and global (GNSS raw) frames
			const vehicle_local_position_s &lpos = _local_position_sub.get();
			vehicle_gps_position_s gps;
			_vehicle_gps_position_sub.copy(&gps);

			const double lat = static_cast<double>(gps.lat) * 1e-7;
			const double lon = static_cast<double>(gps.lon) * 1e-7;
			const float alt = static_cast<float>(gps.alt) * 1e-3f;

			MapProjection ref_pos{lat, lon};

			double home_lat;
			double home_lon;
			ref_pos.reproject(home.x - lpos.x, home.y - lpos.y, home_lat, home_lon);

			const float home_alt = alt + home.z;
			fillGlobalHomePos(home, home_lat, home_lon, home_alt);

			setHomePosValid();
			home.timestamp = hrt_absolute_time();
			_home_position_pub.update(home);
		}

	} else if (!local_home_valid && global_home_valid) {
		const vehicle_local_position_s &lpos = _local_position_sub.get();

		if (_vehicle_status_flags.local_position_valid && lpos.xy_global && lpos.z_global) {
			// Back-compute x, y and z of home position given the global home position
			// and the global reference of the local frame
			MapProjection ref_pos{lpos.ref_lat, lpos.ref_lon};

			float home_x;
			float home_y;
			ref_pos.project(home.lat, home.lon, home_x, home_y);

			const float home_z = -(home.alt - lpos.ref_alt);
			fillLocalHomePos(home, home_x, home_y, home_z, NAN);

			home.timestamp = hrt_absolute_time();
			_home_position_pub.update(home);
		}

	} else if (!local_home_valid && !global_home_valid) {
		// Home position is not known in any frame, set home at current position
		set_home_position();

	} else {
		// nothing to do
	}
}

void
Commander::fillLocalHomePos(home_position_s &home, const vehicle_local_position_s &lpos) const
{
	fillLocalHomePos(home, lpos.x, lpos.y, lpos.z, lpos.heading);
}

void
Commander::fillLocalHomePos(home_position_s &home, float x, float y, float z, float heading) const
{
	home.x = x;
	home.y = y;
	home.z = z;
	home.valid_lpos = true;

	home.yaw = heading;
}

void Commander::fillGlobalHomePos(home_position_s &home, const vehicle_global_position_s &gpos) const
{
	fillGlobalHomePos(home, gpos.lat, gpos.lon, gpos.alt);
}

void Commander::fillGlobalHomePos(home_position_s &home, double lat, double lon, float alt) const
{
	home.lat = lat;
	home.lon = lon;
	home.valid_hpos = true;
	home.alt = alt;
	home.valid_alt = true;
}

void Commander::setHomePosValid()
{
	// play tune first time we initialize HOME
	if (!_vehicle_status_flags.home_position_valid) {
		tune_home_set(true);
	}

	// mark home position as set
	_vehicle_status_flags.home_position_valid = true;
}

void
Commander::updateHomePositionYaw(float yaw)
{
	if (_param_com_home_en.get()) {
		home_position_s home = _home_position_pub.get();

		home.yaw = yaw;
		home.timestamp = hrt_absolute_time();

		_home_position_pub.update(home);
	}
}

void Commander::updateParameters()
{
	// update parameters from storage
	updateParams();

	get_circuit_breaker_params();

	int32_t value_int32 = 0;

	// MAV_SYS_ID => vehicle_status.system_id
	if ((_param_mav_sys_id != PARAM_INVALID) && (param_get(_param_mav_sys_id, &value_int32) == PX4_OK)) {
		_vehicle_status.system_id = value_int32;
	}

	// MAV_COMP_ID => vehicle_status.component_id
	if ((_param_mav_comp_id != PARAM_INVALID) && (param_get(_param_mav_comp_id, &value_int32) == PX4_OK)) {
		_vehicle_status.component_id = value_int32;
	}

	// MAV_TYPE -> vehicle_status.system_type
	if ((_param_mav_type != PARAM_INVALID) && (param_get(_param_mav_type, &value_int32) == PX4_OK)) {
		_vehicle_status.system_type = value_int32;
	}


	_vehicle_status_flags.avoidance_system_required = _param_com_obs_avoid.get();

	_auto_disarm_killed.set_hysteresis_time_from(false, _param_com_kill_disarm.get() * 1_s);
	_offboard_available.set_hysteresis_time_from(true, _param_com_of_loss_t.get() * 1_s);

	const bool is_rotary = is_rotary_wing(_vehicle_status) || (is_vtol(_vehicle_status)
			       && _vtol_vehicle_status.vehicle_vtol_state != vtol_vehicle_status_s::VEHICLE_VTOL_STATE_FW);
	const bool is_fixed = is_fixed_wing(_vehicle_status) || (is_vtol(_vehicle_status)
			      && _vtol_vehicle_status.vehicle_vtol_state == vtol_vehicle_status_s::VEHICLE_VTOL_STATE_FW);
	const bool is_ground = is_ground_rover(_vehicle_status);

	/* disable manual override for all systems that rely on electronic stabilization */
	if (is_rotary) {
		_vehicle_status.vehicle_type = vehicle_status_s::VEHICLE_TYPE_ROTARY_WING;

	} else if (is_fixed) {
		_vehicle_status.vehicle_type = vehicle_status_s::VEHICLE_TYPE_FIXED_WING;

	} else if (is_ground) {
		_vehicle_status.vehicle_type = vehicle_status_s::VEHICLE_TYPE_ROVER;
	}

	_vehicle_status.is_vtol = is_vtol(_vehicle_status);
	_vehicle_status.is_vtol_tailsitter = is_vtol_tailsitter(_vehicle_status);

	// CP_DIST: collision preventation enabled if CP_DIST > 0
	if (is_rotary_wing(_vehicle_status) || is_vtol(_vehicle_status)) {
		if (_param_cp_dist == PARAM_INVALID) {
			_param_cp_dist = param_find("CP_DIST");
		}

		float cp_dist = 0;

		if (_param_cp_dist != PARAM_INVALID && (param_get(_param_cp_dist, &cp_dist) == PX4_OK)) {
			_collision_prevention_enabled = cp_dist > 0.f;
		}
	}

	// _mode_switch_mapped = (RC_MAP_FLTMODE > 0)
	if (_param_rc_map_fltmode != PARAM_INVALID && (param_get(_param_rc_map_fltmode, &value_int32) == PX4_OK)) {
		_mode_switch_mapped = (value_int32 > 0);
	}

}

void
Commander::run()
{
	/* initialize */
	led_init();
	buzzer_init();

#if defined(BOARD_HAS_POWER_CONTROL)
	{
		// we need to do an initial publication to make sure uORB allocates the buffer, which cannot happen
		// in IRQ context.
		power_button_state_s button_state{};
		button_state.timestamp = hrt_absolute_time();
		button_state.event = 0xff;
		power_button_state_pub = orb_advertise(ORB_ID(power_button_state), &button_state);

		_power_button_state_sub.copy(&button_state);

		tune_control_s tune_control{};
		button_state.timestamp = hrt_absolute_time();
		tune_control_pub = orb_advertise(ORB_ID(tune_control), &tune_control);
	}

	if (board_register_power_state_notification_cb(power_button_state_notification_cb) != 0) {
		PX4_ERR("Failed to register power notification callback");
	}

#endif // BOARD_HAS_POWER_CONTROL

	_boot_timestamp = hrt_absolute_time();

	// initially set to failed
	_last_lpos_fail_time_us = _boot_timestamp;
	_last_gpos_fail_time_us = _boot_timestamp;
	_last_lvel_fail_time_us = _boot_timestamp;

	arm_auth_init(&_mavlink_log_pub, &_vehicle_status.system_id);

	while (!should_exit()) {

		perf_begin(_loop_perf);

		const actuator_armed_s actuator_armed_prev{_actuator_armed};

		/* update parameters */
		const bool params_updated = _parameter_update_sub.updated();

		if (params_updated) {
			// clear update
			parameter_update_s update;
			_parameter_update_sub.copy(&update);

			/* update parameters */
			if (!_arm_state_machine.isArmed()) {
				updateParameters();

				_status_changed = true;
			}
		}

		/* Update OA parameter */
		_vehicle_status_flags.avoidance_system_required = _param_com_obs_avoid.get();

#if defined(BOARD_HAS_POWER_CONTROL)

		/* handle power button state */
		if (_power_button_state_sub.updated()) {
			power_button_state_s button_state;

			if (_power_button_state_sub.copy(&button_state)) {
				if (button_state.event == power_button_state_s::PWR_BUTTON_STATE_REQUEST_SHUTDOWN) {
					if (shutdown_if_allowed() && (px4_shutdown_request() == 0)) {
						while (1) { px4_usleep(1); }
					}
				}
			}
		}

#endif // BOARD_HAS_POWER_CONTROL

		offboard_control_update();

		if (_system_power_sub.updated()) {
			system_power_s system_power{};
			_system_power_sub.copy(&system_power);

			if (hrt_elapsed_time(&system_power.timestamp) < 1_s) {
				if (system_power.servo_valid &&
				    !system_power.brick_valid &&
				    !system_power.usb_connected) {
					/* flying only on servo rail, this is unsafe */
					_vehicle_status_flags.power_input_valid = false;

				} else {
					_vehicle_status_flags.power_input_valid = true;
				}

				_system_power_usb_connected = system_power.usb_connected;
			}
		}

		/* Update land detector */
		if (_vehicle_land_detected_sub.updated()) {
			const bool was_landed = _vehicle_land_detected.landed;
			_vehicle_land_detected_sub.copy(&_vehicle_land_detected);

			// Only take actions if armed
			if (_arm_state_machine.isArmed()) {
				if (!was_landed && _vehicle_land_detected.landed) {
					mavlink_log_info(&_mavlink_log_pub, "Landing detected\t");
					events::send(events::ID("commander_landing_detected"), events::Log::Info, "Landing detected");
					_vehicle_status.takeoff_time = 0;

				} else if (was_landed && !_vehicle_land_detected.landed) {
					mavlink_log_info(&_mavlink_log_pub, "Takeoff detected\t");
					events::send(events::ID("commander_takeoff_detected"), events::Log::Info, "Takeoff detected");
					_vehicle_status.takeoff_time = hrt_absolute_time();
					_have_taken_off_since_arming = true;
				}

				// automatically set or update home position
				if (_param_com_home_en.get() && !_home_position_pub.get().manual_home) {
					// set the home position when taking off, but only if we were previously disarmed
					// and at least 500 ms from commander start spent to avoid setting home on in-air restart
					if (!_vehicle_land_detected.landed && (hrt_elapsed_time(&_boot_timestamp) > INAIR_RESTART_HOLDOFF_INTERVAL)) {
						if (was_landed) {
							set_home_position();

						} else if (_param_com_home_in_air.get()
							   && (!_home_position_pub.get().valid_lpos || !_home_position_pub.get().valid_hpos
							       || !_home_position_pub.get().valid_alt)) {
							set_in_air_home_position();
						}
					}
				}
			}
		}

		/* safety button */
		const bool safety_changed = _safety.safetyButtonHandler();
		_vehicle_status.safety_button_available = _safety.isButtonAvailable();
		_vehicle_status.safety_off = _safety.isSafetyOff();

		if (safety_changed) {
			set_health_flags(subsystem_info_s::SUBSYSTEM_TYPE_MOTORCONTROL, _safety.isButtonAvailable(), _safety.isSafetyOff(),
					 _safety.isButtonAvailable(), _vehicle_status);

			// Notify the user if the status of the safety button changes
			if (!_safety.isSafetyDisabled()) {
				if (_safety.isSafetyOff()) {
					set_tune(tune_control_s::TUNE_ID_NOTIFY_POSITIVE);

				} else {
					tune_neutral(true);
				}
			}

			_status_changed = true;
		}

		/* update vtol vehicle status*/
		if (_vtol_vehicle_status_sub.updated()) {
			/* vtol status changed */
			_vtol_vehicle_status_sub.copy(&_vtol_vehicle_status);

			/* Make sure that this is only adjusted if vehicle really is of type vtol */
			if (is_vtol(_vehicle_status)) {

				// Check if there has been any change while updating the flags (transition = rotary wing status)
				const auto new_vehicle_type = _vtol_vehicle_status.vehicle_vtol_state == vtol_vehicle_status_s::VEHICLE_VTOL_STATE_FW ?
							      vehicle_status_s::VEHICLE_TYPE_FIXED_WING :
							      vehicle_status_s::VEHICLE_TYPE_ROTARY_WING;

				if (new_vehicle_type != _vehicle_status.vehicle_type) {
					_vehicle_status.vehicle_type = new_vehicle_type;
					_status_changed = true;
				}

				const bool new_in_transition = _vtol_vehicle_status.vehicle_vtol_state ==
							       vtol_vehicle_status_s::VEHICLE_VTOL_STATE_TRANSITION_TO_FW
							       || _vtol_vehicle_status.vehicle_vtol_state == vtol_vehicle_status_s::VEHICLE_VTOL_STATE_TRANSITION_TO_MC;

				if (_vehicle_status.in_transition_mode != new_in_transition) {
					_vehicle_status.in_transition_mode = new_in_transition;
					_status_changed = true;
				}

				if (_vehicle_status.in_transition_to_fw != (_vtol_vehicle_status.vehicle_vtol_state ==
						vtol_vehicle_status_s::VEHICLE_VTOL_STATE_TRANSITION_TO_FW)) {
					_vehicle_status.in_transition_to_fw = (_vtol_vehicle_status.vehicle_vtol_state ==
									       vtol_vehicle_status_s::VEHICLE_VTOL_STATE_TRANSITION_TO_FW);
					_status_changed = true;
				}

				if (_vehicle_status_flags.vtol_transition_failure != _vtol_vehicle_status.vtol_transition_failsafe) {
					_vehicle_status_flags.vtol_transition_failure = _vtol_vehicle_status.vtol_transition_failsafe;
					_status_changed = true;
				}

				const bool should_soft_stop = (_vehicle_status.vehicle_type != vehicle_status_s::VEHICLE_TYPE_ROTARY_WING);

				if (_actuator_armed.soft_stop != should_soft_stop) {
					_actuator_armed.soft_stop = should_soft_stop;
					_status_changed = true;
				}
			}
		}

		if (_esc_status_sub.updated()) {
			/* ESCs status changed */
			esc_status_check();

		} else if (_param_escs_checks_required.get() != 0) {

			if (!_vehicle_status_flags.escs_error) {

				if ((_last_esc_status_updated != 0) && (hrt_elapsed_time(&_last_esc_status_updated) > 700_ms)) {
					/* Detect timeout after first telemetry packet received
					 * Some DShot ESCs are unresponsive for ~550ms during their initialization, so we use a timeout higher than that
					 */

					mavlink_log_critical(&_mavlink_log_pub, "ESCs telemetry timeout\t");
					events::send(events::ID("commander_esc_telemetry_timeout"), events::Log::Critical,
						     "ESCs telemetry timeout");
					_vehicle_status_flags.escs_error = true;

				} else if (_last_esc_status_updated == 0 && hrt_elapsed_time(&_boot_timestamp) > 5000_ms) {
					/* Detect if esc telemetry is not connected after reboot */
					mavlink_log_critical(&_mavlink_log_pub, "ESCs telemetry not connected\t");
					events::send(events::ID("commander_esc_telemetry_not_con"), events::Log::Critical,
						     "ESCs telemetry not connected");
					_vehicle_status_flags.escs_error = true;
				}
			}
		}

		estimator_check();

		// Auto disarm when landed or kill switch engaged
		if (_arm_state_machine.isArmed()) {

			// Check for auto-disarm on landing or pre-flight
			if (_param_com_disarm_land.get() > 0 || _param_com_disarm_preflight.get() > 0) {

				const bool landed_amid_mission = (_vehicle_status.nav_state == vehicle_status_s::NAVIGATION_STATE_AUTO_MISSION)
								 && !_mission_result_sub.get().finished;

				if (_param_com_disarm_land.get() > 0 && _have_taken_off_since_arming && !landed_amid_mission) {
					_auto_disarm_landed.set_hysteresis_time_from(false, _param_com_disarm_land.get() * 1_s);
					_auto_disarm_landed.set_state_and_update(_vehicle_land_detected.landed, hrt_absolute_time());

				} else if (_param_com_disarm_preflight.get() > 0 && !_have_taken_off_since_arming) {
					_auto_disarm_landed.set_hysteresis_time_from(false, _param_com_disarm_preflight.get() * 1_s);
					_auto_disarm_landed.set_state_and_update(true, hrt_absolute_time());
				}

				if (_auto_disarm_landed.get_state()) {
					if (_have_taken_off_since_arming) {
						disarm(arm_disarm_reason_t::auto_disarm_land);

					} else {
						disarm(arm_disarm_reason_t::auto_disarm_preflight);
					}
				}
			}

			// Auto disarm after 5 seconds if kill switch is engaged
			bool auto_disarm = _actuator_armed.manual_lockdown;

			// auto disarm if locked down to avoid user confusion
			//  skipped in HITL where lockdown is enabled for safety
			if (_vehicle_status.hil_state != vehicle_status_s::HIL_STATE_ON) {
				auto_disarm |= _actuator_armed.lockdown;
			}

			_auto_disarm_killed.set_state_and_update(auto_disarm, hrt_absolute_time());

			if (_auto_disarm_killed.get_state()) {
				if (_actuator_armed.manual_lockdown) {
					disarm(arm_disarm_reason_t::kill_switch, true);

				} else {
					disarm(arm_disarm_reason_t::lockdown, true);
				}
			}

		} else {
			_auto_disarm_landed.set_state_and_update(false, hrt_absolute_time());
			_auto_disarm_killed.set_state_and_update(false, hrt_absolute_time());
		}

		if (_geofence_warning_action_on
		    && _commander_state.main_state != commander_state_s::MAIN_STATE_AUTO_RTL
		    && _commander_state.main_state != commander_state_s::MAIN_STATE_AUTO_LOITER
		    && _commander_state.main_state != commander_state_s::MAIN_STATE_AUTO_LAND) {

			// reset flag again when we switched out of it
			_geofence_warning_action_on = false;
		}

		if (_battery_status_subs.updated()) {
			battery_status_check();
		}

		/* If in INIT state, try to proceed to STANDBY state */
		if (!_vehicle_status_flags.calibration_enabled && _arm_state_machine.isInit()) {

			_arm_state_machine.arming_state_transition(_vehicle_status, _vehicle_control_mode,
					_safety.isButtonAvailable(), _safety.isSafetyOff(),
					vehicle_status_s::ARMING_STATE_STANDBY, _actuator_armed,
					true /* fRunPreArmChecks */, &_mavlink_log_pub, _vehicle_status_flags,
					hrt_elapsed_time(&_boot_timestamp),
					arm_disarm_reason_t::transition_to_standby);
		}

		/* start mission result check */
		if (_mission_result_sub.updated()) {
			const mission_result_s &mission_result = _mission_result_sub.get();

			const auto prev_mission_instance_count = mission_result.instance_count;
			_mission_result_sub.update();

			// if mission_result is valid for the current mission
			const bool mission_result_ok = (mission_result.timestamp > _boot_timestamp)
						       && (mission_result.instance_count > 0);

			_vehicle_status_flags.auto_mission_available = mission_result_ok && mission_result.valid;

			if (mission_result_ok) {
				if (_vehicle_status.mission_failure != mission_result.failure) {
					_vehicle_status.mission_failure = mission_result.failure;
					_status_changed = true;

					if (_vehicle_status.mission_failure) {
						// navigator sends out the exact reason
						mavlink_log_critical(&_mavlink_log_pub, "Mission cannot be completed\t");
						events::send(events::ID("commander_mission_cannot_be_completed"), {events::Log::Critical, events::LogInternal::Info},
							     "Mission cannot be completed");
					}
				}

				/* Only evaluate mission state if home is set */
				if (_vehicle_status_flags.home_position_valid &&
				    (prev_mission_instance_count != mission_result.instance_count)) {

					if (!_vehicle_status_flags.auto_mission_available) {
						/* the mission is invalid */
						tune_mission_fail(true);

					} else if (mission_result.warning) {
						/* the mission has a warning */
						tune_mission_warn(true);

					} else {
						/* the mission is valid */
						tune_mission_ok(true);
					}
				}
			}

			// Transition main state to loiter or auto-mission after takeoff is completed.
			if (_arm_state_machine.isArmed() && !_vehicle_land_detected.landed
			    && (_vehicle_status.nav_state == vehicle_status_s::NAVIGATION_STATE_AUTO_TAKEOFF ||
				_vehicle_status.nav_state == vehicle_status_s::NAVIGATION_STATE_AUTO_VTOL_TAKEOFF)
			    && (mission_result.timestamp >= _vehicle_status.nav_state_timestamp)
			    && mission_result.finished) {

				if ((_param_takeoff_finished_action.get() == 1) && _vehicle_status_flags.auto_mission_available) {
					main_state_transition(_vehicle_status, commander_state_s::MAIN_STATE_AUTO_MISSION, _vehicle_status_flags,
							      _commander_state);

				} else {
					main_state_transition(_vehicle_status, commander_state_s::MAIN_STATE_AUTO_LOITER, _vehicle_status_flags,
							      _commander_state);
				}
			}
		}

		/* start geofence result check */
		if (_geofence_result_sub.update(&_geofence_result)) {
			_vehicle_status.geofence_violated = _geofence_result.geofence_violated;
		}

		const bool in_low_battery_failsafe_delay = _battery_failsafe_timestamp != 0;

		// Geofence actions
		if (_arm_state_machine.isArmed()
		    && (_geofence_result.geofence_action != geofence_result_s::GF_ACTION_NONE)
		    && !in_low_battery_failsafe_delay) {

			// check for geofence violation transition
			if (_geofence_result.geofence_violated && !_geofence_violated_prev) {

				switch (_geofence_result.geofence_action) {
				case (geofence_result_s::GF_ACTION_NONE) : {
						// do nothing
						break;
					}

				case (geofence_result_s::GF_ACTION_WARN) : {
						// do nothing, mavlink critical messages are sent by navigator
						break;
					}

				case (geofence_result_s::GF_ACTION_LOITER) : {
						if (TRANSITION_CHANGED == main_state_transition(_vehicle_status, commander_state_s::MAIN_STATE_AUTO_LOITER,
								_vehicle_status_flags,
								_commander_state)) {
							_geofence_loiter_on = true;
						}

						break;
					}

				case (geofence_result_s::GF_ACTION_RTL) : {
						if (TRANSITION_CHANGED == main_state_transition(_vehicle_status, commander_state_s::MAIN_STATE_AUTO_RTL,
								_vehicle_status_flags,
								_commander_state)) {
							_geofence_rtl_on = true;
						}

						break;
					}

				case (geofence_result_s::GF_ACTION_LAND) : {
						if (TRANSITION_CHANGED == main_state_transition(_vehicle_status, commander_state_s::MAIN_STATE_AUTO_LAND,
								_vehicle_status_flags,
								_commander_state)) {
							_geofence_land_on = true;
						}

						break;
					}

				case (geofence_result_s::GF_ACTION_TERMINATE) : {
						PX4_WARN("Flight termination because of geofence");

						if (!_flight_termination_triggered && !_lockdown_triggered) {
							_flight_termination_triggered = true;
							mavlink_log_critical(&_mavlink_log_pub, "Geofence violation! Flight terminated\t");
							events::send(events::ID("commander_geofence_termination"), {events::Log::Alert, events::LogInternal::Warning},
								     "Geofence violation! Flight terminated");
							_actuator_armed.force_failsafe = true;
							_status_changed = true;
							send_parachute_command();
						}

						break;
					}
				}
			}

			_geofence_violated_prev = _geofence_result.geofence_violated;

			// reset if no longer in LOITER or if manually switched to LOITER
			const bool in_loiter_mode = _commander_state.main_state == commander_state_s::MAIN_STATE_AUTO_LOITER;

			if (!in_loiter_mode) {
				_geofence_loiter_on = false;
			}


			// reset if no longer in RTL or if manually switched to RTL
			const bool in_rtl_mode = _commander_state.main_state == commander_state_s::MAIN_STATE_AUTO_RTL;

			if (!in_rtl_mode) {
				_geofence_rtl_on = false;
			}

			// reset if no longer in LAND or if manually switched to LAND
			const bool in_land_mode = _commander_state.main_state == commander_state_s::MAIN_STATE_AUTO_LAND;

			if (!in_land_mode) {
				_geofence_land_on = false;
			}

			_geofence_warning_action_on = _geofence_warning_action_on || (_geofence_loiter_on || _geofence_rtl_on
						      || _geofence_land_on);

		} else {
			// No geofence checks, reset flags
			_geofence_loiter_on = false;
			_geofence_rtl_on = false;
			_geofence_land_on = false;
			_geofence_warning_action_on = false;
			_geofence_violated_prev = false;
		}

		/* Check for mission flight termination */
		if (_arm_state_machine.isArmed() && _mission_result_sub.get().flight_termination &&
		    !_vehicle_status_flags.circuit_breaker_flight_termination_disabled) {


			if (!_flight_termination_triggered && !_lockdown_triggered) {
				// navigator only requests flight termination on GPS failure
				mavlink_log_critical(&_mavlink_log_pub, "GPS failure: Flight terminated\t");
				events::send(events::ID("commander_mission_termination"), {events::Log::Alert, events::LogInternal::Warning},
					     "GPS failure: Flight terminated");
				_flight_termination_triggered = true;
				_actuator_armed.force_failsafe = true;
				_status_changed = true;
				send_parachute_command();
			}

			if (hrt_elapsed_time(&_last_termination_message_sent) > 4_s) {
				_last_termination_message_sent = hrt_absolute_time();
				mavlink_log_critical(&_mavlink_log_pub, "Flight termination active\t");
				events::send(events::ID("commander_mission_termination_active"), {events::Log::Alert, events::LogInternal::Warning},
					     "Flight termination active");
			}
		}

		manual_control_check();

		// data link checks which update the status
		data_link_check();

		avoidance_check();

		/* check if we are disarmed and there is a better mode to wait in */
		if (!_arm_state_machine.isArmed()) {
			/* if there is no radio control but GPS lock the user might want to fly using
			 * just a tablet. Since the RC will force its mode switch setting on connecting
			 * we can as well just wait in a hold mode which enables tablet control.
			 */
			if (_vehicle_status.rc_signal_lost && (_commander_state.main_state_changes == 0)
			    && _vehicle_status_flags.global_position_valid) {

				main_state_transition(_vehicle_status, commander_state_s::MAIN_STATE_AUTO_LOITER, _vehicle_status_flags,
						      _commander_state);
			}
		}

		/* handle commands last, as the system needs to be updated to handle them */
		if (_vehicle_command_sub.updated()) {
			/* got command */
			const unsigned last_generation = _vehicle_command_sub.get_last_generation();
			vehicle_command_s cmd;

			if (_vehicle_command_sub.copy(&cmd)) {
				if (_vehicle_command_sub.get_last_generation() != last_generation + 1) {
					PX4_ERR("vehicle_command lost, generation %u -> %u", last_generation, _vehicle_command_sub.get_last_generation());
				}

				if (handle_command(cmd)) {
					_status_changed = true;
				}
			}
		}

		if (_action_request_sub.updated()) {
			const unsigned last_generation = _action_request_sub.get_last_generation();
			action_request_s action_request;

			if (_action_request_sub.copy(&action_request)) {
				if (_action_request_sub.get_last_generation() != last_generation + 1) {
					PX4_ERR("action_request lost, generation %u -> %u", last_generation, _action_request_sub.get_last_generation());
				}

				executeActionRequest(action_request);
			}
		}

		/* Check for failure detector status */
		if (_failure_detector.update(_vehicle_status, _vehicle_control_mode)) {
			const bool motor_failure_changed = ((_vehicle_status.failure_detector_status & vehicle_status_s::FAILURE_MOTOR) > 0) !=
							   _failure_detector.getStatus().flags.motor;
			_vehicle_status.failure_detector_status = _failure_detector.getStatus().value;
			auto fd_status_flags = _failure_detector.getStatusFlags();
			_status_changed = true;

			if (_arm_state_machine.isArmed()) {
				if (fd_status_flags.arm_escs) {
					// 500ms is the PWM spoolup time. Within this timeframe controllers are not affecting actuator_outputs
					if (hrt_elapsed_time(&_vehicle_status.armed_time) < 500_ms) {
						disarm(arm_disarm_reason_t::failure_detector);
						mavlink_log_critical(&_mavlink_log_pub, "ESCs did not respond to arm request\t");
						events::send(events::ID("commander_fd_escs_not_arming"), events::Log::Critical, "ESCs did not respond to arm request");
					}
				}

				if (fd_status_flags.roll || fd_status_flags.pitch || fd_status_flags.alt || fd_status_flags.ext) {
					const bool is_right_after_takeoff = hrt_elapsed_time(&_vehicle_status.takeoff_time) <
									    (1_s * _param_com_lkdown_tko.get());

					if (is_right_after_takeoff && !_lockdown_triggered) {
						// This handles the case where something fails during the early takeoff phase
						_actuator_armed.lockdown = true;
						_lockdown_triggered = true;
						mavlink_log_emergency(&_mavlink_log_pub, "Critical failure detected: lockdown\t");
						/* EVENT
						 * @description
						 * When a critical failure is detected right after takeoff, the system turns off the motors.
						 * Failures include an exceeding tilt angle, altitude failure or an external failure trigger.
						 *
						 * <profile name="dev">
						 * This can be configured with the parameter <param>COM_LKDOWN_TKO</param>.
						 * </profile>
						 */
						events::send(events::ID("commander_fd_lockdown"), {events::Log::Emergency, events::LogInternal::Warning},
							     "Critical failure detected: lockdown");

					} else if (!_vehicle_status_flags.circuit_breaker_flight_termination_disabled &&
						   !_flight_termination_triggered && !_lockdown_triggered) {

						_actuator_armed.force_failsafe = true;
						_flight_termination_triggered = true;
						mavlink_log_emergency(&_mavlink_log_pub, "Critical failure detected: terminate flight\t");
						/* EVENT
						 * @description
						 * Critical failures include an exceeding tilt angle, altitude failure or an external failure trigger.
						 *
						 * <profile name="dev">
						 * Flight termination can be disabled with the parameter <param>CBRK_FLIGHTTERM</param>.
						 * </profile>
						 */
						events::send(events::ID("commander_fd_terminate"), {events::Log::Emergency, events::LogInternal::Warning},
							     "Critical failure detected: terminate flight");
						send_parachute_command();
					}
				}

				if (fd_status_flags.imbalanced_prop
				    && !_imbalanced_propeller_check_triggered) {
					_status_changed = true;
					_imbalanced_propeller_check_triggered = true;
					imbalanced_prop_failsafe(&_mavlink_log_pub, _vehicle_status, _vehicle_status_flags, &_commander_state,
								 (imbalanced_propeller_action_t)_param_com_imb_prop_act.get());
				}
			}

			// One-time actions based on motor failure
			if (motor_failure_changed) {
				if (fd_status_flags.motor) {
					mavlink_log_critical(&_mavlink_log_pub, "Motor failure detected\t");
					events::send(events::ID("commander_motor_failure"), events::Log::Emergency,
						     "Motor failure! Land immediately");
					set_health_flags(subsystem_info_s::SUBSYSTEM_TYPE_MOTORCONTROL, true, true, false, _vehicle_status);

				} else {
					mavlink_log_critical(&_mavlink_log_pub, "Motor recovered\t");
					events::send(events::ID("commander_motor_recovered"), events::Log::Warning,
						     "Motor recovered, landing still advised");
					set_health_flags(subsystem_info_s::SUBSYSTEM_TYPE_MOTORCONTROL, true, true, true, _vehicle_status);
				}
			}

			if (fd_status_flags.motor) {
				switch ((ActuatorFailureActions)_param_com_actuator_failure_act.get()) {
				case ActuatorFailureActions::AUTO_LOITER:
					mavlink_log_critical(&_mavlink_log_pub, "Loitering due to actuator failure\t");
					events::send(events::ID("commander_act_failure_loiter"), events::Log::Warning,
						     "Loitering due to actuator failure");
					main_state_transition(_vehicle_status, commander_state_s::MAIN_STATE_POSCTL, _vehicle_status_flags, _commander_state);
					_status_changed = true;
					break;

				case ActuatorFailureActions::AUTO_LAND:
					mavlink_log_critical(&_mavlink_log_pub, "Landing due to actuator failure\t");
					events::send(events::ID("commander_act_failure_land"), events::Log::Warning,
						     "Landing due to actuator failure");
					main_state_transition(_vehicle_status, commander_state_s::MAIN_STATE_AUTO_LAND, _vehicle_status_flags,
							      _commander_state);
					_status_changed = true;
					break;

				case ActuatorFailureActions::AUTO_RTL:
					mavlink_log_critical(&_mavlink_log_pub, "Returning home due to actuator failure\t");
					events::send(events::ID("commander_act_failure_rtl"), events::Log::Warning,
						     "Returning home due to actuator failure");
					main_state_transition(_vehicle_status, commander_state_s::MAIN_STATE_AUTO_RTL, _vehicle_status_flags, _commander_state);
					_status_changed = true;
					break;

				case ActuatorFailureActions::TERMINATE:
					if (!_actuator_armed.manual_lockdown) {
						mavlink_log_critical(&_mavlink_log_pub, "Flight termination due to actuator failure\t");
						events::send(events::ID("commander_act_failure_term"), events::Log::Warning,
							     "Flight termination due to actuator failure");
						_status_changed = true;
						_actuator_armed.manual_lockdown = true;
						send_parachute_command();
					}

					break;

				default:
					// nothing to do here
					break;
				}

			}
		}

		// Check wind speed actions if either high wind warning or high wind RTL is enabled
		if ((_param_com_wind_warn.get() > FLT_EPSILON || _param_com_wind_max.get() > FLT_EPSILON)
		    && !_vehicle_land_detected.landed) {
			checkWindSpeedThresholds();
		}

		_vehicle_status_flags.flight_terminated = _actuator_armed.force_failsafe || _actuator_armed.manual_lockdown;

		/* Get current timestamp */
		const hrt_abstime now = hrt_absolute_time();

		// Trigger RTL if flight time is larger than max flight time specified in COM_FLT_TIME_MAX.
		// The user is not able to override once above threshold, except for triggering Land.
		if (!_vehicle_land_detected.landed
		    && _param_com_flt_time_max.get() > FLT_EPSILON
		    && _commander_state.main_state != commander_state_s::MAIN_STATE_AUTO_RTL
		    && _commander_state.main_state != commander_state_s::MAIN_STATE_AUTO_LAND
		    && (now - _vehicle_status.takeoff_time) > (1_s * _param_com_flt_time_max.get())) {
			main_state_transition(_vehicle_status, commander_state_s::MAIN_STATE_AUTO_RTL, _vehicle_status_flags, _commander_state);
			_status_changed = true;
			mavlink_log_critical(&_mavlink_log_pub, "Maximum flight time reached, abort operation and RTL");
			/* EVENT
			* @description
			* Maximal flight time reached, return to launch.
			*/
			events::send(events::ID("commander_max_flight_time_rtl"), {events::Log::Critical, events::LogInternal::Warning},
				     "Maximum flight time reached, abort operation and RTL");
		}

		// automatically set or update home position
		if (_param_com_home_en.get() && !_home_position_pub.get().manual_home) {
			if (!_arm_state_machine.isArmed() && _vehicle_land_detected.landed) {
				const bool can_set_home_lpos_first_time = (!_home_position_pub.get().valid_lpos
						&& _vehicle_status_flags.local_position_valid);
				const bool can_set_home_gpos_first_time = ((!_home_position_pub.get().valid_hpos || !_home_position_pub.get().valid_alt)
						&& (_vehicle_status_flags.global_position_valid || _vehicle_status_flags.gps_position_valid));
				const bool can_set_home_alt_first_time = (!_home_position_pub.get().valid_alt && _local_position_sub.get().z_global);

				if (can_set_home_lpos_first_time
				    || can_set_home_gpos_first_time
				    || can_set_home_alt_first_time
				    || hasMovedFromCurrentHomeLocation()) {
					set_home_position();
				}
			}
		}

		// check for arming state changes
		if (_was_armed != _arm_state_machine.isArmed()) {
			_status_changed = true;
		}

		if (!_was_armed && _arm_state_machine.isArmed() && !_vehicle_land_detected.landed) {
			_have_taken_off_since_arming = true;
		}

		if (_was_armed && !_arm_state_machine.isArmed()) {
			const int32_t flight_uuid = _param_flight_uuid.get() + 1;
			_param_flight_uuid.set(flight_uuid);
			_param_flight_uuid.commit_no_notification();

			_last_disarmed_timestamp = hrt_absolute_time();

			// Switch back to Hold mode after autonomous landing
			if (_vehicle_control_mode.flag_control_auto_enabled) {
				main_state_transition(_vehicle_status, commander_state_s::MAIN_STATE_AUTO_LOITER,
						      _vehicle_status_flags, _commander_state);
			}
		}

		if (!_arm_state_machine.isArmed()) {
			/* Reset the flag if disarmed. */
			_have_taken_off_since_arming = false;
			_imbalanced_propeller_check_triggered = false;
		}

		/* now set navigation state according to failsafe and main state */
		bool nav_state_changed = set_nav_state(_vehicle_status,
						       _actuator_armed,
						       _commander_state,
						       &_mavlink_log_pub,
						       static_cast<link_loss_actions_t>(_param_nav_dll_act.get()),
						       _mission_result_sub.get().finished,
						       _mission_result_sub.get().stay_in_failsafe,
						       _vehicle_status_flags,
						       _vehicle_land_detected.landed,
						       static_cast<link_loss_actions_t>(_param_nav_rcl_act.get()),
						       static_cast<offboard_loss_actions_t>(_param_com_obl_act.get()),
						       static_cast<quadchute_actions_t>(_param_com_qc_act.get()),
						       static_cast<offboard_loss_rc_actions_t>(_param_com_obl_rc_act.get()),
						       static_cast<position_nav_loss_actions_t>(_param_com_posctl_navl.get()),
						       _param_com_rcl_act_t.get(),
						       _param_com_rcl_except.get());

		if (nav_state_changed) {
			_vehicle_status.nav_state_timestamp = hrt_absolute_time();
		}

		if (_vehicle_status.failsafe != _failsafe_old) {
			_status_changed = true;

			if (_vehicle_status.failsafe) {
				mavlink_log_info(&_mavlink_log_pub, "Failsafe mode activated\t");
				events::send(events::ID("commander_failsafe_activated"), events::Log::Info, "Failsafe mode activated");

			} else {
				mavlink_log_info(&_mavlink_log_pub, "Failsafe mode deactivated\t");
				events::send(events::ID("commander_failsafe_deactivated"), events::Log::Info, "Failsafe mode deactivated");
			}

			_failsafe_old = _vehicle_status.failsafe;
		}


		// prearm mode
		switch ((PrearmedMode)_param_com_prearm_mode.get()) {
		case PrearmedMode::DISABLED:
			/* skip prearmed state  */
			_actuator_armed.prearmed = false;
			break;

		case PrearmedMode::ALWAYS:
			/* safety is not present, go into prearmed
			* (all output drivers should be started / unlocked last in the boot process
			* when the rest of the system is fully initialized)
			*/
			_actuator_armed.prearmed = (hrt_elapsed_time(&_boot_timestamp) > 5_s);
			break;

		case PrearmedMode::SAFETY_BUTTON:
			if (_safety.isButtonAvailable()) {
				/* safety button is present, go into prearmed if safety is off */
				_actuator_armed.prearmed = _safety.isSafetyOff();

			} else {
				/* safety button is not present, do not go into prearmed */
				_actuator_armed.prearmed = false;
			}

			break;

		default:
			_actuator_armed.prearmed = false;
			break;
		}


		// publish states (armed, control_mode, vehicle_status, commander_state, vehicle_status_flags, failure_detector_status) at 2 Hz or immediately when changed
		if (hrt_elapsed_time(&_vehicle_status.timestamp) >= 500_ms || _status_changed || nav_state_changed
		    || !(_actuator_armed == actuator_armed_prev)) {

			// Evaluate current prearm status (skip during arm -> disarm transition)
			if (!actuator_armed_prev.armed && !_arm_state_machine.isArmed() && !_vehicle_status_flags.calibration_enabled) {
				perf_begin(_preflight_check_perf);
				_vehicle_status_flags.pre_flight_checks_pass = PreFlightCheck::preflightCheck(nullptr, _vehicle_status,
						_vehicle_status_flags,
						_vehicle_control_mode,
						false, // report_failures
						hrt_elapsed_time(&_boot_timestamp),
						_safety.isButtonAvailable(), _safety.isSafetyOff());
				perf_end(_preflight_check_perf);

				set_health_flags(subsystem_info_s::SUBSYSTEM_TYPE_PREARM_CHECK, true, true,
						 _vehicle_status_flags.pre_flight_checks_pass, _vehicle_status);
			}

			// publish actuator_armed first (used by output modules)
			_actuator_armed.armed = _arm_state_machine.isArmed();
			_actuator_armed.ready_to_arm = _arm_state_machine.isArmed() || _arm_state_machine.isStandby();
			_actuator_armed.timestamp = hrt_absolute_time();
			_actuator_armed_pub.publish(_actuator_armed);

			// update and publish vehicle_control_mode
			update_control_mode();

			// vehicle_status publish (after prearm/preflight updates above)
			_vehicle_status.arming_state = _arm_state_machine.getArmState();
			_vehicle_status.timestamp = hrt_absolute_time();
			_vehicle_status_pub.publish(_vehicle_status);

			// publish vehicle_status_flags (after prearm/preflight updates above)
			_vehicle_status_flags.timestamp = hrt_absolute_time();
			_vehicle_status_flags_pub.publish(_vehicle_status_flags);

			// commander_state publish internal state for logging purposes
			_commander_state.timestamp = hrt_absolute_time();
			_commander_state_pub.publish(_commander_state);

			// failure_detector_status publish
			failure_detector_status_s fd_status{};
			fd_status.fd_roll = _failure_detector.getStatusFlags().roll;
			fd_status.fd_pitch = _failure_detector.getStatusFlags().pitch;
			fd_status.fd_alt = _failure_detector.getStatusFlags().alt;
			fd_status.fd_ext = _failure_detector.getStatusFlags().ext;
			fd_status.fd_arm_escs = _failure_detector.getStatusFlags().arm_escs;
			fd_status.fd_battery = _failure_detector.getStatusFlags().battery;
			fd_status.fd_imbalanced_prop = _failure_detector.getStatusFlags().imbalanced_prop;
			fd_status.fd_motor = _failure_detector.getStatusFlags().motor;
			fd_status.imbalanced_prop_metric = _failure_detector.getImbalancedPropMetric();
			fd_status.motor_failure_mask = _failure_detector.getMotorFailures();
			fd_status.timestamp = hrt_absolute_time();
			_failure_detector_status_pub.publish(fd_status);
		}

		/* play arming and battery warning tunes */
		if (!_arm_tune_played && _arm_state_machine.isArmed()) {

			/* play tune when armed */
			set_tune(tune_control_s::TUNE_ID_ARMING_WARNING);
			_arm_tune_played = true;

		} else if (!_vehicle_status_flags.usb_connected &&
			   (_vehicle_status.hil_state != vehicle_status_s::HIL_STATE_ON) &&
			   (_battery_warning == battery_status_s::BATTERY_WARNING_CRITICAL)) {
			/* play tune on battery critical */
			set_tune(tune_control_s::TUNE_ID_BATTERY_WARNING_FAST);

		} else if ((_vehicle_status.hil_state != vehicle_status_s::HIL_STATE_ON) &&
			   (_battery_warning == battery_status_s::BATTERY_WARNING_LOW)) {
			/* play tune on battery warning */
			set_tune(tune_control_s::TUNE_ID_BATTERY_WARNING_SLOW);

		} else if (_vehicle_status.failsafe && _arm_state_machine.isArmed()) {
			tune_failsafe(true);

		} else {
			set_tune(tune_control_s::TUNE_ID_STOP);
		}

		/* reset arm_tune_played when disarmed */
		if (!_arm_state_machine.isArmed()) {

			// Notify the user that it is safe to approach the vehicle
			if (_arm_tune_played) {
				tune_neutral(true);
			}

			_arm_tune_played = false;
		}

		// check if the worker has finished
		if (_worker_thread.hasResult()) {
			int ret = _worker_thread.getResultAndReset();
			_actuator_armed.in_esc_calibration_mode = false;

			if (_vehicle_status_flags.calibration_enabled) { // did we do a calibration?
				_vehicle_status_flags.calibration_enabled = false;

				if (ret == 0) {
					tune_positive(true);

				} else {
					tune_negative(true);
				}
			}
		}

		control_status_leds(_status_changed, _battery_warning);

		_status_changed = false;

		/* store last position lock state */
		_last_local_altitude_valid = _vehicle_status_flags.local_altitude_valid;
		_last_local_position_valid = _vehicle_status_flags.local_position_valid;
		_last_global_position_valid = _vehicle_status_flags.global_position_valid;

		_was_armed = _arm_state_machine.isArmed();

		arm_auth_update(now, params_updated);

		px4_indicate_external_reset_lockout(LockoutComponent::Commander, _arm_state_machine.isArmed());

		perf_end(_loop_perf);

		// sleep if there are no vehicle_commands or action_requests to process
		if (!_vehicle_command_sub.updated() && !_action_request_sub.updated()) {
			px4_usleep(COMMANDER_MONITORING_INTERVAL);
		}
	}

	rgbled_set_color_and_mode(led_control_s::COLOR_WHITE, led_control_s::MODE_OFF);

	/* close fds */
	led_deinit();
	buzzer_deinit();
}

void
Commander::get_circuit_breaker_params()
{
	_vehicle_status_flags.circuit_breaker_engaged_power_check = circuit_breaker_enabled_by_val(_param_cbrk_supply_chk.get(),
			CBRK_SUPPLY_CHK_KEY);
	_vehicle_status_flags.circuit_breaker_engaged_usb_check = circuit_breaker_enabled_by_val(_param_cbrk_usb_chk.get(),
			CBRK_USB_CHK_KEY);
	_vehicle_status_flags.circuit_breaker_engaged_airspd_check = circuit_breaker_enabled_by_val(
				_param_cbrk_airspd_chk.get(),
				CBRK_AIRSPD_CHK_KEY);
	_vehicle_status_flags.circuit_breaker_flight_termination_disabled = circuit_breaker_enabled_by_val(
				_param_cbrk_flightterm.get(),
				CBRK_FLIGHTTERM_KEY);
	_vehicle_status_flags.circuit_breaker_engaged_posfailure_check = circuit_breaker_enabled_by_val(
				_param_cbrk_velposerr.get(),
				CBRK_VELPOSERR_KEY);
	_vehicle_status_flags.circuit_breaker_vtol_fw_arming_check = circuit_breaker_enabled_by_val(
				_param_cbrk_vtolarming.get(),
				CBRK_VTOLARMING_KEY);
}

void Commander::control_status_leds(bool changed, const uint8_t battery_warning)
{
	switch (blink_msg_state()) {
	case 1:
		// blinking LED message, don't touch LEDs
		return;

	case 2:
		// blinking LED message completed, restore normal state
		changed = true;
		break;

	default:
		break;
	}

	const hrt_abstime time_now_us = hrt_absolute_time();

	if (_cpuload_sub.updated()) {
		cpuload_s cpuload;

		if (_cpuload_sub.copy(&cpuload)) {

			bool overload = (cpuload.load > 0.95f) || (cpuload.ram_usage > 0.98f);

			if (_overload_start == 0 && overload) {
				_overload_start = time_now_us;

			} else if (!overload) {
				_overload_start = 0;
			}
		}
	}

	const bool overload = (_overload_start != 0);

	// driving the RGB led
	if (changed || _last_overload != overload) {
		uint8_t led_mode = led_control_s::MODE_OFF;
		uint8_t led_color = led_control_s::COLOR_WHITE;
		bool set_normal_color = false;

		uint64_t overload_warn_delay = _arm_state_machine.isArmed() ? 1_ms : 250_ms;

		// set mode
		if (overload && (time_now_us >= _overload_start + overload_warn_delay)) {
			led_mode = led_control_s::MODE_BLINK_FAST;
			led_color = led_control_s::COLOR_PURPLE;

		} else if (_arm_state_machine.isArmed()) {
			led_mode = led_control_s::MODE_ON;
			set_normal_color = true;

		} else if (!_vehicle_status_flags.pre_flight_checks_pass) {
			led_mode = led_control_s::MODE_BLINK_FAST;
			led_color = led_control_s::COLOR_RED;

		} else if (_arm_state_machine.isStandby()) {
			led_mode = led_control_s::MODE_BREATHE;
			set_normal_color = true;

		} else if (_arm_state_machine.isInit()) {
			// if in init status it should not be in the error state
			led_mode = led_control_s::MODE_OFF;

		} else {
			// STANDBY_ERROR and other states
			led_mode = led_control_s::MODE_BLINK_NORMAL;
			led_color = led_control_s::COLOR_RED;
		}

		if (set_normal_color) {
			// set color
			if (_vehicle_status.failsafe) {
				led_color = led_control_s::COLOR_PURPLE;

			} else if (battery_warning == battery_status_s::BATTERY_WARNING_LOW) {
				led_color = led_control_s::COLOR_AMBER;

			} else if (battery_warning == battery_status_s::BATTERY_WARNING_CRITICAL) {
				led_color = led_control_s::COLOR_RED;

			} else {
				if (_vehicle_status_flags.home_position_valid && _vehicle_status_flags.global_position_valid) {
					led_color = led_control_s::COLOR_GREEN;

				} else {
					led_color = led_control_s::COLOR_BLUE;
				}
			}
		}

		if (led_mode != led_control_s::MODE_OFF) {
			rgbled_set_color_and_mode(led_color, led_mode);
		}
	}

	_last_overload = overload;

#if !defined(CONFIG_ARCH_LEDS) && defined(BOARD_HAS_CONTROL_STATUS_LEDS)

	if (_arm_state_machine.isArmed()) {
		if (_vehicle_status.failsafe) {
			BOARD_ARMED_LED_OFF();

			if (time_now_us >= _led_armed_state_toggle + 250_ms) {
				_led_armed_state_toggle = time_now_us;
				BOARD_ARMED_STATE_LED_TOGGLE();
			}

		} else {
			BOARD_ARMED_STATE_LED_OFF();

			// armed, solid
			BOARD_ARMED_LED_ON();
		}

	} else if (_arm_state_machine.isStandby()) {
		BOARD_ARMED_LED_OFF();

		// ready to arm, blink at 1Hz
		if (time_now_us >= _led_armed_state_toggle + 1_s) {
			_led_armed_state_toggle = time_now_us;
			BOARD_ARMED_STATE_LED_TOGGLE();
		}

	} else {
		BOARD_ARMED_LED_OFF();

		// not ready to arm, blink at 10Hz
		if (time_now_us >= _led_armed_state_toggle + 100_ms) {
			_led_armed_state_toggle = time_now_us;
			BOARD_ARMED_STATE_LED_TOGGLE();
		}
	}

#endif

	// give system warnings on error LED
	if (overload) {
		if (time_now_us >= _led_overload_toggle + 50_ms) {
			_led_overload_toggle = time_now_us;
			BOARD_OVERLOAD_LED_TOGGLE();
		}

	} else {
		BOARD_OVERLOAD_LED_OFF();
	}
}

bool Commander::check_posvel_validity(const bool data_valid, const float data_accuracy, const float required_accuracy,
				      const hrt_abstime &data_timestamp_us, hrt_abstime &last_fail_time_us,
				      const bool was_valid)
{
	bool valid = was_valid;
	const bool data_stale = ((hrt_elapsed_time(&data_timestamp_us) > _param_com_pos_fs_delay.get() * 1_s)
				 || (data_timestamp_us == 0));
	const float req_accuracy = (was_valid ? required_accuracy * 2.5f : required_accuracy);
	const bool level_check_pass = data_valid && !data_stale && (data_accuracy < req_accuracy);

	// Check accuracy with hysteresis in both test level and time
	if (level_check_pass) {
		if (!was_valid) {
			// check if probation period has elapsed
			if (hrt_elapsed_time(&last_fail_time_us) > 1_s) {
				valid = true;
			}
		}

	} else {
		// level check failed
		if (was_valid) {
			// FAILURE! no longer valid
			valid = false;
		}

		last_fail_time_us = hrt_absolute_time();
	}

	if (was_valid != valid) {
		_status_changed = true;
	}

	return valid;
}

void
Commander::update_control_mode()
{
	_vehicle_control_mode = {};

	/* set vehicle_control_mode according to set_navigation_state */
	_vehicle_control_mode.flag_armed = _arm_state_machine.isArmed();

	switch (_vehicle_status.nav_state) {
	case vehicle_status_s::NAVIGATION_STATE_MANUAL:
		_vehicle_control_mode.flag_control_manual_enabled = true;
		_vehicle_control_mode.flag_control_rates_enabled = stabilization_required();
		_vehicle_control_mode.flag_control_attitude_enabled = stabilization_required();
		break;

	case vehicle_status_s::NAVIGATION_STATE_STAB:
		_vehicle_control_mode.flag_control_manual_enabled = true;
		_vehicle_control_mode.flag_control_rates_enabled = true;
		_vehicle_control_mode.flag_control_attitude_enabled = true;
		break;

	case vehicle_status_s::NAVIGATION_STATE_ALTCTL:
		_vehicle_control_mode.flag_control_manual_enabled = true;
		_vehicle_control_mode.flag_control_rates_enabled = true;
		_vehicle_control_mode.flag_control_attitude_enabled = true;
		_vehicle_control_mode.flag_control_altitude_enabled = true;
		_vehicle_control_mode.flag_control_climb_rate_enabled = true;
		break;

	case vehicle_status_s::NAVIGATION_STATE_POSCTL:
		_vehicle_control_mode.flag_control_manual_enabled = true;
		_vehicle_control_mode.flag_control_rates_enabled = true;
		_vehicle_control_mode.flag_control_attitude_enabled = true;
		_vehicle_control_mode.flag_control_altitude_enabled = true;
		_vehicle_control_mode.flag_control_climb_rate_enabled = true;
		_vehicle_control_mode.flag_control_position_enabled = true;
		_vehicle_control_mode.flag_control_velocity_enabled = true;
		break;

	case vehicle_status_s::NAVIGATION_STATE_AUTO_RTL:
	case vehicle_status_s::NAVIGATION_STATE_AUTO_LAND:
	case vehicle_status_s::NAVIGATION_STATE_AUTO_PRECLAND:
	case vehicle_status_s::NAVIGATION_STATE_AUTO_MISSION:
	case vehicle_status_s::NAVIGATION_STATE_AUTO_LOITER:
	case vehicle_status_s::NAVIGATION_STATE_AUTO_TAKEOFF:
	case vehicle_status_s::NAVIGATION_STATE_AUTO_VTOL_TAKEOFF:
		_vehicle_control_mode.flag_control_auto_enabled = true;
		_vehicle_control_mode.flag_control_rates_enabled = true;
		_vehicle_control_mode.flag_control_attitude_enabled = true;
		_vehicle_control_mode.flag_control_altitude_enabled = true;
		_vehicle_control_mode.flag_control_climb_rate_enabled = true;
		_vehicle_control_mode.flag_control_position_enabled = true;
		_vehicle_control_mode.flag_control_velocity_enabled = true;
		break;

	case vehicle_status_s::NAVIGATION_STATE_ACRO:
		_vehicle_control_mode.flag_control_manual_enabled = true;
		_vehicle_control_mode.flag_control_rates_enabled = true;
		break;

	case vehicle_status_s::NAVIGATION_STATE_DESCEND:
		_vehicle_control_mode.flag_control_auto_enabled = true;
		_vehicle_control_mode.flag_control_rates_enabled = true;
		_vehicle_control_mode.flag_control_attitude_enabled = true;
		_vehicle_control_mode.flag_control_climb_rate_enabled = true;
		break;

	case vehicle_status_s::NAVIGATION_STATE_TERMINATION:
		/* disable all controllers on termination */
		_vehicle_control_mode.flag_control_termination_enabled = true;
		break;

	case vehicle_status_s::NAVIGATION_STATE_OFFBOARD:
		_vehicle_control_mode.flag_control_offboard_enabled = true;

		if (_offboard_control_mode_sub.get().position) {
			_vehicle_control_mode.flag_control_position_enabled = true;
			_vehicle_control_mode.flag_control_velocity_enabled = true;
			_vehicle_control_mode.flag_control_altitude_enabled = true;
			_vehicle_control_mode.flag_control_climb_rate_enabled = true;
			_vehicle_control_mode.flag_control_acceleration_enabled = true;
			_vehicle_control_mode.flag_control_rates_enabled = true;
			_vehicle_control_mode.flag_control_attitude_enabled = true;

		} else if (_offboard_control_mode_sub.get().velocity) {
			_vehicle_control_mode.flag_control_velocity_enabled = true;
			_vehicle_control_mode.flag_control_altitude_enabled = true;
			_vehicle_control_mode.flag_control_climb_rate_enabled = true;
			_vehicle_control_mode.flag_control_acceleration_enabled = true;
			_vehicle_control_mode.flag_control_rates_enabled = true;
			_vehicle_control_mode.flag_control_attitude_enabled = true;

		} else if (_offboard_control_mode_sub.get().acceleration) {
			_vehicle_control_mode.flag_control_acceleration_enabled = true;
			_vehicle_control_mode.flag_control_rates_enabled = true;
			_vehicle_control_mode.flag_control_attitude_enabled = true;

		} else if (_offboard_control_mode_sub.get().attitude) {
			_vehicle_control_mode.flag_control_rates_enabled = true;
			_vehicle_control_mode.flag_control_attitude_enabled = true;

		} else if (_offboard_control_mode_sub.get().body_rate) {
			_vehicle_control_mode.flag_control_rates_enabled = true;
		}

		break;

	case vehicle_status_s::NAVIGATION_STATE_AUTO_FOLLOW_TARGET:

	// Follow Target supports RC adjustment, so disable auto control mode to disable
	// the Flight Task from exiting itself when RC stick movement is detected.
	case vehicle_status_s::NAVIGATION_STATE_ORBIT:
		_vehicle_control_mode.flag_control_manual_enabled = false;
		_vehicle_control_mode.flag_control_auto_enabled = false;
		_vehicle_control_mode.flag_control_rates_enabled = true;
		_vehicle_control_mode.flag_control_attitude_enabled = true;
		_vehicle_control_mode.flag_control_altitude_enabled = true;
		_vehicle_control_mode.flag_control_climb_rate_enabled = true;
		_vehicle_control_mode.flag_control_position_enabled = true;
		_vehicle_control_mode.flag_control_velocity_enabled = true;
		break;

	default:
		break;
	}

	_vehicle_control_mode.flag_multicopter_position_control_enabled =
		(_vehicle_status.vehicle_type == vehicle_status_s::VEHICLE_TYPE_ROTARY_WING)
		&& (_vehicle_control_mode.flag_control_altitude_enabled
		    || _vehicle_control_mode.flag_control_climb_rate_enabled
		    || _vehicle_control_mode.flag_control_position_enabled
		    || _vehicle_control_mode.flag_control_velocity_enabled
		    || _vehicle_control_mode.flag_control_acceleration_enabled);

	_vehicle_control_mode.timestamp = hrt_absolute_time();
	_vehicle_control_mode_pub.publish(_vehicle_control_mode);
}

bool
Commander::stabilization_required()
{
	return _vehicle_status.vehicle_type == vehicle_status_s::VEHICLE_TYPE_ROTARY_WING;
}

void
Commander::print_reject_mode(uint8_t main_state)
{
	if (hrt_elapsed_time(&_last_print_mode_reject_time) > 1_s) {

		mavlink_log_critical(&_mavlink_log_pub, "Switching to %s is currently not available\t", main_state_str(main_state));
		/* EVENT
		 * @description Check for a valid position estimate
		 */
		events::send<events::px4::enums::navigation_mode_t>(events::ID("commander_modeswitch_not_avail"), {events::Log::Critical, events::LogInternal::Info},
				"Switching to mode '{1}' is currently not possible", navigation_mode(main_state));

		/* only buzz if armed, because else we're driving people nuts indoors
		they really need to look at the leds as well. */
		tune_negative(_arm_state_machine.isArmed());

		_last_print_mode_reject_time = hrt_absolute_time();
	}
}

void Commander::answer_command(const vehicle_command_s &cmd, uint8_t result)
{
	switch (result) {
	case vehicle_command_s::VEHICLE_CMD_RESULT_ACCEPTED:
		break;

	case vehicle_command_s::VEHICLE_CMD_RESULT_DENIED:
		tune_negative(true);
		break;

	case vehicle_command_s::VEHICLE_CMD_RESULT_FAILED:
		tune_negative(true);
		break;

	case vehicle_command_s::VEHICLE_CMD_RESULT_TEMPORARILY_REJECTED:
		tune_negative(true);
		break;

	case vehicle_command_s::VEHICLE_CMD_RESULT_UNSUPPORTED:
		tune_negative(true);
		break;

	default:
		break;
	}

	/* publish ACK */
	vehicle_command_ack_s command_ack{};
	command_ack.command = cmd.command;
	command_ack.result = result;
	command_ack.target_system = cmd.source_system;
	command_ack.target_component = cmd.source_component;
	command_ack.timestamp = hrt_absolute_time();
	_vehicle_command_ack_pub.publish(command_ack);
}

int Commander::task_spawn(int argc, char *argv[])
{
	_task_id = px4_task_spawn_cmd("commander",
				      SCHED_DEFAULT,
				      SCHED_PRIORITY_DEFAULT + 40,
				      3250,
				      (px4_main_t)&run_trampoline,
				      (char *const *)argv);

	if (_task_id < 0) {
		_task_id = -1;
		return -errno;
	}

	// wait until task is up & running
	if (wait_until_running() < 0) {
		_task_id = -1;
		return -1;
	}

	return 0;
}

Commander *Commander::instantiate(int argc, char *argv[])
{
	Commander *instance = new Commander();

	if (instance) {
		if (argc >= 2 && !strcmp(argv[1], "-h")) {
			instance->enable_hil();
		}
	}

	return instance;
}

void Commander::enable_hil()
{
	_vehicle_status.hil_state = vehicle_status_s::HIL_STATE_ON;
}

void Commander::data_link_check()
{
	for (auto &telemetry_status :  _telemetry_status_subs) {
		telemetry_status_s telemetry;

		if (telemetry_status.update(&telemetry)) {

			// handle different radio types
			switch (telemetry.type) {
			case telemetry_status_s::LINK_TYPE_USB:
				// set (but don't unset) telemetry via USB as active once a MAVLink connection is up
				_vehicle_status_flags.usb_connected = true;
				break;

			case telemetry_status_s::LINK_TYPE_IRIDIUM: {
					iridiumsbd_status_s iridium_status;

					if (_iridiumsbd_status_sub.update(&iridium_status)) {
						_high_latency_datalink_heartbeat = iridium_status.last_heartbeat;

						if (_vehicle_status.high_latency_data_link_lost) {
							if (hrt_elapsed_time(&_high_latency_datalink_lost) > (_param_com_hldl_reg_t.get() * 1_s)) {
								_vehicle_status.high_latency_data_link_lost = false;
								_status_changed = true;
							}
						}

						const bool present = true;
						const bool enabled = true;
						const bool ok = (iridium_status.last_heartbeat > 0); // maybe at some point here an additional check should be made

						set_health_flags(subsystem_info_s::SUBSYSTEM_TYPE_SATCOM, present, enabled, ok, _vehicle_status);
					}

					break;
				}
			}

			if (telemetry.heartbeat_type_gcs) {
				// Initial connection or recovery from data link lost
				if (_vehicle_status.data_link_lost) {
					_vehicle_status.data_link_lost = false;
					_status_changed = true;

					if (_datalink_last_heartbeat_gcs != 0) {
						mavlink_log_info(&_mavlink_log_pub, "Data link regained\t");
						events::send(events::ID("commander_dl_regained"), events::Log::Info, "Data link regained");
					}

					if (!_arm_state_machine.isArmed() && !_vehicle_status_flags.calibration_enabled) {
						// make sure to report preflight check failures to a connecting GCS
						PreFlightCheck::preflightCheck(&_mavlink_log_pub, _vehicle_status, _vehicle_status_flags, _vehicle_control_mode,
									       true, // report_failures
									       hrt_elapsed_time(&_boot_timestamp),
									       _safety.isButtonAvailable(), _safety.isSafetyOff());
					}
				}

				_datalink_last_heartbeat_gcs = telemetry.timestamp;
			}

			if (telemetry.heartbeat_type_onboard_controller) {
				if (_onboard_controller_lost) {
					_onboard_controller_lost = false;
					_status_changed = true;

					if (_datalink_last_heartbeat_onboard_controller != 0) {
						mavlink_log_info(&_mavlink_log_pub, "Onboard controller regained\t");
						events::send(events::ID("commander_onboard_ctrl_regained"), events::Log::Info, "Onboard controller regained");
					}
				}

				_datalink_last_heartbeat_onboard_controller = telemetry.timestamp;
			}

			if (telemetry.heartbeat_type_parachute) {
				if (_parachute_system_lost) {
					_parachute_system_lost = false;

					if (_datalink_last_heartbeat_parachute_system != 0) {
						mavlink_log_info(&_mavlink_log_pub, "Parachute system regained\t");
						events::send(events::ID("commander_parachute_regained"), events::Log::Info, "Parachute system regained");
					}
				}

				bool healthy = telemetry.parachute_system_healthy;

				_datalink_last_heartbeat_parachute_system = telemetry.timestamp;
				_vehicle_status_flags.parachute_system_present = true;
				_vehicle_status_flags.parachute_system_healthy = healthy;
				set_health_flags(subsystem_info_s::SUBSYSTEM_TYPE_PARACHUTE, true, true, healthy, _vehicle_status);
			}

			if (telemetry.heartbeat_component_obstacle_avoidance) {
				if (_avoidance_system_lost) {
					_avoidance_system_lost = false;
					_status_changed = true;
				}

				_datalink_last_heartbeat_avoidance_system = telemetry.timestamp;
				_vehicle_status_flags.avoidance_system_valid = telemetry.avoidance_system_healthy;
			}
		}
	}


	// GCS data link loss failsafe
	if (!_vehicle_status.data_link_lost) {
		if ((_datalink_last_heartbeat_gcs != 0)
		    && hrt_elapsed_time(&_datalink_last_heartbeat_gcs) > (_param_com_dl_loss_t.get() * 1_s)) {

			_vehicle_status.data_link_lost = true;
			_vehicle_status.data_link_lost_counter++;

			mavlink_log_info(&_mavlink_log_pub, "Connection to ground station lost\t");
			events::send(events::ID("commander_gcs_lost"), {events::Log::Warning, events::LogInternal::Info},
				     "Connection to ground station lost");

			_status_changed = true;
		}
	}

	// ONBOARD CONTROLLER data link loss failsafe
	if ((_datalink_last_heartbeat_onboard_controller > 0)
	    && (hrt_elapsed_time(&_datalink_last_heartbeat_onboard_controller) > (_param_com_obc_loss_t.get() * 1_s))
	    && !_onboard_controller_lost) {

		mavlink_log_critical(&_mavlink_log_pub, "Connection to mission computer lost\t");
		events::send(events::ID("commander_mission_comp_lost"), events::Log::Critical, "Connection to mission computer lost");
		_onboard_controller_lost = true;
		_status_changed = true;
	}

	// Parachute system
	if ((hrt_elapsed_time(&_datalink_last_heartbeat_parachute_system) > 3_s)
	    && !_parachute_system_lost) {
		mavlink_log_critical(&_mavlink_log_pub, "Parachute system lost");
		_vehicle_status_flags.parachute_system_present = false;
		_vehicle_status_flags.parachute_system_healthy = false;
		_parachute_system_lost = true;
		_status_changed = true;
		set_health_flags(subsystem_info_s::SUBSYSTEM_TYPE_PARACHUTE, false, true, false, _vehicle_status);
	}

	// AVOIDANCE SYSTEM state check (only if it is enabled)
	if (_vehicle_status_flags.avoidance_system_required && !_onboard_controller_lost) {
		// if heartbeats stop
		if (!_avoidance_system_lost && (_datalink_last_heartbeat_avoidance_system > 0)
		    && (hrt_elapsed_time(&_datalink_last_heartbeat_avoidance_system) > 5_s)) {

			_avoidance_system_lost = true;
			_vehicle_status_flags.avoidance_system_valid = false;
		}
	}

	// high latency data link loss failsafe
	if (_high_latency_datalink_heartbeat > 0
	    && hrt_elapsed_time(&_high_latency_datalink_heartbeat) > (_param_com_hldl_loss_t.get() * 1_s)) {
		_high_latency_datalink_lost = hrt_absolute_time();

		if (!_vehicle_status.high_latency_data_link_lost) {
			_vehicle_status.high_latency_data_link_lost = true;
			mavlink_log_critical(&_mavlink_log_pub, "High latency data link lost\t");
			events::send(events::ID("commander_high_latency_lost"), events::Log::Critical, "High latency data link lost");
			_status_changed = true;
		}
	}
}

void Commander::avoidance_check()
{
	for (auto &dist_sens_sub : _distance_sensor_subs) {
		distance_sensor_s distance_sensor;

		if (dist_sens_sub.update(&distance_sensor)) {
			if ((distance_sensor.orientation != distance_sensor_s::ROTATION_DOWNWARD_FACING) &&
			    (distance_sensor.orientation != distance_sensor_s::ROTATION_UPWARD_FACING)) {

				_valid_distance_sensor_time_us = distance_sensor.timestamp;
			}
		}
	}

	const bool distance_sensor_valid = hrt_elapsed_time(&_valid_distance_sensor_time_us) < 500_ms;
	const bool cp_healthy = _vehicle_status_flags.avoidance_system_valid || distance_sensor_valid;

	const bool sensor_oa_present = cp_healthy || _vehicle_status_flags.avoidance_system_required
				       || _collision_prevention_enabled;

	const bool auto_mode = _vehicle_control_mode.flag_control_auto_enabled;
	const bool pos_ctl_mode = (_vehicle_control_mode.flag_control_manual_enabled
				   && _vehicle_control_mode.flag_control_position_enabled);

	const bool sensor_oa_enabled = ((auto_mode && _vehicle_status_flags.avoidance_system_required) || (pos_ctl_mode
					&& _collision_prevention_enabled));
	const bool sensor_oa_healthy = ((auto_mode && _vehicle_status_flags.avoidance_system_valid) || (pos_ctl_mode
					&& cp_healthy));

	set_health_flags(subsystem_info_s::SUBSYSTEM_TYPE_OBSTACLE_AVOIDANCE, sensor_oa_present, sensor_oa_enabled,
			 sensor_oa_healthy, _vehicle_status);
}

void Commander::battery_status_check()
{
	size_t battery_required_count = 0;
	bool battery_has_fault = false;
	// There are possibly multiple batteries, and we can't know which ones serve which purpose. So the safest
	// option is to check if ANY of them have a warning, and specifically find which one has the most
	// urgent warning.
	uint8_t worst_warning = battery_status_s::BATTERY_WARNING_NONE;
	// To make sure that all connected batteries are being regularly reported, we check which one has the
	// oldest timestamp.
	hrt_abstime oldest_update = hrt_absolute_time();
	float worst_battery_time_s{NAN};

	for (auto &battery_sub : _battery_status_subs) {
		int index = battery_sub.get_instance();
		battery_status_s battery;

		if (!battery_sub.copy(&battery)) {
			continue;
		}

		if (battery.is_required) {
			battery_required_count++;
		}

		if (_arm_state_machine.isArmed()) {

			if (_last_connected_batteries[index] && !battery.connected) {
				mavlink_log_critical(&_mavlink_log_pub, "Battery %d disconnected. Land now! \t", index + 1);
				events::send<uint8_t>(events::ID("commander_battery_disconnected"), {events::Log::Emergency, events::LogInternal::Warning},
						      "Battery {1} disconnected. Land now!", index + 1);
				// trigger a battery failsafe action if a battery disconnects in flight
				worst_warning = battery_status_s::BATTERY_WARNING_CRITICAL;
			}

			if ((battery.mode > 0) && (battery.mode != _last_battery_mode[index])) {

				mavlink_log_critical(&_mavlink_log_pub, "Battery %d is in %s mode! \t", index + 1,
						     battery_mode_str(static_cast<battery_mode_t>(battery.mode)));
				events::send<uint8_t, events::px4::enums::battery_mode_t>(events::ID("commander_battery_mode"), {events::Log::Critical, events::LogInternal::Warning},
						"Battery {1} mode: {2}. Land now!", index + 1, static_cast<battery_mode_t>(battery.mode));
			}
		}

		_last_connected_batteries.set(index, battery.connected);
		_last_battery_mode[index] = battery.mode;

		if (battery.connected) {
			if (battery.warning > worst_warning) {
				worst_warning = battery.warning;
			}

			if (battery.timestamp < oldest_update) {
				oldest_update = battery.timestamp;
			}

			if (battery.faults > 0) {
				// MAVLink supported faults, can be checked on the ground station
				battery_has_fault = true;

				if (battery.faults != _last_battery_fault[index] || battery.custom_faults != _last_battery_custom_fault[index]) {
					for (uint8_t fault_index = 0; fault_index <= static_cast<uint8_t>(battery_fault_reason_t::_max);
					     fault_index++) {
						if (battery.faults & (1 << fault_index)) {
							mavlink_log_emergency(&_mavlink_log_pub, "Battery %d: %s. %s \t", index + 1,
									      battery_fault_reason_str(static_cast<battery_fault_reason_t>(fault_index)),
									      _arm_state_machine.isArmed() ? "Land now!" : "");

							events::px4::enums::suggested_action_t action = _arm_state_machine.isArmed() ?
									events::px4::enums::suggested_action_t::land :
									events::px4::enums::suggested_action_t::none;

							/* EVENT
							 * @description
							 * The battery reported a failure which might be dangerous to fly.
							 * Manufacturer error code: {4}
							 */
							events::send<uint8_t, battery_fault_reason_t, events::px4::enums::suggested_action_t, uint32_t>
							(events::ID("commander_battery_fault"), {events::Log::Emergency, events::LogInternal::Warning},
							 "Battery {1}: {2}. {3}", index + 1, static_cast<battery_fault_reason_t>(fault_index), action, battery.custom_faults);
						}
					}
				}
			}

			_last_battery_fault[index] = battery.faults;
			_last_battery_custom_fault[index] = battery.custom_faults;

			if (PX4_ISFINITE(battery.time_remaining_s)
			    && (!PX4_ISFINITE(worst_battery_time_s)
				|| (PX4_ISFINITE(worst_battery_time_s) && (battery.time_remaining_s < worst_battery_time_s)))) {
				worst_battery_time_s = battery.time_remaining_s;
			}

		}
	}

	rtl_time_estimate_s rtl_time_estimate{};

	// Compare estimate of RTL time to estimate of remaining flight time
	if (_rtl_time_estimate_sub.copy(&rtl_time_estimate)
	    && (hrt_absolute_time() - rtl_time_estimate.timestamp) < 2_s
	    && rtl_time_estimate.valid
	    && _arm_state_machine.isArmed()
	    && !_vehicle_land_detected.ground_contact // not in any landing stage
	    && !_rtl_time_actions_done
	    && PX4_ISFINITE(worst_battery_time_s)
	    && rtl_time_estimate.safe_time_estimate >= worst_battery_time_s
	    && _commander_state.main_state != commander_state_s::MAIN_STATE_AUTO_RTL
	    && _commander_state.main_state != commander_state_s::MAIN_STATE_AUTO_LAND) {
		// Try to trigger RTL
		if (main_state_transition(_vehicle_status, commander_state_s::MAIN_STATE_AUTO_RTL, _vehicle_status_flags,
					  _commander_state) == TRANSITION_CHANGED) {
			mavlink_log_emergency(&_mavlink_log_pub, "Remaining flight time low, returning to land\t");
			events::send(events::ID("commander_remaining_flight_time_rtl"), {events::Log::Critical, events::LogInternal::Info},
				     "Remaining flight time low, returning to land");

		} else {
			mavlink_log_emergency(&_mavlink_log_pub, "Remaining flight time low, land now!\t");
			events::send(events::ID("commander_remaining_flight_time_land"), {events::Log::Critical, events::LogInternal::Info},
				     "Remaining flight time low, land now!");
		}

		_rtl_time_actions_done = true;
	}

	bool battery_warning_level_increased_while_armed = false;
	bool update_internal_battery_state = false;

	if (_arm_state_machine.isArmed()) {
		if (worst_warning > _battery_warning) {
			battery_warning_level_increased_while_armed = true;
			update_internal_battery_state = true;
		}

	} else {
		if (_battery_warning != worst_warning) {
			update_internal_battery_state = true;
		}
	}

	if (update_internal_battery_state) {
		_battery_warning = worst_warning;
	}

	_vehicle_status_flags.battery_healthy =
		// All connected batteries are regularly being published
		(hrt_elapsed_time(&oldest_update) < 5_s)
		// There is at least one connected battery (in any slot)
		&& (_last_connected_batteries.count() >= battery_required_count)
		// No currently-connected batteries have any warning
		&& (_battery_warning == battery_status_s::BATTERY_WARNING_NONE)
		// No currently-connected batteries have any fault
		&& (!battery_has_fault);

	// execute battery failsafe if the state has gotten worse while we are armed
	if (battery_warning_level_increased_while_armed) {
		uint8_t failsafe_action = get_battery_failsafe_action(_commander_state, _battery_warning,
					  (low_battery_action_t)_param_com_low_bat_act.get());

		warn_user_about_battery(&_mavlink_log_pub, _battery_warning,
					failsafe_action, _param_com_bat_act_t.get(),
					main_state_str(failsafe_action), navigation_mode(failsafe_action));
		_battery_failsafe_timestamp = hrt_absolute_time();

		// Switch to loiter to wait for the reaction delay
		if (_param_com_bat_act_t.get() > 0.f
		    && failsafe_action != commander_state_s::MAIN_STATE_MAX) {
			main_state_transition(_vehicle_status, commander_state_s::MAIN_STATE_AUTO_LOITER, _vehicle_status_flags,
					      _commander_state);
		}
	}

	if (_battery_failsafe_timestamp != 0
	    && hrt_elapsed_time(&_battery_failsafe_timestamp) > _param_com_bat_act_t.get() * 1_s
	    && (_commander_state.main_state == commander_state_s::MAIN_STATE_AUTO_LOITER
		|| _vehicle_control_mode.flag_control_auto_enabled)) {
		_battery_failsafe_timestamp = 0;
		uint8_t failsafe_action = get_battery_failsafe_action(_commander_state, _battery_warning,
					  (low_battery_action_t)_param_com_low_bat_act.get());

		if (failsafe_action != commander_state_s::MAIN_STATE_MAX) {
			_commander_state.main_state = failsafe_action;
			_commander_state.main_state_changes++;
			_commander_state.timestamp = hrt_absolute_time();
		}
	}

	// Handle shutdown request from emergency battery action
	if (update_internal_battery_state) {

		if (_battery_warning == battery_status_s::BATTERY_WARNING_EMERGENCY) {
#if defined(BOARD_HAS_POWER_CONTROL)

			if (shutdown_if_allowed() && (px4_shutdown_request(400_ms) == 0)) {
				mavlink_log_critical(&_mavlink_log_pub, "Dangerously low battery! Shutting system down\t");
				events::send(events::ID("commander_low_bat_shutdown"), {events::Log::Emergency, events::LogInternal::Warning},
					     "Dangerously low battery! Shutting system down");

				while (1) { px4_usleep(1); }

			} else {
				mavlink_log_critical(&_mavlink_log_pub, "System does not support shutdown\t");
				/* EVENT
				 * @description Cannot shut down, most likely the system does not support it.
				 */
				events::send(events::ID("commander_low_bat_shutdown_failed"), {events::Log::Emergency, events::LogInternal::Error},
					     "Dangerously low battery! System shut down failed");
			}

#endif // BOARD_HAS_POWER_CONTROL
		}
	}
}

void Commander::estimator_check()
{
	// Check if quality checking of position accuracy and consistency is to be performed
	const bool run_quality_checks = !_vehicle_status_flags.circuit_breaker_engaged_posfailure_check;

	_local_position_sub.update();
	_global_position_sub.update();

	const vehicle_local_position_s &lpos = _local_position_sub.get();

	if (lpos.heading_reset_counter != _heading_reset_counter) {
		if (_vehicle_status_flags.home_position_valid) {
			updateHomePositionYaw(_home_position_pub.get().yaw + lpos.delta_heading);
		}

		_heading_reset_counter = lpos.heading_reset_counter;
	}

	const bool mag_fault_prev = _estimator_status_flags_sub.get().cs_mag_fault;
	const bool gnss_heading_fault_prev = _estimator_status_flags_sub.get().cs_gps_yaw_fault;

	// use primary estimator_status
	if (_estimator_selector_status_sub.updated()) {
		estimator_selector_status_s estimator_selector_status;

		if (_estimator_selector_status_sub.copy(&estimator_selector_status)) {
			if (estimator_selector_status.primary_instance != _estimator_status_sub.get_instance()) {
				_estimator_status_sub.ChangeInstance(estimator_selector_status.primary_instance);
				_estimator_status_flags_sub.ChangeInstance(estimator_selector_status.primary_instance);
			}
		}
	}

	if (_estimator_status_flags_sub.update()) {
		const estimator_status_flags_s &estimator_status_flags = _estimator_status_flags_sub.get();

		_vehicle_status_flags.dead_reckoning = estimator_status_flags.cs_wind_dead_reckoning
						       || estimator_status_flags.cs_inertial_dead_reckoning;

		if (!(estimator_status_flags.cs_inertial_dead_reckoning || estimator_status_flags.cs_wind_dead_reckoning)) {
			// position requirements (update if not dead reckoning)
			bool gps             = estimator_status_flags.cs_gps;
			bool optical_flow    = estimator_status_flags.cs_opt_flow;
			bool vision_position = estimator_status_flags.cs_ev_pos;

			_vehicle_status_flags.position_reliant_on_gps             =  gps && !optical_flow && !vision_position;
			_vehicle_status_flags.position_reliant_on_optical_flow    = !gps &&  optical_flow && !vision_position;
			_vehicle_status_flags.position_reliant_on_vision_position = !gps && !optical_flow &&  vision_position;
		}

		// Check for a magnetomer fault and notify the user
		if (!mag_fault_prev && estimator_status_flags.cs_mag_fault) {
			mavlink_log_critical(&_mavlink_log_pub, "Compass needs calibration - Land now!\t");
			events::send(events::ID("commander_stopping_mag_use"), events::Log::Critical,
				     "Stopping compass use! Land now and calibrate the compass");
			set_health_flags(subsystem_info_s::SUBSYSTEM_TYPE_MAG, true, true, false, _vehicle_status);
		}

		if (!gnss_heading_fault_prev && estimator_status_flags.cs_gps_yaw_fault) {
			mavlink_log_critical(&_mavlink_log_pub, "GNSS heading not reliable - Land now!\t");
			events::send(events::ID("commander_stopping_gnss_heading_use"), events::Log::Critical,
				     "GNSS heading not reliable. Land now!");
			set_health_flags(subsystem_info_s::SUBSYSTEM_TYPE_GPS, true, true, false, _vehicle_status);
		}
	}


	/* Check estimator status for signs of bad yaw induced post takeoff navigation failure
	* for a short time interval after takeoff.
	* Most of the time, the drone can recover from a bad initial yaw using GPS-inertial
	* heading estimation (yaw emergency estimator) or GPS heading (fixed wings only), but
	* if this does not fix the issue we need to stop using a position controlled
	* mode to prevent flyaway crashes.
	*/
	bool pre_flt_fail_innov_heading = false;
	bool pre_flt_fail_innov_vel_horiz = false;

	if (_estimator_status_sub.updated()) {

		estimator_status_s estimator_status;

		if (_estimator_status_sub.copy(&estimator_status)) {

			pre_flt_fail_innov_heading = estimator_status.pre_flt_fail_innov_heading;
			pre_flt_fail_innov_vel_horiz = estimator_status.pre_flt_fail_innov_vel_horiz;

			if (run_quality_checks && _vehicle_status.vehicle_type == vehicle_status_s::VEHICLE_TYPE_ROTARY_WING) {

				if (!_arm_state_machine.isArmed()) {
					_nav_test_failed = false;
					_nav_test_passed = false;

				} else {
					if (!_nav_test_passed) {
						// Both test ratios need to pass/fail together to change the nav test status
						const bool innovation_pass = (estimator_status.vel_test_ratio < 1.f) && (estimator_status.pos_test_ratio < 1.f)
									     && (estimator_status.vel_test_ratio > FLT_EPSILON) && (estimator_status.pos_test_ratio > FLT_EPSILON);

						const bool innovation_fail = (estimator_status.vel_test_ratio >= 1.f) && (estimator_status.pos_test_ratio >= 1.f);

						if (innovation_pass) {
							_time_last_innov_pass = hrt_absolute_time();

							// if nav status is unconfirmed, confirm yaw angle as passed after 30 seconds or achieving 5 m/s of speed
							const bool sufficient_time = (_vehicle_status.takeoff_time != 0)
										     && (hrt_elapsed_time(&_vehicle_status.takeoff_time) > 30_s);
							const bool sufficient_speed = matrix::Vector2f(lpos.vx, lpos.vy).longerThan(5.f);

							// Even if the test already failed, allow it to pass if it did not fail during the last 10 seconds
							if (hrt_elapsed_time(&_time_last_innov_fail) > 10_s
							    && (sufficient_time || sufficient_speed)) {
								_nav_test_passed = true;
								_nav_test_failed = false;
							}

						} else if (innovation_fail) {
							_time_last_innov_fail = hrt_absolute_time();

							if (!_nav_test_failed && hrt_elapsed_time(&_time_last_innov_pass) > 2_s) {
								// if the innovation test has failed continuously, declare the nav as failed
								_nav_test_failed = true;
								mavlink_log_emergency(&_mavlink_log_pub, "Navigation failure! Land and recalibrate sensors\t");
								events::send(events::ID("commander_navigation_failure"), events::Log::Emergency,
									     "Navigation failure! Land and recalibrate the sensors");
							}
						}
					}
				}
			}
		}
	}

	// run position and velocity accuracy checks
	// Check if quality checking of position accuracy and consistency is to be performed
	if (run_quality_checks) {
		float lpos_eph_threshold_adj = _param_com_pos_fs_eph.get();

		// relax local position eph threshold in operator controlled position mode
		if (_commander_state.main_state == commander_state_s::MAIN_STATE_POSCTL &&
		    ((_vehicle_status.nav_state == vehicle_status_s::NAVIGATION_STATE_ALTCTL)
		     || (_vehicle_status.nav_state == vehicle_status_s::NAVIGATION_STATE_POSCTL))) {

			// Set the allowable position uncertainty based on combination of flight and estimator state
			// When we are in a operator demanded position control mode and are solely reliant on optical flow,
			// do not check position error because it will gradually increase throughout flight and the operator will compensate for the drift
			if (_vehicle_status_flags.position_reliant_on_optical_flow) {
				lpos_eph_threshold_adj = INFINITY;
			}
		}

		bool xy_valid = lpos.xy_valid && !_nav_test_failed;
		bool v_xy_valid = lpos.v_xy_valid && !_nav_test_failed;

		if (!_arm_state_machine.isArmed()) {
			if (pre_flt_fail_innov_heading || pre_flt_fail_innov_vel_horiz) {
				xy_valid = false;
			}

			if (pre_flt_fail_innov_vel_horiz) {
				v_xy_valid = false;
			}
		}

		const vehicle_global_position_s &gpos = _global_position_sub.get();

		_vehicle_status_flags.global_position_valid =
			check_posvel_validity(xy_valid, gpos.eph, _param_com_pos_fs_eph.get(), gpos.timestamp,
					      _last_gpos_fail_time_us, _vehicle_status_flags.global_position_valid);

		_vehicle_status_flags.local_position_valid =
			check_posvel_validity(xy_valid, lpos.eph, lpos_eph_threshold_adj, lpos.timestamp,
					      _last_lpos_fail_time_us, _vehicle_status_flags.local_position_valid);

		_vehicle_status_flags.local_velocity_valid =
			check_posvel_validity(v_xy_valid, lpos.evh, _param_com_vel_fs_evh.get(), lpos.timestamp,
					      _last_lvel_fail_time_us, _vehicle_status_flags.local_velocity_valid);
	}


	// altitude
	_vehicle_status_flags.local_altitude_valid = lpos.z_valid
			&& (hrt_elapsed_time(&lpos.timestamp) < (_param_com_pos_fs_delay.get() * 1_s));


	// attitude
	vehicle_attitude_s attitude{};
	_vehicle_attitude_sub.copy(&attitude);
	const matrix::Quatf q{attitude.q};
	const bool no_element_larger_than_one = (fabsf(q(0)) <= 1.f)
						&& (fabsf(q(1)) <= 1.f)
						&& (fabsf(q(2)) <= 1.f)
						&& (fabsf(q(3)) <= 1.f);
	const bool norm_in_tolerance = (fabsf(1.f - q.norm()) <= 1e-6f);

	const bool attitude_valid = (hrt_elapsed_time(&attitude.timestamp) < 1_s)
				    && norm_in_tolerance && no_element_larger_than_one;

	if (_vehicle_status_flags.attitude_valid && !attitude_valid) {
		PX4_ERR("attitude estimate no longer valid");
	}

	_vehicle_status_flags.attitude_valid = attitude_valid;


	// angular velocity
	vehicle_angular_velocity_s angular_velocity{};
	_vehicle_angular_velocity_sub.copy(&angular_velocity);
	const bool condition_angular_velocity_time_valid = (angular_velocity.timestamp != 0)
			&& (hrt_elapsed_time(&angular_velocity.timestamp) < 1_s);
	const bool condition_angular_velocity_finite = PX4_ISFINITE(angular_velocity.xyz[0])
			&& PX4_ISFINITE(angular_velocity.xyz[1]) && PX4_ISFINITE(angular_velocity.xyz[2]);
	const bool angular_velocity_valid = condition_angular_velocity_time_valid
					    && condition_angular_velocity_finite;

	if (_vehicle_status_flags.angular_velocity_valid && !angular_velocity_valid) {
		const char err_str[] {"angular velocity no longer valid"};

		if (!condition_angular_velocity_time_valid) {
			PX4_ERR("%s (timeout)", err_str);

		} else if (!condition_angular_velocity_finite) {
			PX4_ERR("%s (non-finite values)", err_str);
		}
	}

	_vehicle_status_flags.angular_velocity_valid = angular_velocity_valid;


	// gps
	const bool condition_gps_position_was_valid = _vehicle_status_flags.gps_position_valid;

	if (_vehicle_gps_position_sub.updated()) {
		vehicle_gps_position_s vehicle_gps_position;

		if (_vehicle_gps_position_sub.copy(&vehicle_gps_position)) {

			bool time = (vehicle_gps_position.timestamp != 0) && (hrt_elapsed_time(&vehicle_gps_position.timestamp) < 1_s);

			bool fix = vehicle_gps_position.fix_type >= 2;
			bool eph = vehicle_gps_position.eph < _param_com_pos_fs_eph.get();
			bool epv = vehicle_gps_position.epv < _param_com_pos_fs_epv.get();
			bool evh = vehicle_gps_position.s_variance_m_s < _param_com_vel_fs_evh.get();

			_vehicle_gps_position_valid.set_state_and_update(time && fix && eph && epv && evh, hrt_absolute_time());
			_vehicle_status_flags.gps_position_valid = _vehicle_gps_position_valid.get_state();

			_vehicle_gps_position_timestamp_last = vehicle_gps_position.timestamp;
		}

	} else {
		const hrt_abstime now_us = hrt_absolute_time();

		if (now_us > _vehicle_gps_position_timestamp_last + GPS_VALID_TIME) {
			_vehicle_gps_position_valid.set_state_and_update(false, now_us);
			_vehicle_status_flags.gps_position_valid = false;
		}
	}

	if (condition_gps_position_was_valid && !_vehicle_status_flags.gps_position_valid) {
		PX4_DEBUG("GPS no longer valid");
	}
}

void Commander::manual_control_check()
{
	manual_control_setpoint_s manual_control_setpoint;
	const bool manual_control_updated = _manual_control_setpoint_sub.update(&manual_control_setpoint);

	if (manual_control_updated && manual_control_setpoint.valid) {

		if (!_vehicle_status_flags.rc_signal_found_once) {
			_vehicle_status_flags.rc_signal_found_once = true;

		} else if (_vehicle_status.rc_signal_lost) {
			if (_last_valid_manual_control_setpoint > 0) {
				float elapsed = hrt_elapsed_time(&_last_valid_manual_control_setpoint) * 1e-6f;
				mavlink_log_info(&_mavlink_log_pub, "Manual control regained after %.1fs\t", (double)elapsed);
				events::send<float>(events::ID("commander_rc_regained"), events::Log::Info,
						    "Manual control regained after {1:.1} s", elapsed);
			}
		}

		if (_vehicle_status.rc_signal_lost) {
			_vehicle_status.rc_signal_lost = false;
			_status_changed = true;
		}

		_last_valid_manual_control_setpoint = manual_control_setpoint.timestamp;
		_is_throttle_above_center = (manual_control_setpoint.z > 0.6f);
		_is_throttle_low = (manual_control_setpoint.z < 0.1f);

		const bool is_mavlink = (manual_control_setpoint.data_source > manual_control_setpoint_s::SOURCE_RC);

		if (is_mavlink) {
			set_health_flags(subsystem_info_s::SUBSYSTEM_TYPE_RCRECEIVER, true, true, true, _vehicle_status);

		} else {
			// if not mavlink also report valid RC calibration for health
			set_health_flags(subsystem_info_s::SUBSYSTEM_TYPE_RCRECEIVER, true, true, _vehicle_status_flags.rc_calibration_valid,
					 _vehicle_status);
		}

		if (_arm_state_machine.isArmed()) {
			// Abort autonomous mode and switch to position mode if sticks are moved significantly
			// but only if actually in air.
			if (manual_control_setpoint.sticks_moving
			    && !_vehicle_control_mode.flag_control_manual_enabled
			    && (_vehicle_status.vehicle_type == vehicle_status_s::VEHICLE_TYPE_ROTARY_WING)
			   ) {
				bool override_enabled = false;

				if (_vehicle_control_mode.flag_control_auto_enabled) {
					if (_param_com_rc_override.get() & static_cast<int32_t>(RcOverrideBits::AUTO_MODE_BIT)) {
						override_enabled = true;
					}
				}

				if (_vehicle_control_mode.flag_control_offboard_enabled) {
					if (_param_com_rc_override.get() & static_cast<int32_t>(RcOverrideBits::OFFBOARD_MODE_BIT)) {
						override_enabled = true;
					}
				}

				const bool in_low_battery_failsafe_delay = (_battery_failsafe_timestamp != 0);

				if (override_enabled && !in_low_battery_failsafe_delay && !_geofence_warning_action_on) {

					const transition_result_t posctl_result =
						main_state_transition(_vehicle_status, commander_state_s::MAIN_STATE_POSCTL, _vehicle_status_flags, _commander_state);

					if (posctl_result == TRANSITION_CHANGED) {
						tune_positive(true);
						mavlink_log_info(&_mavlink_log_pub, "Pilot took over position control using sticks\t");
						events::send(events::ID("commander_rc_override_pos"), events::Log::Info,
							     "Pilot took over position control using sticks");
						_status_changed = true;

					} else if (posctl_result == TRANSITION_DENIED) {
						// If transition to POSCTL was denied, then we can try again with ALTCTL.
						const transition_result_t altctl_result =
							main_state_transition(_vehicle_status, commander_state_s::MAIN_STATE_ALTCTL, _vehicle_status_flags, _commander_state);

						if (altctl_result == TRANSITION_CHANGED) {
							tune_positive(true);
							mavlink_log_info(&_mavlink_log_pub, "Pilot took over altitude control using sticks\t");
							events::send(events::ID("commander_rc_override_alt"), events::Log::Info,
								     "Pilot took over altitude control using sticks");
							_status_changed = true;
						}
					}
				}
			}

		} else {
			// disarmed
			// if there's never been a mode change force position control as initial state
			if (_commander_state.main_state_changes == 0) {
				if (is_mavlink || !_mode_switch_mapped) {
					_commander_state.main_state = commander_state_s::MAIN_STATE_POSCTL;
					_commander_state.main_state_changes++;
				}
			}
		}

	} else if ((manual_control_updated && !manual_control_setpoint.valid)
		   || hrt_elapsed_time(&_last_valid_manual_control_setpoint) > _param_com_rc_loss_t.get() * 1_s) {

		// prohibit stick use in case of reported invalidity or data timeout
		if (!_vehicle_status.rc_signal_lost) {
			_vehicle_status.rc_signal_lost = true;
			_status_changed = true;

			mavlink_log_critical(&_mavlink_log_pub, "Manual control lost\t");
			events::send(events::ID("commander_rc_lost"), {events::Log::Critical, events::LogInternal::Info},
				     "Manual control lost");

			set_health_flags(subsystem_info_s::SUBSYSTEM_TYPE_RCRECEIVER, true, true, false, _vehicle_status);
		}
	}
}

void
Commander::offboard_control_update()
{
	bool offboard_available = false;

	if (_offboard_control_mode_sub.updated()) {
		const offboard_control_mode_s old = _offboard_control_mode_sub.get();

		if (_offboard_control_mode_sub.update()) {
			const offboard_control_mode_s &ocm = _offboard_control_mode_sub.get();

			if (old.position != ocm.position ||
			    old.velocity != ocm.velocity ||
			    old.acceleration != ocm.acceleration ||
			    old.attitude != ocm.attitude ||
			    old.body_rate != ocm.body_rate ||
			    old.actuator != ocm.actuator) {

				_status_changed = true;
			}

			if (ocm.position || ocm.velocity || ocm.acceleration || ocm.attitude || ocm.body_rate || ocm.actuator) {
				offboard_available = true;
			}
		}
	}

	if (_offboard_control_mode_sub.get().position && !_vehicle_status_flags.local_position_valid) {
		offboard_available = false;

	} else if (_offboard_control_mode_sub.get().velocity && !_vehicle_status_flags.local_velocity_valid) {
		offboard_available = false;

	} else if (_offboard_control_mode_sub.get().acceleration && !_vehicle_status_flags.local_velocity_valid) {
		// OFFBOARD acceleration handled by position controller
		offboard_available = false;
	}

	_offboard_available.set_state_and_update(offboard_available, hrt_absolute_time());

	const bool offboard_lost = !_offboard_available.get_state();

	if (_vehicle_status_flags.offboard_control_signal_lost != offboard_lost) {
		_vehicle_status_flags.offboard_control_signal_lost = offboard_lost;
		_status_changed = true;
	}
}

void Commander::esc_status_check()
{
	esc_status_s esc_status{};

	_esc_status_sub.copy(&esc_status);

	if (esc_status.esc_count > 0) {

		char esc_fail_msg[50];
		esc_fail_msg[0] = '\0';

		int online_bitmask = (1 << esc_status.esc_count) - 1;

		// Check if ALL the ESCs are online
		if (online_bitmask == esc_status.esc_online_flags) {

			_vehicle_status_flags.escs_error = false;
			_last_esc_online_flags = esc_status.esc_online_flags;

		} else if (_last_esc_online_flags == esc_status.esc_online_flags)  {

			// Avoid checking the status if the flags are the same or if the mixer has not yet been loaded in the ESC driver

			_vehicle_status_flags.escs_error = true;

		} else if (esc_status.esc_online_flags < _last_esc_online_flags) {

			// Only warn the user when an ESC goes from ONLINE to OFFLINE. This is done to prevent showing Offline ESCs warnings at boot

			for (int index = 0; index < esc_status.esc_count; index++) {
				if ((esc_status.esc_online_flags & (1 << index)) == 0) {
					snprintf(esc_fail_msg + strlen(esc_fail_msg), sizeof(esc_fail_msg) - strlen(esc_fail_msg), "ESC%d ", index + 1);
					esc_fail_msg[sizeof(esc_fail_msg) - 1] = '\0';
					events::px4::enums::suggested_action_t action = _arm_state_machine.isArmed() ?
							events::px4::enums::suggested_action_t::land :
							events::px4::enums::suggested_action_t::none;
					// TODO: use esc_status.esc[index].actuator_function as index after SYS_CTRL_ALLOC becomes default
					events::send<uint8_t, events::px4::enums::suggested_action_t>(events::ID("commander_esc_offline"),
							events::Log::Critical, "ESC{1} offline. {2}", index + 1, action);
				}
			}

			mavlink_log_critical(&_mavlink_log_pub, "%soffline. %s\t", esc_fail_msg,
					     _arm_state_machine.isArmed() ? "Land now!" : "");

			_last_esc_online_flags = esc_status.esc_online_flags;
			_vehicle_status_flags.escs_error = true;
		}

		_vehicle_status_flags.escs_failure = false;

		for (int index = 0; index < esc_status.esc_count; index++) {

			_vehicle_status_flags.escs_failure |= esc_status.esc[index].failures > 0;

			if (esc_status.esc[index].failures != _last_esc_failure[index]) {

				for (uint8_t fault_index = 0; fault_index <= static_cast<uint8_t>(esc_fault_reason_t::_max);
				     fault_index++) {
					if (esc_status.esc[index].failures & (1 << fault_index)) {

						esc_fault_reason_t fault_reason_index = static_cast<esc_fault_reason_t>(fault_index);

						const char *user_action = nullptr;
						events::px4::enums::suggested_action_t action = events::px4::enums::suggested_action_t::none;

						if (fault_reason_index == esc_fault_reason_t::motor_warn_temp
						    || fault_reason_index == esc_fault_reason_t::esc_warn_temp) {
							user_action = "Reduce throttle";
							action = events::px4::enums::suggested_action_t::reduce_throttle;

						} else {
							user_action = "Land now!";
							action = events::px4::enums::suggested_action_t::land;
						}

						mavlink_log_emergency(&_mavlink_log_pub, "ESC%d: %s. %s \t", index + 1,
								      esc_fault_reason_str(fault_reason_index), _arm_state_machine.isArmed() ? user_action : "");

						events::send<uint8_t, events::px4::enums::esc_fault_reason_t, events::px4::enums::suggested_action_t>
						(events::ID("commander_esc_fault"), {events::Log::Emergency, events::LogInternal::Warning},
						 "ESC {1}: {2}. {3}", index + 1, fault_reason_index, action);
					}
				}
			}

			_last_esc_failure[index] = esc_status.esc[index].failures;
		}

	}

	_last_esc_status_updated = esc_status.timestamp;
}

void Commander::send_parachute_command()
{
	vehicle_command_s vcmd{};
	vcmd.command = vehicle_command_s::VEHICLE_CMD_DO_PARACHUTE;
	vcmd.param1 = static_cast<float>(vehicle_command_s::PARACHUTE_ACTION_RELEASE);

	uORB::SubscriptionData<vehicle_status_s> vehicle_status_sub{ORB_ID(vehicle_status)};
	vcmd.source_system = vehicle_status_sub.get().system_id;
	vcmd.target_system = vehicle_status_sub.get().system_id;
	vcmd.source_component = vehicle_status_sub.get().component_id;
	vcmd.target_component = 161; // MAV_COMP_ID_PARACHUTE

	uORB::Publication<vehicle_command_s> vcmd_pub{ORB_ID(vehicle_command)};
	vcmd.timestamp = hrt_absolute_time();
	vcmd_pub.publish(vcmd);

	set_tune_override(tune_control_s::TUNE_ID_PARACHUTE_RELEASE);
}

void Commander::checkWindSpeedThresholds()
{
	wind_s wind_estimate;

	if (_wind_sub.update(&wind_estimate)) {
		const matrix::Vector2f wind(wind_estimate.windspeed_north, wind_estimate.windspeed_east);

		// publish a warning if it's the first since in air or 60s have passed since the last warning
		const bool warning_timeout_passed = _last_wind_warning == 0 || hrt_elapsed_time(&_last_wind_warning) > 60_s;

		if (_param_com_wind_max.get() > FLT_EPSILON
		    && wind.longerThan(_param_com_wind_max.get())
		    && _commander_state.main_state != commander_state_s::MAIN_STATE_AUTO_RTL
		    && _commander_state.main_state != commander_state_s::MAIN_STATE_AUTO_LAND) {

			main_state_transition(_vehicle_status, commander_state_s::MAIN_STATE_AUTO_RTL, _vehicle_status_flags, _commander_state);
			_status_changed = true;
			mavlink_log_critical(&_mavlink_log_pub, "Wind speeds above limit, abort operation and RTL (%.1f m/s)\t",
					     (double)wind.norm());

			events::send<float>(events::ID("commander_high_wind_rtl"),
			{events::Log::Warning, events::LogInternal::Info},
			"Wind speeds above limit, abort operation and RTL ({1:.1m/s})", wind.norm());

		} else if (_param_com_wind_warn.get() > FLT_EPSILON
			   && wind.longerThan(_param_com_wind_warn.get())
			   && warning_timeout_passed
			   && _commander_state.main_state != commander_state_s::MAIN_STATE_AUTO_RTL
			   && _commander_state.main_state != commander_state_s::MAIN_STATE_AUTO_LAND) {

			mavlink_log_critical(&_mavlink_log_pub, "High wind speed detected (%.1f m/s), landing advised\t", (double)wind.norm());

			events::send<float>(events::ID("commander_high_wind_warning"),
			{events::Log::Warning, events::LogInternal::Info},
			"High wind speed detected ({1:.1m/s}), landing advised", wind.norm());
			_last_wind_warning = hrt_absolute_time();
		}
	}
}

int Commander::print_usage(const char *reason)
{
	if (reason) {
		PX4_INFO("%s", reason);
	}

	PRINT_MODULE_DESCRIPTION(
		R"DESCR_STR(
### Description
The commander module contains the state machine for mode switching and failsafe behavior.
)DESCR_STR");

	PRINT_MODULE_USAGE_NAME("commander", "system");
	PRINT_MODULE_USAGE_COMMAND("start");
	PRINT_MODULE_USAGE_PARAM_FLAG('h', "Enable HIL mode", true);
#ifndef CONSTRAINED_FLASH
	PRINT_MODULE_USAGE_COMMAND_DESCR("calibrate", "Run sensor calibration");
	PRINT_MODULE_USAGE_ARG("mag|baro|accel|gyro|level|esc|airspeed", "Calibration type", false);
	PRINT_MODULE_USAGE_ARG("quick", "Quick calibration (accel only, not recommended)", false);
	PRINT_MODULE_USAGE_COMMAND_DESCR("check", "Run preflight checks");
	PRINT_MODULE_USAGE_COMMAND("arm");
	PRINT_MODULE_USAGE_PARAM_FLAG('f', "Force arming (do not run preflight checks)", true);
	PRINT_MODULE_USAGE_COMMAND("disarm");
	PRINT_MODULE_USAGE_PARAM_FLAG('f', "Force disarming (disarm in air)", true);
	PRINT_MODULE_USAGE_COMMAND("takeoff");
	PRINT_MODULE_USAGE_COMMAND("land");
	PRINT_MODULE_USAGE_COMMAND_DESCR("transition", "VTOL transition");
	PRINT_MODULE_USAGE_COMMAND_DESCR("mode", "Change flight mode");
	PRINT_MODULE_USAGE_ARG("manual|acro|offboard|stabilized|altctl|posctl|auto:mission|auto:loiter|auto:rtl|auto:takeoff|auto:land|auto:precland",
			"Flight mode", false);
	PRINT_MODULE_USAGE_COMMAND("pair");
	PRINT_MODULE_USAGE_COMMAND("lockdown");
	PRINT_MODULE_USAGE_ARG("on|off", "Turn lockdown on or off", false);
	PRINT_MODULE_USAGE_COMMAND("set_ekf_origin");
	PRINT_MODULE_USAGE_ARG("lat, lon, alt", "Origin Latitude, Longitude, Altitude", false);
	PRINT_MODULE_USAGE_COMMAND_DESCR("lat|lon|alt", "Origin latitude longitude altitude");
	PRINT_MODULE_USAGE_COMMAND_DESCR("poweroff", "Power off board (if supported)");
#endif
	PRINT_MODULE_USAGE_DEFAULT_COMMANDS();

	return 1;
}<|MERGE_RESOLUTION|>--- conflicted
+++ resolved
@@ -1643,57 +1643,6 @@
 }
 
 unsigned
-<<<<<<< HEAD
-=======
-Commander::handle_command_motor_test(const vehicle_command_s &cmd)
-{
-	if (_arm_state_machine.isArmed() || (_safety.isButtonAvailable() && !_safety.isSafetyOff())) {
-		return vehicle_command_s::VEHICLE_CMD_RESULT_DENIED;
-	}
-
-	if (_param_com_mot_test_en.get() != 1) {
-		return vehicle_command_s::VEHICLE_CMD_RESULT_DENIED;
-	}
-
-	test_motor_s test_motor{};
-	test_motor.timestamp = hrt_absolute_time();
-	test_motor.motor_number = (int)(cmd.param1 + 0.5f) - 1;
-
-	int throttle_type = (int)(cmd.param2 + 0.5f);
-
-	if (throttle_type != 0) { // 0: MOTOR_TEST_THROTTLE_PERCENT
-		return vehicle_command_s::VEHICLE_CMD_RESULT_UNSUPPORTED;
-	}
-
-	int motor_count = (int)(cmd.param5 + 0.5);
-
-	if (motor_count > 1) {
-		return vehicle_command_s::VEHICLE_CMD_RESULT_UNSUPPORTED;
-	}
-
-	test_motor.action = test_motor_s::ACTION_RUN;
-	test_motor.value = math::constrain(cmd.param3 / 100.f, 0.f, 1.f);
-
-	if (test_motor.value < FLT_EPSILON) {
-		// the message spec is not clear on whether 0 means stop, but it should be closer to what a user expects
-		test_motor.value = -1.f;
-	}
-
-	test_motor.timeout_ms = (int)(cmd.param4 * 1000.f + 0.5f);
-
-	// enforce a timeout and a maximum limit
-	if (test_motor.timeout_ms == 0 || test_motor.timeout_ms > 3000) {
-		test_motor.timeout_ms = 3000;
-	}
-
-	test_motor.driver_instance = 0; // the mavlink command does not allow to specify the instance, so set to 0 for now
-	_test_motor_pub.publish(test_motor);
-
-	return vehicle_command_s::VEHICLE_CMD_RESULT_ACCEPTED;
-}
-
-unsigned
->>>>>>> dc8ed978
 Commander::handle_command_actuator_test(const vehicle_command_s &cmd)
 {
 	if (_arm_state_machine.isArmed() || (_safety.isButtonAvailable() && !_safety.isSafetyOff())) {
