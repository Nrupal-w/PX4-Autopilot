--- conflicted
+++ resolved
@@ -1049,9 +1049,17 @@
 			LOGBUFFER_WRITE_AND_COUNT(STAT);
 		}
 
-<<<<<<< HEAD
 		/* --- GPS POSITION - UNIT #0 --- */
 		if (gps_pos_0_updated) {
+
+			float snr_mean = 0.0f;
+
+			for (unsigned i = 0; i < buf_gps_pos_0.satellites_visible; i++) {
+				snr_mean += buf_gps_pos_0.satellite_snr[i];
+			}
+
+			snr_mean /= buf_gps_pos_0.satellites_visible;
+
 			log_msg.msg_type = LOG_GPS_MSG;
 			log_msg.body.log_GPS.gps_time = buf_gps_pos_0.time_gps_usec;
 			log_msg.body.log_GPS.fix_type = buf_gps_pos_0.fix_type;
@@ -1064,35 +1072,12 @@
 			log_msg.body.log_GPS.vel_e = buf_gps_pos_0.vel_e_m_s;
 			log_msg.body.log_GPS.vel_d = buf_gps_pos_0.vel_d_m_s;
 			log_msg.body.log_GPS.cog = buf_gps_pos_0.cog_rad;
-=======
-		/* --- GPS POSITION - UNIT #1 --- */
-		if (gps_pos_updated) {
-
-			float snr_mean = 0.0f;
-
-			for (unsigned i = 0; i < buf_gps_pos.satellites_visible; i++) {
-				snr_mean += buf_gps_pos.satellite_snr[i];
-			}
-
-			snr_mean /= buf_gps_pos.satellites_visible;
-
-			log_msg.msg_type = LOG_GPS_MSG;
-			log_msg.body.log_GPS.gps_time = buf_gps_pos.time_gps_usec;
-			log_msg.body.log_GPS.fix_type = buf_gps_pos.fix_type;
-			log_msg.body.log_GPS.eph = buf_gps_pos.eph_m;
-			log_msg.body.log_GPS.epv = buf_gps_pos.epv_m;
-			log_msg.body.log_GPS.lat = buf_gps_pos.lat;
-			log_msg.body.log_GPS.lon = buf_gps_pos.lon;
-			log_msg.body.log_GPS.alt = buf_gps_pos.alt * 0.001f;
-			log_msg.body.log_GPS.vel_n = buf_gps_pos.vel_n_m_s;
-			log_msg.body.log_GPS.vel_e = buf_gps_pos.vel_e_m_s;
-			log_msg.body.log_GPS.vel_d = buf_gps_pos.vel_d_m_s;
-			log_msg.body.log_GPS.cog = buf_gps_pos.cog_rad;
-			log_msg.body.log_GPS.sats = buf_gps_pos.satellites_visible;
+
+			log_msg.body.log_GPS.cog = buf_gps_pos_0.cog_rad;
+			log_msg.body.log_GPS.sats = buf_gps_pos_0.satellites_visible;
 			log_msg.body.log_GPS.snr_mean = snr_mean;
-			log_msg.body.log_GPS.noise_per_ms = buf_gps_pos.noise_per_ms;
-			log_msg.body.log_GPS.jamming_indicator = buf_gps_pos.jamming_indicator;
->>>>>>> dc3b4966
+			log_msg.body.log_GPS.noise_per_ms = buf_gps_pos_0.noise_per_ms;
+			log_msg.body.log_GPS.jamming_indicator = buf_gps_pos_0.jamming_indicator;
 			LOGBUFFER_WRITE_AND_COUNT(GPS);
 
 			if (_extended_logging) {
@@ -1105,30 +1090,12 @@
 				/* fill set A */
 				for (unsigned i = 0; i < gps_msg_max_snr; i++) {
 
-<<<<<<< HEAD
-				for (unsigned i = 0; i < max_sats_a; i++) {
-					log_msg.body.log_GS0A.satellite_snr[i] = buf_gps_pos_0.satellite_snr[i];
-				}
-				LOGBUFFER_WRITE_AND_COUNT(GS0A);
-
-				/* do we need a 2nd set? */
-				if (gps_msg_max_snr > log_max_snr) {
-					log_msg.msg_type = LOG_GS0B_MSG;
-					memset(&log_msg.body.log_GS0B, 0, sizeof(log_msg.body.log_GS0B));
-					/* fill set B - deduct the count we already have taken care of */
-					gps_msg_max_snr -= log_max_snr;
-					unsigned max_sats_b = (log_max_snr > gps_msg_max_snr) ? gps_msg_max_snr : log_max_snr;
-
-					for (unsigned i = 0; i < max_sats_b; i++) {
-						/* count from zero, but obey offset of log_max_snr consumed units */
-						log_msg.body.log_GS0B.satellite_snr[i] = buf_gps_pos_0.satellite_snr[log_max_snr + i];
-=======
-					int satindex = buf_gps_pos.satellite_prn[i] - 1;
+					int satindex = buf_gps_pos_0.satellite_prn[i] - 1;
 
 					/* handles index exceeding and wraps to to arithmetic errors */
 					if ((satindex >= 0) && (satindex < (int)log_max_snr)) {
 						/* map satellites by their ID so that logs from two receivers can be compared */
-						log_msg.body.log_GS0A.satellite_snr[satindex] = buf_gps_pos.satellite_snr[i];
+						log_msg.body.log_GS0A.satellite_snr[satindex] = buf_gps_pos_0.satellite_snr[i];
 					}
 				}
 				LOGBUFFER_WRITE_AND_COUNT(GS0A);
@@ -1139,13 +1106,12 @@
 				for (unsigned i = 0; i < gps_msg_max_snr; i++) {
 
 					/* get second bank of satellites, thus deduct bank size from index */
-					int satindex = buf_gps_pos.satellite_prn[i] - 1 - log_max_snr;
+					int satindex = buf_gps_pos_0.satellite_prn[i] - 1 - log_max_snr;
 
 					/* handles index exceeding and wraps to to arithmetic errors */
 					if ((satindex >= 0) && (satindex < (int)log_max_snr)) {
 						/* map satellites by their ID so that logs from two receivers can be compared */
-						log_msg.body.log_GS0B.satellite_snr[satindex] = buf_gps_pos.satellite_snr[i];
->>>>>>> dc3b4966
+						log_msg.body.log_GS0B.satellite_snr[satindex] = buf_gps_pos_0.satellite_snr[i];
 					}
 				}
 				LOGBUFFER_WRITE_AND_COUNT(GS0B);
