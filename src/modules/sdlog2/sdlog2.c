--- conflicted
+++ resolved
@@ -1166,14 +1166,11 @@
 		struct time_offset_s time_offset;
 		struct mc_att_ctrl_status_s mc_att_ctrl_status;
 		struct control_state_s ctrl_state;
-<<<<<<< HEAD
-=======
 		struct ekf2_innovations_s innovations;
 		struct camera_trigger_s camera_trigger;
 		struct ekf2_replay_s replay;
 		struct vehicle_land_detected_s land_detected;
 		struct commander_state_s commander_state;
->>>>>>> 1a5040b9
 	} buf;
 
 	memset(&buf, 0, sizeof(buf));
@@ -1223,8 +1220,6 @@
 			struct log_TSYN_s log_TSYN;
 			struct log_MACS_s log_MACS;
 			struct log_CTS_s log_CTS;
-<<<<<<< HEAD
-=======
 			struct log_EST4_s log_INO1;
 			struct log_EST5_s log_INO2;
 			struct log_CAMT_s log_CAMT;
@@ -1234,7 +1229,6 @@
 			struct log_RPL3_s log_RPL3;
 			struct log_RPL4_s log_RPL4;
 			struct log_LAND_s log_LAND;
->>>>>>> 1a5040b9
 		} body;
 	} log_msg = {
 		LOG_PACKET_HEADER_INIT(0)
@@ -1279,14 +1273,11 @@
 		int tsync_sub;
 		int mc_att_ctrl_status_sub;
 		int ctrl_state_sub;
-<<<<<<< HEAD
-=======
 		int innov_sub;
 		int cam_trig_sub;
 		int replay_sub;
 		int land_detected_sub;
 		int commander_state_sub;
->>>>>>> 1a5040b9
 	} subs;
 
 	subs.cmd_sub = -1;
@@ -2169,22 +2160,7 @@
 			LOGBUFFER_WRITE_AND_COUNT(LAND);
 		}
 
-<<<<<<< HEAD
-		/* --- CONTROL STATE --- */
-		if (copy_if_updated(ORB_ID(control_state), &subs.ctrl_state_sub, &buf.ctrl_state)) {
-			log_msg.msg_type = LOG_CTS_MSG;
-			log_msg.body.log_CTS.vx_body = buf.ctrl_state.x_vel;
-			log_msg.body.log_CTS.vy_body = buf.ctrl_state.y_vel;
-			log_msg.body.log_CTS.vz_body = buf.ctrl_state.z_vel;
-			log_msg.body.log_CTS.airspeed = buf.ctrl_state.airspeed;
-			log_msg.body.log_CTS.roll_rate = buf.ctrl_state.roll_rate;
-			log_msg.body.log_CTS.pitch_rate = buf.ctrl_state.pitch_rate;
-			log_msg.body.log_CTS.yaw_rate = buf.ctrl_state.yaw_rate;
-			LOGBUFFER_WRITE_AND_COUNT(CTS);
-		}
-=======
 		pthread_mutex_lock(&logbuffer_mutex);
->>>>>>> 1a5040b9
 
 		/* signal the other thread new data, but not yet unlock */
 		if (logbuffer_count(&lb) > MIN_BYTES_TO_WRITE) {
