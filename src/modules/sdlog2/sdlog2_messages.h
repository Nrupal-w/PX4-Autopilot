/****************************************************************************
 *
 *   Copyright (c) 2013 PX4 Development Team. All rights reserved.
 *   Author: Anton Babushkin <anton.babushkin@me.com>
 *
 * Redistribution and use in source and binary forms, with or without
 * modification, are permitted provided that the following conditions
 * are met:
 *
 * 1. Redistributions of source code must retain the above copyright
 *    notice, this list of conditions and the following disclaimer.
 * 2. Redistributions in binary form must reproduce the above copyright
 *    notice, this list of conditions and the following disclaimer in
 *    the documentation and/or other materials provided with the
 *    distribution.
 * 3. Neither the name PX4 nor the names of its contributors may be
 *    used to endorse or promote products derived from this software
 *    without specific prior written permission.
 *
 * THIS SOFTWARE IS PROVIDED BY THE COPYRIGHT HOLDERS AND CONTRIBUTORS
 * "AS IS" AND ANY EXPRESS OR IMPLIED WARRANTIES, INCLUDING, BUT NOT
 * LIMITED TO, THE IMPLIED WARRANTIES OF MERCHANTABILITY AND FITNESS
 * FOR A PARTICULAR PURPOSE ARE DISCLAIMED. IN NO EVENT SHALL THE
 * COPYRIGHT OWNER OR CONTRIBUTORS BE LIABLE FOR ANY DIRECT, INDIRECT,
 * INCIDENTAL, SPECIAL, EXEMPLARY, OR CONSEQUENTIAL DAMAGES (INCLUDING,
 * BUT NOT LIMITED TO, PROCUREMENT OF SUBSTITUTE GOODS OR SERVICES; LOSS
 * OF USE, DATA, OR PROFITS; OR BUSINESS INTERRUPTION) HOWEVER CAUSED
 * AND ON ANY THEORY OF LIABILITY, WHETHER IN CONTRACT, STRICT
 * LIABILITY, OR TORT (INCLUDING NEGLIGENCE OR OTHERWISE) ARISING IN
 * ANY WAY OUT OF THE USE OF THIS SOFTWARE, EVEN IF ADVISED OF THE
 * POSSIBILITY OF SUCH DAMAGE.
 *
 ****************************************************************************/

/**
 * @file sdlog2_messages.h
 *
 * Log messages and structures definition.
 *
 * @author Anton Babushkin <anton.babushkin@me.com>
 */

#ifndef SDLOG2_MESSAGES_H_
#define SDLOG2_MESSAGES_H_

#include "sdlog2_format.h"

/* define message formats */

#pragma pack(push, 1)
/* --- ATT - ATTITUDE --- */
#define LOG_ATT_MSG 2
#define LOG_ATT2_MSG 41
struct log_ATT_s {
	float roll;
	float pitch;
	float yaw;
	float roll_rate;
	float pitch_rate;
	float yaw_rate;
	float gx;
	float gy;
	float gz;
};

/* --- ATSP - ATTITUDE SET POINT --- */
#define LOG_ATSP_MSG 3
struct log_ATSP_s {
	float roll_sp;
	float pitch_sp;
	float yaw_sp;
	float thrust_sp;
};

/* --- IMU - IMU SENSORS --- */
#define LOG_IMU_MSG 4
#define LOG_IMU1_MSG 22
#define LOG_IMU2_MSG 23
struct log_IMU_s {
	float acc_x;
	float acc_y;
	float acc_z;
	float gyro_x;
	float gyro_y;
	float gyro_z;
	float mag_x;
	float mag_y;
	float mag_z;
};

/* --- SENS - OTHER SENSORS --- */
#define LOG_SENS_MSG 5
struct log_SENS_s {
	float baro_pres;
	float baro_alt;
	float baro_temp;
	float diff_pres;
	float diff_pres_filtered;
};

/* --- LPOS - LOCAL POSITION --- */
#define LOG_LPOS_MSG 6
struct log_LPOS_s {
	float x;
	float y;
	float z;
	float ground_dist;
	float ground_dist_rate;
	float vx;
	float vy;
	float vz;
	int32_t ref_lat;
	int32_t ref_lon;
	float ref_alt;
	uint8_t pos_flags;
	uint8_t landed;
	uint8_t ground_dist_flags;
	float eph;
	float epv;
};

/* --- LPSP - LOCAL POSITION SETPOINT --- */
#define LOG_LPSP_MSG 7
struct log_LPSP_s {
	float x;
	float y;
	float z;
	float yaw;
};

/* --- GPS - GPS POSITION --- */
#define LOG_GPS_MSG 8
struct log_GPS_s {
	uint64_t gps_time;
	uint8_t fix_type;
	float eph;
	float epv;
	int32_t lat;
	int32_t lon;
	float alt;
	float vel_n;
	float vel_e;
	float vel_d;
	float cog;
	uint8_t sats;
	uint16_t snr_mean;
	uint16_t noise_per_ms;
	uint16_t jamming_indicator;
};

/* --- ATTC - ATTITUDE CONTROLS (ACTUATOR_0 CONTROLS)--- */
#define LOG_ATTC_MSG 9
#define LOG_ATC1_MSG 40
struct log_ATTC_s {
	float roll;
	float pitch;
	float yaw;
	float thrust;
};

/* --- STAT - VEHICLE STATE --- */
#define LOG_STAT_MSG 10
struct log_STAT_s {
	uint8_t main_state;
	uint8_t arming_state;
	uint8_t failsafe_state;
	float battery_remaining;
	uint8_t battery_warning;
	uint8_t landed;
};

/* --- RC - RC INPUT CHANNELS --- */
#define LOG_RC_MSG 11
struct log_RC_s {
	float channel[8];
	uint8_t channel_count;
	uint8_t signal_lost;
};

/* --- OUT0 - ACTUATOR_0 OUTPUT --- */
#define LOG_OUT0_MSG 12
struct log_OUT0_s {
	float output[8];
};

/* --- AIRS - AIRSPEED --- */
#define LOG_AIRS_MSG 13
struct log_AIRS_s {
	float indicated_airspeed;
	float true_airspeed;
	float air_temperature_celsius;
};

/* --- ARSP - ATTITUDE RATE SET POINT --- */
#define LOG_ARSP_MSG 14
struct log_ARSP_s {
	float roll_rate_sp;
	float pitch_rate_sp;
	float yaw_rate_sp;
};

/* --- FLOW - OPTICAL FLOW --- */
#define LOG_FLOW_MSG 15
struct log_FLOW_s {
	uint64_t timestamp;
	uint8_t sensor_id;
	float pixel_flow_x_integral;
	float pixel_flow_y_integral;
	float gyro_x_rate_integral;
	float gyro_y_rate_integral;
	float gyro_z_rate_integral;
	float ground_distance_m;
	uint32_t integration_timespan;
	uint32_t time_since_last_sonar_update;
	uint16_t frame_count_since_last_readout;
	int16_t gyro_temperature;
	uint8_t	quality;
};

/* --- GPOS - GLOBAL POSITION ESTIMATE --- */
#define LOG_GPOS_MSG 16
struct log_GPOS_s {
	int32_t lat;
	int32_t lon;
	float alt;
	float vel_n;
	float vel_e;
	float vel_d;
	float eph;
	float epv;
	float terrain_alt;
};

/* --- GPSP - GLOBAL POSITION SETPOINT --- */
#define LOG_GPSP_MSG 17
struct log_GPSP_s {
	uint8_t nav_state;
	int32_t lat;
	int32_t lon;
	float alt;
	float yaw;
	uint8_t type;
	float loiter_radius;
	int8_t loiter_direction;
	float pitch_min;
};

/* --- ESC - ESC STATE --- */
#define LOG_ESC_MSG 18
struct log_ESC_s {
	uint16_t counter;
	uint8_t  esc_count;
	uint8_t  esc_connectiontype;
	uint8_t  esc_num;
	uint16_t esc_address;
	uint16_t esc_version;
	float    esc_voltage;
	float    esc_current;
	int32_t  esc_rpm;
	float    esc_temperature;
	float    esc_setpoint;
	uint16_t esc_setpoint_raw;
};

/* --- GVSP - GLOBAL VELOCITY SETPOINT --- */
#define LOG_GVSP_MSG 19
struct log_GVSP_s {
	float vx;
	float vy;
	float vz;
};

/* --- BATT - BATTERY --- */
#define LOG_BATT_MSG 20
struct log_BATT_s {
	float voltage;
	float voltage_filtered;
	float current;
	float discharged;
};

/* --- DIST - DISTANCE TO SURFACE --- */
#define LOG_DIST_MSG 21
struct log_DIST_s {
	float bottom;
	float bottom_rate;
	uint8_t flags;
};

/* LOG IMU1 and IMU2 MSGs consume IDs 22 and 23 */


/* --- PWR - ONBOARD POWER SYSTEM --- */
#define LOG_PWR_MSG 24
struct log_PWR_s {
	float peripherals_5v;
	float servo_rail_5v;
	float servo_rssi;
	uint8_t usb_ok;
	uint8_t brick_ok;
	uint8_t servo_ok;
	uint8_t low_power_rail_overcurrent;
	uint8_t high_power_rail_overcurrent;
};

/* --- VICN - VICON POSITION --- */
#define LOG_VICN_MSG 25
struct log_VICN_s {
	float x;
	float y;
	float z;
	float roll;
	float pitch;
	float yaw;
};

/* --- GS0A - GPS SNR #0, SAT GROUP A --- */
#define LOG_GS0A_MSG 26
struct log_GS0A_s {
	uint8_t satellite_snr[16];			/**< dBHz, Signal to noise ratio of satellite C/N0, range 0..99 */
};

/* --- GS0B - GPS SNR #0, SAT GROUP B --- */
#define LOG_GS0B_MSG 27
struct log_GS0B_s {
	uint8_t satellite_snr[16];			/**< dBHz, Signal to noise ratio of satellite C/N0, range 0..99 */
};

/* --- GS1A - GPS SNR #1, SAT GROUP A --- */
#define LOG_GS1A_MSG 28
struct log_GS1A_s {
	uint8_t satellite_snr[16];			/**< dBHz, Signal to noise ratio of satellite C/N0, range 0..99 */
};

/* --- GS1B - GPS SNR #1, SAT GROUP B --- */
#define LOG_GS1B_MSG 29
struct log_GS1B_s {
	uint8_t satellite_snr[16];			/**< dBHz, Signal to noise ratio of satellite C/N0, range 0..99 */
};

/* --- TECS - TECS STATUS --- */
#define LOG_TECS_MSG 30
struct log_TECS_s {
	float altitudeSp;
	float altitudeFiltered;
	float flightPathAngleSp;
	float flightPathAngle;
	float flightPathAngleFiltered;
	float airspeedSp;
	float airspeedFiltered;
	float airspeedDerivativeSp;
	float airspeedDerivative;

	float totalEnergyRateSp;
	float totalEnergyRate;
	float energyDistributionRateSp;
	float energyDistributionRate;

	uint8_t mode;
};

/* --- WIND - WIND ESTIMATE --- */
#define LOG_WIND_MSG 31
struct log_WIND_s {
	float x;
	float y;
	float cov_x;
	float cov_y;
};

/* --- EST0 - ESTIMATOR STATUS --- */
#define LOG_EST0_MSG 32
struct log_EST0_s {
	float s[12];
	uint8_t n_states;
	uint8_t nan_flags;
	uint8_t health_flags;
	uint8_t timeout_flags;
};

/* --- EST1 - ESTIMATOR STATUS --- */
#define LOG_EST1_MSG 33
struct log_EST1_s {
	float s[16];
};

/* --- TEL0..3 - TELEMETRY STATUS --- */
#define LOG_TEL0_MSG 34
#define LOG_TEL1_MSG 35
#define LOG_TEL2_MSG 36
#define LOG_TEL3_MSG 37
struct log_TEL_s {
	uint8_t rssi;
	uint8_t remote_rssi;
	uint8_t noise;
	uint8_t remote_noise;
	uint16_t rxerrors;
	uint16_t fixed;
	uint8_t txbuf;
	uint64_t heartbeat_time;
};

/* --- VISN - VISION POSITION --- */
#define LOG_VISN_MSG 38
struct log_VISN_s {
	float x;
	float y;
	float z;
	float vx;
	float vy;
	float vz;
	float qx;
	float qy;
	float qz;
	float qw;
};

<<<<<<< HEAD
#define LOG_AIR1_MSG 40
=======
/* --- ENCODERS - ENCODER DATA --- */
#define LOG_ENCD_MSG 39
struct log_ENCD_s {
	int64_t cnt0;
	float vel0;
	int64_t cnt1;
	float vel1;
};
>>>>>>> 920cd266

/********** SYSTEM MESSAGES, ID > 0x80 **********/

/* --- TIME - TIME STAMP --- */
#define LOG_TIME_MSG 129
struct log_TIME_s {
	uint64_t t;
};

/* --- VER - VERSION --- */
#define LOG_VER_MSG 130
struct log_VER_s {
	char arch[16];
	char fw_git[64];
};

/* --- PARM - PARAMETER --- */
#define LOG_PARM_MSG 131
struct log_PARM_s {
	char name[16];
	float value;
};

#pragma pack(pop)

/* construct list of all message formats */
static const struct log_format_s log_formats[] = {
	/* business-level messages, ID < 0x80 */
	LOG_FORMAT_S(ATT, ATT, "fffffffff",		"Roll,Pitch,Yaw,RollRate,PitchRate,YawRate,GX,GY,GZ"),
	LOG_FORMAT_S(ATT2, ATT, "fffffffff",	"Roll,Pitch,Yaw,RollRate,PitchRate,YawRate,GX,GY,GZ"),
	LOG_FORMAT(ATSP, "ffff",		"RollSP,PitchSP,YawSP,ThrustSP"),
	LOG_FORMAT_S(IMU, IMU, "fffffffff",		"AccX,AccY,AccZ,GyroX,GyroY,GyroZ,MagX,MagY,MagZ"),
	LOG_FORMAT_S(IMU1, IMU, "fffffffff",		"AccX,AccY,AccZ,GyroX,GyroY,GyroZ,MagX,MagY,MagZ"),
	LOG_FORMAT_S(IMU2, IMU, "fffffffff",		"AccX,AccY,AccZ,GyroX,GyroY,GyroZ,MagX,MagY,MagZ"),
	LOG_FORMAT_S(SENS, SENS, "fffff",		"BaroPres,BaroAlt,BaroTemp,DiffPres,DiffPresFilt"),
	LOG_FORMAT_S(AIR1, SENS, "fffff",	"BaroPa,BaroAlt,BaroTmp,DiffPres,DiffPresF"),
	LOG_FORMAT(LPOS, "ffffffffLLfBBBff",	"X,Y,Z,Dist,DistR,VX,VY,VZ,RLat,RLon,RAlt,PFlg,LFlg,GFlg,EPH,EPV"),
	LOG_FORMAT(LPSP, "ffff",		"X,Y,Z,Yaw"),
	LOG_FORMAT(GPS, "QBffLLfffffBHHH",	"GPSTime,Fix,EPH,EPV,Lat,Lon,Alt,VelN,VelE,VelD,Cog,nSat,SNR,N,J"),
	LOG_FORMAT_S(ATTC, ATTC, "ffff",		"Roll,Pitch,Yaw,Thrust"),
	LOG_FORMAT_S(ATC1, ATTC, "ffff",		"Roll,Pitch,Yaw,Thrust"),
	LOG_FORMAT(STAT, "BBBfBB",		"MainState,ArmState,FailsafeState,BatRem,BatWarn,Landed"),
	LOG_FORMAT(RC, "ffffffffBB",		"Ch0,Ch1,Ch2,Ch3,Ch4,Ch5,Ch6,Ch7,Count,SignalLost"),
	LOG_FORMAT(OUT0, "ffffffff",		"Out0,Out1,Out2,Out3,Out4,Out5,Out6,Out7"),
	LOG_FORMAT(AIRS, "fff",			"IndSpeed,TrueSpeed,AirTemp"),
	LOG_FORMAT(ARSP, "fff",			"RollRateSP,PitchRateSP,YawRateSP"),
	LOG_FORMAT(FLOW, "hhfffBB",		"RawX,RawY,CompX,CompY,Dist,Q,SensID"),
	LOG_FORMAT(GPOS, "LLfffffff",		"Lat,Lon,Alt,VelN,VelE,VelD,EPH,EPV,TALT"),
	LOG_FORMAT(GPSP, "BLLffBfbf",		"NavState,Lat,Lon,Alt,Yaw,Type,LoitR,LoitDir,PitMin"),
	LOG_FORMAT(ESC, "HBBBHHffiffH",		"count,nESC,Conn,N,Ver,Adr,Volt,Amp,RPM,Temp,SetP,SetPRAW"),
	LOG_FORMAT(GVSP, "fff",			"VX,VY,VZ"),
	LOG_FORMAT(BATT, "ffff",		"V,VFilt,C,Discharged"),
	LOG_FORMAT(DIST, "ffB",			"Bottom,BottomRate,Flags"),
	LOG_FORMAT_S(TEL0, TEL, "BBBBHHBQ",		"RSSI,RemRSSI,Noise,RemNoise,RXErr,Fixed,TXBuf,HbTime"),
	LOG_FORMAT_S(TEL1, TEL, "BBBBHHBQ",		"RSSI,RemRSSI,Noise,RemNoise,RXErr,Fixed,TXBuf,HbTime"),
	LOG_FORMAT_S(TEL2, TEL, "BBBBHHBQ",		"RSSI,RemRSSI,Noise,RemNoise,RXErr,Fixed,TXBuf,HbTime"),
	LOG_FORMAT_S(TEL3, TEL, "BBBBHHBQ",		"RSSI,RemRSSI,Noise,RemNoise,RXErr,Fixed,TXBuf,HbTime"),
	LOG_FORMAT(EST0, "ffffffffffffBBBB",	"s0,s1,s2,s3,s4,s5,s6,s7,s8,s9,s10,s11,nStat,fNaN,fHealth,fTOut"),
	LOG_FORMAT(EST1, "ffffffffffffffff",	"s12,s13,s14,s15,s16,s17,s18,s19,s20,s21,s22,s23,s24,s25,s26,s27"),
	LOG_FORMAT(PWR, "fffBBBBB",		"Periph5V,Servo5V,RSSI,UsbOk,BrickOk,ServoOk,PeriphOC,HipwrOC"),
	LOG_FORMAT(VICN, "ffffff",		"X,Y,Z,Roll,Pitch,Yaw"),
	LOG_FORMAT(VISN, "ffffffffff",		"X,Y,Z,VX,VY,VZ,QuatX,QuatY,QuatZ,QuatW"),
	LOG_FORMAT(GS0A, "BBBBBBBBBBBBBBBB",	"s0,s1,s2,s3,s4,s5,s6,s7,s8,s9,s10,s11,s12,s13,s14,s15"),
	LOG_FORMAT(GS0B, "BBBBBBBBBBBBBBBB",	"s0,s1,s2,s3,s4,s5,s6,s7,s8,s9,s10,s11,s12,s13,s14,s15"),
	LOG_FORMAT(GS1A, "BBBBBBBBBBBBBBBB",	"s0,s1,s2,s3,s4,s5,s6,s7,s8,s9,s10,s11,s12,s13,s14,s15"),
	LOG_FORMAT(GS1B, "BBBBBBBBBBBBBBBB",	"s0,s1,s2,s3,s4,s5,s6,s7,s8,s9,s10,s11,s12,s13,s14,s15"),
	LOG_FORMAT(TECS, "fffffffffffffB",	"ASP,AF,FSP,F,FF,AsSP,AsF,AsDSP,AsD,TERSP,TER,EDRSP,EDR,M"),
	LOG_FORMAT(WIND, "ffff",	"X,Y,CovX,CovY"),
	LOG_FORMAT(ENCD, "qfqf",	"cnt0,vel0,cnt1,vel1"),

	/* system-level messages, ID >= 0x80 */
	/* FMT: don't write format of format message, it's useless */
	LOG_FORMAT(TIME, "Q", "StartTime"),
	LOG_FORMAT(VER, "NZ", "Arch,FwGit"),
	LOG_FORMAT(PARM, "Nf", "Name,Value")
};

static const unsigned log_formats_num = sizeof(log_formats) / sizeof(log_formats[0]);

#endif /* SDLOG2_MESSAGES_H_ */<|MERGE_RESOLUTION|>--- conflicted
+++ resolved
@@ -415,9 +415,6 @@
 	float qw;
 };
 
-<<<<<<< HEAD
-#define LOG_AIR1_MSG 40
-=======
 /* --- ENCODERS - ENCODER DATA --- */
 #define LOG_ENCD_MSG 39
 struct log_ENCD_s {
@@ -426,7 +423,8 @@
 	int64_t cnt1;
 	float vel1;
 };
->>>>>>> 920cd266
+
+#define LOG_AIR1_MSG 40
 
 /********** SYSTEM MESSAGES, ID > 0x80 **********/
 
