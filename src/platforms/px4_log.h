--- conflicted
+++ resolved
@@ -44,12 +44,8 @@
 #define _PX4_LOG_LEVEL_ERROR		3
 #define _PX4_LOG_LEVEL_PANIC		4
 
-<<<<<<< HEAD
-
 // Used to silence unused variable warning
-=======
-// Used to silence unused variable warning 
->>>>>>> 5b8ecdd9
+
 static inline void do_nothing(int level, ...)
 {
 	(void)level;
