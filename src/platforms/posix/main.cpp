--- conflicted
+++ resolved
@@ -44,13 +44,10 @@
 #include <sstream>
 #include <vector>
 #include <signal.h>
-<<<<<<< HEAD
 #include "apps.h"
 #include "px4_middleware.h"
 #include "DriverFramework.hpp"
-=======
 #include <termios.h>
->>>>>>> 71320ac0
 
 namespace px4
 {
@@ -61,14 +58,8 @@
 
 typedef int (*px4_main_t)(int argc, char *argv[]);
 
-<<<<<<< HEAD
-=======
-#include "apps.h"
-#include "px4_middleware.h"
-
 #define CMD_BUFF_SIZE	100
 
->>>>>>> 71320ac0
 static bool _ExitFlag = false;
 extern "C" {
 	void _SigIntHandler(int sig_num);
