--- conflicted
+++ resolved
@@ -7,15 +7,11 @@
 
 . ${R}etc/init.d/rc.vtol_defaults
 
-<<<<<<< HEAD
-=======
 # TODO: Enable motor failure detection when the
 # VTOL no longer reports 0A for all ESCs in SITL
 param set-default FD_ACT_EN 0
 param set-default FD_ACT_MOT_TOUT 500
 
-# param set-default SYS_CTRL_ALLOC 1
->>>>>>> dc8ed978
 param set-default CA_AIRFRAME 2
 
 param set-default CA_ROTOR_COUNT 5
